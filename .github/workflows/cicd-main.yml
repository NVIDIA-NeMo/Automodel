--- conflicted
+++ resolved
@@ -181,9 +181,8 @@
             runner: linux-amd64-gpu-rtxa6000-latest-2-nemo
           - script: L2_HF_Transformer_Fused_CE_SFT
             runner: linux-amd64-gpu-rtxa6000-latest-2-nemo
-<<<<<<< HEAD
           - script: L2_JSONL_Dataset_Checkpoint
-=======
+            runner: linux-amd64-gpu-rtxa6000-latest-2-nemo
           - script: L2_HF_Transformer_LLM_FSDP2_TP2
             runner: linux-amd64-gpu-rtxa6000-latest-2-nemo
           - script: L2_HF_Transformer_LLM_nvFSDP_TP2
@@ -193,7 +192,6 @@
           - script: L2_HF_Transformer_VLM_nvFSDP_TP2
             runner: linux-amd64-gpu-rtxa6000-latest-2-nemo
           - script: L2_HF_Transformer_VLM_SFT_nvfsdp
->>>>>>> 24e3e896
             runner: linux-amd64-gpu-rtxa6000-latest-2-nemo
     needs: [cicd-unit-tests]
     runs-on: ${{ matrix.runner }}
