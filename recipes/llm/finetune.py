--- conflicted
+++ resolved
@@ -58,7 +58,6 @@
 
 
 def build_model_and_optimizer(
-<<<<<<< HEAD
         device,
         cfg_model,
         cfg_opt,
@@ -69,17 +68,6 @@
         tp_size=1,
         compile_config=None,
     ) -> tuple[nn.Module, 'Optimizer']: # noqa: F821
-=======
-    device,
-    cfg_model,
-    cfg_opt,
-    use_hf_fa2,
-    cfg_peft,
-    model_wrapper,
-    seed,
-    tp_size=1,
-) -> tuple[nn.Module, "Optimizer"]:  # noqa: F821
->>>>>>> 9c1e9327
     """Build and initialize a model.
 
     Args:
