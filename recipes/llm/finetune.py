--- conflicted
+++ resolved
@@ -24,19 +24,12 @@
 from torch.utils.data import DataLoader
 from torch.distributed.device_mesh import _mesh_resources
 
-<<<<<<< HEAD
-try:
-    from nvfsdp import nvFSDP
-except ImportError:
-    from nemo_automodel.distributed.nvfsdp.nvfsdp import nvFSDP
-=======
 import wandb
 from nemo_automodel.loggers.wandb_utils import suppress_wandb_log_messages
 from wandb import Settings
 
 try:
     from nvfsdp import nvFSDP
->>>>>>> 671344a3
 
     HAVE_NVFSDP = True
 except:
@@ -417,41 +410,7 @@
             and self.device_mesh is not None
             and (self.device_mesh["context_parallel"].size() > 1 or self.device_mesh["tensor_parallel"].size() > 1)
         ):
-<<<<<<< HEAD
-            batch["position_ids"] = torch.arange(0, batch['input_ids'].shape[1]).unsqueeze(0).to(self.model.device)
-
-        # based on https://github.com/pytorch/torchtitan/blob/main/torchtitan/train.py#L336
-        if self.device_mesh["context_parallel"].size() > 1:
-
-            input_ids = batch["input_ids"].to(self.model.device)
-            position_ids = batch["position_ids"].to(self.model.device)
-
-            if loss_mask is not None:
-                cp_buffers = [input_ids, labels, position_ids, loss_mask]
-                cp_seq_dims = [1, 1, 1, 1]
-                cp_no_restore_buffers = {input_ids, labels, loss_mask}
-            else:
-                cp_buffers = [input_ids, labels, position_ids]
-                cp_seq_dims = [1, 1, 1]
-                cp_no_restore_buffers = {input_ids, labels}
-
-            context_parallel_ctx = create_context_parallel_ctx(
-                cp_mesh=self.model_wrapper.device_mesh["context_parallel"],
-                cp_buffers=cp_buffers,
-                cp_seq_dims=cp_seq_dims,
-                cp_no_restore_buffers=cp_no_restore_buffers,
-                cp_rotate_method="allgather",  # TODO add "alltoall" option
-            )
-            train_context = get_train_context(
-                False,
-                False,
-            )
-
-            with train_context(context_parallel_ctx):
-                out  = self.model(**batch)
-=======
             batch["position_ids"] = torch.arange(0, batch["input_ids"].shape[1]).unsqueeze(0).to(self.model.device)
->>>>>>> 671344a3
 
         train_ctx, batch = make_cp_batch_and_ctx(self.device_mesh, batch, labels, loss_mask)
         with train_ctx():
@@ -472,18 +431,6 @@
             rescale_gradients(
                 self.model,
                 self.total_num_tokens,
-<<<<<<< HEAD
-                self.device_mesh[(
-                    "dp_cp"
-                    if "dp_cp" in _mesh_resources.root_to_flatten_mapping.get(self.device_mesh, {})
-                    else "data_parallel"
-                )].get_group(),
-                self.device_mesh[(
-                    "dp_cp"
-                    if "dp_cp" in _mesh_resources.root_to_flatten_mapping.get(self.device_mesh, {})
-                    else "data_parallel"
-                )].size()
-=======
                 self.device_mesh[
                     (
                         "dp_cp"
@@ -493,7 +440,6 @@
                 ].get_group()
                 if self.device_mesh is not None
                 else None,
->>>>>>> 671344a3
             )
 
             # Clip gradients **after** any rescaling.
@@ -504,11 +450,7 @@
                 # TODO: TP WAR
                 grad_norm = 0.0
 
-<<<<<<< HEAD
-            if isinstance(self.model, nvFSDP):
-=======
             if HAVE_NVFSDP and isinstance(self.model, nvFSDP):
->>>>>>> 671344a3
                 # If the model uses nvFSDP, wait for all sharded gradients to be reduced and unsharded.
                 # Necessary because the post-backward reduce-scatter is asynchronous, so gradients and backward
                 # computations are concurrent, but the gradients of the final layer may not be available yet.
@@ -517,21 +459,13 @@
             self.optimizer.step()
             self.optimizer.zero_grad()
 
-<<<<<<< HEAD
-            if isinstance(self.model, nvFSDP):
-=======
             if HAVE_NVFSDP and isinstance(self.model, nvFSDP):
->>>>>>> 671344a3
                 # If custom FSDP2 is configured with "optim" (optimizer state / high-precision model weight sharding),
                 # then the optimizer step will be applied to the main high-precision model weights. Update the model
                 # weights after the optimizer step.
                 self.model.install_optimized_model_weights()
                 self.model.zero_grad_buffer()
 
-<<<<<<< HEAD
-        return grad_norm
-
-=======
             # log
             reporting_loss = self.log_train_metrics(grad_norm)
             logging.info(
@@ -544,83 +478,10 @@
                 )
             )
             torch.cuda.reset_peak_memory_stats()
->>>>>>> 671344a3
 
     @torch.no_grad()
     def _run_validation_epoch(self) -> float:
         """Run one pass over `self.val_dataloader` and return average loss per token."""
-<<<<<<< HEAD
-        self.model.eval()
-
-        total_loss = 0.0
-        total_tokens = 0
-
-        for batch in self.val_dataloader:
-            batch = {k: v.to(self.dist_env.device, non_blocking=True) for k, v in batch.items()}
-            labels = batch.pop("labels")
-            loss_mask = batch.pop("loss_mask", None)
-            if loss_mask is None:
-                loss_mask = (labels.detach() != -100).to(torch.int)
-            
-            if (
-                'position_ids' not in batch and
-                (
-                    self.device_mesh["context_parallel"].size() > 1 or
-                    self.device_mesh["tensor_parallel"].size() > 1
-                )
-            ):
-                batch["position_ids"] = torch.arange(0, batch['input_ids'].shape[1]).unsqueeze(0).to(self.model.device)
-            
-            if self.device_mesh["context_parallel"].size() > 1:
-
-                input_ids = batch["input_ids"].to(self.model.device)
-                position_ids = batch["position_ids"].to(self.model.device)
-
-                if loss_mask is not None:
-                    cp_buffers = [input_ids, labels, position_ids, loss_mask]
-                    cp_seq_dims = [1, 1, 1, 1]
-                    cp_no_restore_buffers = {input_ids, labels, loss_mask}
-                else:
-                    cp_buffers = [input_ids, labels, position_ids]
-                    cp_seq_dims = [1, 1, 1]
-                    cp_no_restore_buffers = {input_ids, labels}
-
-                context_parallel_ctx = create_context_parallel_ctx(
-                    cp_mesh=self.model_wrapper.device_mesh["context_parallel"],
-                    cp_buffers=cp_buffers,
-                    cp_seq_dims=cp_seq_dims,
-                    cp_no_restore_buffers=cp_no_restore_buffers,
-                    cp_rotate_method="allgather",  # TODO add "alltoall" option
-                )
-                train_context = get_train_context(
-                    False,
-                    False,
-                )
-                with train_context(context_parallel_ctx):
-                    out  = self.model(**batch)
-                    # Prepare for loss calculation
-                    logits = out.logits.float()
-                    n_cls = logits.shape[-1]
-                    logits = logits.view(-1, n_cls)
-                    labels = labels.view(-1)
-                    assert logits.shape[-2] == labels.shape[-1], "Expected logits & labels to have the same length"
-                    local_loss = self.loss_fn(logits, labels, loss_mask)
-
-                # In the case where all labels are masked, the loss should be 0.
-                if loss_mask is not None and loss_mask.bool().sum() == 0:
-                    local_loss.detach().copy_(torch.zeros_like(local_loss))
-            else:
-                out = self.model(**batch)
-                local_loss = self.loss_fn(
-                    out.logits.view(-1, out.logits.size(-1)),
-                    labels.view(-1),
-                    mask=loss_mask,
-                    reduction="sum"
-                )
-
-            total_loss += local_loss.item()
-            total_tokens += loss_mask.sum().item()
-=======
         with StatefulRNG(seed=1, ranked=True):
             self.model.eval()
 
@@ -655,7 +516,6 @@
 
                 total_loss += local_loss.item()
                 total_tokens += loss_mask.sum().item()
->>>>>>> 671344a3
 
         # Aggregate across ranks if distributed is initialized
         if dist.is_initialized():
