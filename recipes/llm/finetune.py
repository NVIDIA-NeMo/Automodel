# Copyright (c) 2025, NVIDIA CORPORATION. All rights reserved.
#
# Licensed under the Apache License, Version 2.0 (the "License");
# you may not use this file except in compliance with the License.
# You may obtain a copy of the License at
#
#     http://www.apache.org/licenses/LICENSE-2.0
#
# Unless required by applicable law or agreed to in writing, software
# distributed under the License is distributed on an "AS IS" BASIS,
# WITHOUT WARRANTIES OR CONDITIONS OF ANY KIND, either express or implied.
# See the License for the specific language governing permissions and
# limitations under the License.

from __future__ import annotations

import pathlib
from typing import Any, Dict

import torch
import torch.distributed as dist
import torch.nn as nn
from torch.distributed.device_mesh import _mesh_resources
from torch.utils.data import DataLoader

import wandb
from nemo_automodel.loggers.wandb_utils import suppress_wandb_log_messages
from wandb import Settings

<<<<<<< HEAD
=======
try:
    from nvfsdp import nvFSDP

    HAVE_NVFSDP = True
except:
    HAVE_NVFSDP = False

>>>>>>> 5bc85ad9
import logging

from torchdata.stateful_dataloader.sampler import StatefulDistributedSampler
from transformers import AutoTokenizer

from nemo_automodel.checkpoint.checkpointing import CheckpointingConfig
from nemo_automodel.config.cli import parse_args_and_load_config
from nemo_automodel.datasets.llm.packed_sequence import PackedSequence
from nemo_automodel.distributed.init_utils import initialize_distributed
from nemo_automodel.distributed.nvfsdp import NVFSDPManager
from nemo_automodel.distributed.parallelizer import (
    create_context_parallel_ctx,
    get_train_context,
)
from nemo_automodel.loggers.log_utils import setup_logging
from nemo_automodel.training.base_recipe import BaseRecipe
from nemo_automodel.training.rng import StatefulRNG
from nemo_automodel.training.step_scheduler import StepScheduler
from nemo_automodel.utils.dist_utils import (
    clip_gradients,
    get_sync_ctx,
    reduce_loss,
    rescale_gradients,
)

logger = logging.getLogger(__name__)

# ---------------------------
#  Stateless helper functions
# ---------------------------

<<<<<<< HEAD
def build_model_and_optimizer(
        device,
        cfg_model,
        cfg_opt,
        use_hf_fa2,
        cfg_peft,
        model_wrapper,
        seed, 
        tp_size=1,
    ) -> tuple[nn.Module, 'Optimizer']: # noqa: F821
=======

def build_model(device, cfg_model, use_hf_fa2, cfg_peft, model_wrapper, seed) -> nn.Module:
>>>>>>> 5bc85ad9
    """Build and initialize a model.

    Args:
        device: The target device.
        model_wrapper: Optional parallelism wrapper.
        cfg_model: Configuration for model instantiation.
        use_hf_fa2: Whether to use HF's flash_attention_2. This takes precedence over Pytorch's sdpa_methods for attn.
        cfg_peft: Configuration for PEFT.
        model_wrapper: Optional parallelism wrapper.
        seed: Random seed.

    Returns:
        The instantiated model on the specified device.
    """
    with StatefulRNG(seed=seed, ranked=True):
        kwargs = {}
        if use_hf_fa2:
            kwargs["attn_implementation"] = "flash_attention_2"
            logger.warning(
                "Packed sequence is supported only with Flash Attention. "
                "Setting model's attn_implementation to flash_attention_2"
            )
        model = cfg_model.instantiate(**kwargs)
        for m in model.modules():
            if isinstance(m, nn.Embedding):
                m.weight.requires_grad_(False)
        # Optionally apply PEFT (e.g., LoRA/DoRA, etc)
        if cfg_peft is not None:
            opts = cfg_peft.to_dict()
            peft_fn = opts.pop("peft_fn")
            peft_fn(model, **opts)

<<<<<<< HEAD
        trainable_params = list(filter(lambda x: x.requires_grad, model.parameters()))
        assert len(trainable_params) > 0, "trainable_params cannot be empty"
        if tp_size > 1:
            # TP does not support foreach
            cfg_opt.foreach = False
        optimizer = cfg_opt.instantiate(params=trainable_params)
=======
        if callable(getattr(model_wrapper, "parallelize", None)):
            model = model_wrapper.parallelize(model)
>>>>>>> 5bc85ad9

        if callable(getattr(model_wrapper, 'parallelize', None)):
            if isinstance(model_wrapper, NVFSDPManager):
                model, optimizer = model_wrapper.parallelize(model, optimizer)
            else:
                model = model_wrapper.parallelize(model)
            # FSDP2 and nvFSDP should already be on the correct device
        else:
            model = model.to(device)
        return model, optimizer


def build_checkpoint_config(cfg_ckpt, cache_dir, model_repo_id, is_peft):
    """Build a checkpoint configuration."""
    from transformers.utils import TRANSFORMERS_CACHE

    ckpt_kwargs = dict(
        enabled=False,
        checkpoint_dir="checkpoints/",
        model_save_format="safetensors",
        model_repo_id=model_repo_id,
        model_cache_dir=cache_dir if cache_dir is not None else TRANSFORMERS_CACHE,
        save_consolidated=False,
        is_peft=is_peft,
    )
    if cfg_ckpt is not None:
        cfg_ckpt = cfg_ckpt.to_dict()
        cfg_ckpt.pop("restore_from", None)
        ckpt_kwargs |= cfg_ckpt
    return CheckpointingConfig(**ckpt_kwargs)

<<<<<<< HEAD
=======

def build_optimizer(cfg_opt, model, tp_size) -> "Optimizer":  # noqa: F821
    """Build an optimizer for the model.

    Args:
        cfg_opt: Configuration for optimizer instantiation.
        model: The model whose parameters will be optimized.
        tp_size: The size of the tensor parallel group.

    Returns:
        The instantiated optimizer.
    """
    trainable_params = list(filter(lambda x: x.requires_grad, model.parameters()))
    assert len(trainable_params) > 0, "trainable_params cannot be empty"
    if tp_size > 1:
        # TP does not support foreach
        cfg_opt.foreach = False
    return cfg_opt.instantiate(params=trainable_params)


>>>>>>> 5bc85ad9
def build_loss_fn(device, cfg_loss):
    """Build a loss function.

    Args:
        device: The target device.
        cfg_loss: Loss function configuration or a callable loss function.

    Returns:
        The instantiated loss function on the specified device.
    """
    if callable(cfg_loss):
        return cfg_loss
    else:
        return cfg_loss.instantiate().to(device)


def build_dataloader(cfg_ds, cfg_dl, cfg_model, cfg_ps, device_mesh, seed) -> DataLoader:
    """Build a DataLoader for the dataset.

    Args:
        cfg_ds: Dataset configuration.
        cfg_dl: DataLoader configuration.
        cfg_ps: Packed sequence configuration.
        distributed_sampler_kwargs: Additional arguments for the DistributedSampler.

    Returns:
        The instantiated DataLoader.
    """
    dist_sampler_kwargs = {
        "shuffle": cfg_dl.get("shuffle", True),
    }
    if device_mesh is not None:
        dist_sampler_kwargs |= {
            "num_replicas": device_mesh["data_parallel"].size(),
            "rank": device_mesh["data_parallel"].get_local_rank(),
        }
    if "tokenizer" not in cfg_ds:
        tokenizer = AutoTokenizer.from_pretrained(cfg_model.pretrained_model_name_or_path)
    elif "_target_" not in cfg_ds.tokenizer:
        tokenizer = AutoTokenizer.from_pretrained(**cfg_ds.tokenizer.to_dict())
    else:
        tokenizer = cfg_ds.tokenizer.instantiate()

    with StatefulRNG(seed=seed, ranked=True):
        ds = cfg_ds.instantiate(tokenizer=tokenizer)
        # Apply packing if configured
        if getattr(cfg_ps, "packed_sequence_size", 0) > 0:
            logger.info(f"Packing dataset with size: {cfg_ps.packed_sequence_size}")
            ds = PackedSequence(
                ds,
                split=cfg_ds.split,  # Assumes split is defined in dataset config
                packed_sequence_size=cfg_ps.packed_sequence_size,
                split_across_pack=getattr(cfg_ps, "split_across_pack", False),
                max_packs=getattr(cfg_ps, "max_packs", None),
            ).pack()

        sampler = StatefulDistributedSampler(
            ds,
            seed=seed,
            drop_last=True,
            **dist_sampler_kwargs,
        )
        return cfg_dl.instantiate(dataset=ds, sampler=sampler)


def build_distributed(cfg_dist: Dict[str, Any]) -> "DistInfo":  # noqa: F821
    """Build and initialize distributed training resources.

    Args:
        cfg_dist: Configuration for distributed training.

    Returns:
        Distributed training information from initialize_distributed.
    """
    backend = cfg_dist.get("backend", "nccl")
    timeout = cfg_dist.get("timeout_minutes", 1)
    return initialize_distributed(backend=backend, timeout_minutes=timeout)


def build_step_scheduler(cfg, dataloader):
    """Build the step scheduler.

    Args:
        cfg: configuration for the StepScheduler class.
        dataloader: the training dataloader, used for extracting the epoch_len (in batches).

    Returns:
        StepScheduler: the configured StepScheduler.
    """
    assert "_target_" not in cfg, "_target_ not permitted in step scheduler"
    default_kwargs = dict(
        num_epochs=10,
        grad_acc_steps=10,
        ckpt_every_steps=100,
        dataloader=dataloader,
    )
    if cfg is not None:
        default_kwargs |= cfg.to_dict()
    return StepScheduler(**default_kwargs)


def build_wandb(cfg):
    """Instantiates wandb and returns the instance.
    If no name is given, it will use the model name
    """
    assert cfg.get("wandb", None) is not None
    kwargs = cfg.wandb.to_dict()
    if kwargs.get("name", "") == "":
        kwargs["name"] = "_".join(cfg.get("model.pretrained_model_name_or_path").split("/")[-2:])
    run = wandb.init(
        **kwargs,
        config=cfg,
        settings=Settings(silent=True),
    )
    return run


# ---------------------------------------------------------------------------
#  Trainer class – orchestration only
# ---------------------------------------------------------------------------


class FinetuneRecipeForNextTokenPrediction(BaseRecipe):
    """Recipe for fine-tuning a model for next-token prediction.

    This class orchestrates training, from setup to main training loop.
    """

    def __init__(self, cfg):
        """Initialize the recipe with configuration.

        Args:
            cfg: Configuration dictionary/object for training.
        """
        self.cfg = cfg

    # ------------------ build phase ------------------
    def setup(self):
        """Builds all components needed for training/validation/logging/checkpointing/etc.

        This is the last place where self.cfg should be referenced.

        Raises:
            NotImplemented: Raises if it tries to restore a checkpoint; will be removed.
        """
        torch.cuda.reset_peak_memory_stats()
        self.dist_env = build_distributed(self.cfg.get("dist_env", {}))
        # setups logging and adds the rankfilter to logging
        setup_logging()

        self.device_mesh = None
        self.model_wrapper = None
        if "distributed" in self.cfg:
            self.model_wrapper = self.cfg.distributed.instantiate(world_size=self.dist_env.world_size)
            self.device_mesh = getattr(self.model_wrapper, "device_mesh", None)

        if self.dist_env.is_main and hasattr(self.cfg, "wandb"):
            suppress_wandb_log_messages()
            run = build_wandb(self.cfg)
            logging.info("🚀 View run at {}".format(run.url))

        # Check if packed_sequence_size > 0 and use HF's flash_attention_2 for attn implementation.
        use_hf_fa2 = self.cfg.get("packed_sequence.packed_sequence_size", 0) > 0

        # Build components
<<<<<<< HEAD
        self.model, self.optimizer = build_model_and_optimizer(
            self.dist_env.device,
            self.cfg.model,
            self.cfg.optimizer,
            use_hf_fa2,
            self.cfg.get('peft', None),
=======
        self.model = build_model(
            self.dist_env.device,
            self.cfg.model,
            use_hf_fa2,
            self.cfg.get("peft", None),
>>>>>>> 5bc85ad9
            self.model_wrapper,
            seed=self.cfg.get("seed", 42),
            tp_size=self.cfg.get("distributed.tp_size", 1),
        )
        self.loss_fn = build_loss_fn(self.dist_env.device, self.cfg.loss_fn)
        self.dataloader = build_dataloader(
            self.cfg.dataset,
            self.cfg.dataloader,
            self.cfg.model,
            self.cfg.packed_sequence,
            device_mesh=self.device_mesh,
            seed=self.cfg.get("seed", 42),
        )

        # Build validation dataloader if the config provides it
        self.val_dataloader = None
        if "validation_dataset" in self.cfg:
            # For validation, do not use packed sequences for fair comparison with baseline

            self.val_dataloader = build_dataloader(
                self.cfg.validation_dataset,
                self.cfg.validation_dataloader,
                self.cfg.model,
                cfg_ps=None,  # Use unpacked config for validation
                device_mesh=self.device_mesh,
                seed=self.cfg.get("seed", 42),
            )

        # Initialize metrics required for calculating loss
        self.total_num_tokens = torch.zeros([], dtype=torch.int, device="cuda")
        self.forward_data_store = []

        # Scheduler
        self.step_scheduler = build_step_scheduler(self.cfg.get("step_scheduler", None), self.dataloader)

        # Build checkpointing config
        restore_from = self.cfg.get("checkpoint.restore_from", None)
        self.checkpoint_config = build_checkpoint_config(
            self.cfg.get("checkpoint", None),
            self.cfg.get("model.cache_dir", None),
            self.cfg.model.pretrained_model_name_or_path,
            True if self.cfg.get("peft", None) else False,
        )

        # Set up the stateful random number generator
        self.rng = StatefulRNG(seed=self.cfg.get("seed", 42), ranked=True)

        # Optionally resume
        self.load_checkpoint(restore_from)

    # ------------------ main loop ------------------
    def run_train_validation_loop(self):
        """Run the training loop over all epochs and batches.

        For each batch, perform a forward pass, compute loss, backpropagate,
        and update model parameters when necessary. Also prints loss every gradient step.
        """
        self.model.train()
        for epoch in self.step_scheduler.epochs:
            self.step_scheduler.set_epoch(epoch)
            for batch_idx, batch in enumerate(self.step_scheduler):
                self._run_train_step(batch, self.step_scheduler.is_optim_step, 1.0)
                if self.step_scheduler.is_ckpt_step:
                    self.save_checkpoint(epoch, self.step_scheduler.step)

                if self.step_scheduler.is_val_step and self.val_dataloader is not None:
                    self._run_validation_epoch()

    # ------------------ helpers ------------------
    def _run_train_step(self, batch, is_optim_step, clip_norm=1.0):
        """Execute a single training step.

        Args:
            batch: Batch of training data.
            is_optim_step: Flag indicating if a gradient step should be applied.

        Returns:
            Grad norm from the training step.
        """
        self.model.train()

        batch = {k: v.to(self.dist_env.device, non_blocking=True) for k, v in batch.items()}
        labels = batch.pop("labels")
        loss_mask = batch.pop("loss_mask", None)
        if loss_mask is None:
            loss_mask = (labels.detach() != -100).to(torch.int)

        # TODO(@boxiangw): Refractor. Needed for SP support
        # If 'position_ids' does not exist in batch already then override it. batch in case of Packed sequence
        # contains 'position_ids' and we don't want to override it.
        if (
            "position_ids" not in batch
            and self.device_mesh is not None
            and (self.device_mesh["context_parallel"].size() > 1 or self.device_mesh["tensor_parallel"].size() > 1)
        ):
            batch["position_ids"] = torch.arange(0, batch["input_ids"].shape[1]).unsqueeze(0).to(self.model.device)

        # based on https://github.com/pytorch/torchtitan/blob/main/torchtitan/train.py#L336
        if self.device_mesh and self.device_mesh["context_parallel"].size() > 1:
            input_ids = batch["input_ids"].to(self.model.device)
            position_ids = batch["position_ids"].to(self.model.device)

            if loss_mask is not None:
                cp_buffers = [input_ids, labels, position_ids, loss_mask]
                cp_seq_dims = [1, 1, 1, 1]
                cp_no_restore_buffers = {input_ids, labels, loss_mask}
            else:
                cp_buffers = [input_ids, labels, position_ids]
                cp_seq_dims = [1, 1, 1]
                cp_no_restore_buffers = {input_ids, labels}

            context_parallel_ctx = create_context_parallel_ctx(
                cp_mesh=self.model_wrapper.device_mesh["context_parallel"],
                cp_buffers=cp_buffers,
                cp_seq_dims=cp_seq_dims,
                cp_no_restore_buffers=cp_no_restore_buffers,
                cp_rotate_method="allgather",  # TODO add "alltoall" option
            )
            train_context = get_train_context(
                False,
                False,
            )

            with train_context(context_parallel_ctx):
                out = self.model(**batch)
                local_loss = self.loss_fn(
                    out.logits.view(-1, out.logits.size(-1)), labels.view(-1), mask=loss_mask, reduction="sum"
                )
            # In the case where all labels are masked, the loss should be 0.
            if loss_mask is not None and loss_mask.bool().sum() == 0:
                local_loss.detach().copy_(torch.zeros_like(local_loss))

        else:
            out = self.model(**batch)
            local_loss = self.loss_fn(
                out.logits.view(-1, out.logits.size(-1)), labels.view(-1), mask=loss_mask, reduction="sum"
            )

        local_num_tokens = loss_mask.sum().detach().to(torch.int)
        self.total_num_tokens += local_num_tokens
        self.forward_data_store.append(local_loss.detach())

        with get_sync_ctx(self.model, is_optim_step):
            local_loss.backward()

        grad_norm = None
        if is_optim_step:
            rescale_gradients(
                self.model,
                self.total_num_tokens,
                self.device_mesh[
                    (
                        "dp_cp"
                        if "dp_cp" in _mesh_resources.root_to_flatten_mapping.get(self.device_mesh, {})
                        else "data_parallel"
                    )
                ].get_group()
                if self.device_mesh is not None
                else None,
            )

            # Clip gradients **after** any rescaling.
            # TODO(@boxiangw): Fix TP gradient clipping
            if not self.device_mesh or self.device_mesh["tensor_parallel"].size() == 1:
                grad_norm = clip_gradients(self.model, clip_norm)
            else:
                # TODO: TP WAR
                grad_norm = 0.0

            # Note(nvFSDP): Need to call these functions for nvFSDP if not using latest api
            # self.model.finish_grad_sync()

            self.optimizer.step()
            self.optimizer.zero_grad()

            # Note(nvFSDP): Need to call these functions for nvFSDP if not using latest api
            # self.model.install_optimized_model_weights()
            # self.model.zero_grad_buffer()

            # log
            reporting_loss = self.log_train_metrics(grad_norm)
            logging.info(
                "step {} | epoch {} | loss {:.4f} | grad_norm {:.4f} | mem: {:.2f} GiB".format(
                    self.step_scheduler.step,
                    self.step_scheduler.epoch,
                    reporting_loss,
                    grad_norm,
                    torch.cuda.max_memory_allocated() / 1024**3,
                )
            )
            torch.cuda.reset_peak_memory_stats()

    @torch.no_grad()
    def _run_validation_epoch(self) -> float:
        """Run one pass over `self.val_dataloader` and return average loss per token."""
        with StatefulRNG(seed=1, ranked=True):
            self.model.eval()

            total_loss = 0.0
            total_tokens = 0

            for batch in self.val_dataloader:
                batch = {k: v.to(self.dist_env.device, non_blocking=True) for k, v in batch.items()}
                labels = batch.pop("labels")
                loss_mask = batch.pop("loss_mask", None)
                if loss_mask is None:
                    loss_mask = (labels.detach() != -100).to(torch.int)

                if (
                    self.device_mesh
                    and "position_ids" not in batch
                    and (
                        self.device_mesh["context_parallel"].size() > 1
                        or self.device_mesh["tensor_parallel"].size() > 1
                    )
                ):
                    batch["position_ids"] = (
                        torch.arange(0, batch["input_ids"].shape[1]).unsqueeze(0).to(self.model.device)
                    )

                if self.device_mesh and self.device_mesh["context_parallel"].size() > 1:
                    input_ids = batch["input_ids"].to(self.model.device)
                    position_ids = batch["position_ids"].to(self.model.device)

                    if loss_mask is not None:
                        cp_buffers = [input_ids, labels, position_ids, loss_mask]
                        cp_seq_dims = [1, 1, 1, 1]
                        cp_no_restore_buffers = {input_ids, labels, loss_mask}
                    else:
                        cp_buffers = [input_ids, labels, position_ids]
                        cp_seq_dims = [1, 1, 1]
                        cp_no_restore_buffers = {input_ids, labels}

                    context_parallel_ctx = create_context_parallel_ctx(
                        cp_mesh=self.model_wrapper.device_mesh["context_parallel"],
                        cp_buffers=cp_buffers,
                        cp_seq_dims=cp_seq_dims,
                        cp_no_restore_buffers=cp_no_restore_buffers,
                        cp_rotate_method="allgather",  # TODO add "alltoall" option
                    )
                    train_context = get_train_context(
                        False,
                        False,
                    )

                    with train_context(context_parallel_ctx):
                        out = self.model(**batch)
                        local_loss = self.loss_fn(
                            out.logits.view(-1, out.logits.size(-1)), labels.view(-1), mask=loss_mask, reduction="sum"
                        )

                    # In the case where all labels are masked, the loss should be 0.
                    if loss_mask is not None and loss_mask.bool().sum() == 0:
                        local_loss.detach().copy_(torch.zeros_like(local_loss))
                else:
                    out = self.model(**batch)
                    local_loss = self.loss_fn(
                        out.logits.view(-1, out.logits.size(-1)), labels.view(-1), mask=loss_mask, reduction="sum"
                    )

                total_loss += local_loss.item()
                total_tokens += loss_mask.sum().item()

        # Aggregate across ranks if distributed is initialized
        if dist.is_initialized():
            tensor = torch.tensor([total_loss, total_tokens], device=self.dist_env.device)
            dist.all_reduce(tensor, op=dist.ReduceOp.SUM)
            total_loss, total_tokens = tensor.tolist()

        val_loss = total_loss / max(total_tokens, 1e-8)
        if self.dist_env.is_main:
            if wandb.run is not None:
                wandb.log({"val_loss": val_loss, "step": self.step_scheduler.step, "epoch": self.step_scheduler.epoch})
        logging.info(
            "[val] step {} | epoch {} | loss {:.4f}".format(
                self.step_scheduler.step, self.step_scheduler.epoch, val_loss
            )
        )

    def log_train_metrics(self, grad_norm):
        """Log metrics to wandb.

        Args:
            grad_norm: Grad norm from the training step.

        Returns:
            Reporting loss.
        """
        if not self.device_mesh:
            dp_group = None
        elif self.device_mesh["context_parallel"].size() > 1:
            dp_group = self.device_mesh["dp_cp"].get_group()
        else:
            dp_group = self.device_mesh["data_parallel"].get_group()

        total_loss, total_num_tokens = reduce_loss(
            self.forward_data_store, self.total_num_tokens, per_token_loss=True, dp_group=dp_group
        )
        reporting_loss = (total_loss / total_num_tokens).item()
        grad_norm = grad_norm.item() if not isinstance(grad_norm, float) else grad_norm  # TP WAR
        self.total_num_tokens.zero_()
        self.forward_data_store = []
        log_data = {
            "train_loss": reporting_loss,
            "loss_sum": total_loss,
            "step": self.step_scheduler.step,
            "epoch": self.step_scheduler.epoch,
            "grad_norm": grad_norm,
            "num_tokens_per_step": total_num_tokens,
        }
        if self.optimizer.param_groups:
            log_data["learning_rate"] = self.optimizer.param_groups[0]["lr"]

        if wandb.run is not None:
            wandb.log(log_data)
        return reporting_loss


# ---------------------------------------------------------------------------
# Entry point
# ---------------------------------------------------------------------------


def main():
    """Main entry point for the fine-tuning recipe.

    Loads the configuration, sets up the trainer, and initiates the training loop.
    """
    script_path = pathlib.Path(__file__).parent.resolve()
    cfg = parse_args_and_load_config(script_path / "llama_3_2_1b_hellaswag.yaml")
    trainer = FinetuneRecipeForNextTokenPrediction(cfg)
    trainer.setup()
    trainer.run_train_validation_loop()


if __name__ == "__main__":
    main()<|MERGE_RESOLUTION|>--- conflicted
+++ resolved
@@ -27,16 +27,6 @@
 from nemo_automodel.loggers.wandb_utils import suppress_wandb_log_messages
 from wandb import Settings
 
-<<<<<<< HEAD
-=======
-try:
-    from nvfsdp import nvFSDP
-
-    HAVE_NVFSDP = True
-except:
-    HAVE_NVFSDP = False
-
->>>>>>> 5bc85ad9
 import logging
 
 from torchdata.stateful_dataloader.sampler import StatefulDistributedSampler
@@ -68,7 +58,6 @@
 #  Stateless helper functions
 # ---------------------------
 
-<<<<<<< HEAD
 def build_model_and_optimizer(
         device,
         cfg_model,
@@ -79,10 +68,6 @@
         seed, 
         tp_size=1,
     ) -> tuple[nn.Module, 'Optimizer']: # noqa: F821
-=======
-
-def build_model(device, cfg_model, use_hf_fa2, cfg_peft, model_wrapper, seed) -> nn.Module:
->>>>>>> 5bc85ad9
     """Build and initialize a model.
 
     Args:
@@ -115,17 +100,12 @@
             peft_fn = opts.pop("peft_fn")
             peft_fn(model, **opts)
 
-<<<<<<< HEAD
         trainable_params = list(filter(lambda x: x.requires_grad, model.parameters()))
         assert len(trainable_params) > 0, "trainable_params cannot be empty"
         if tp_size > 1:
             # TP does not support foreach
             cfg_opt.foreach = False
         optimizer = cfg_opt.instantiate(params=trainable_params)
-=======
-        if callable(getattr(model_wrapper, "parallelize", None)):
-            model = model_wrapper.parallelize(model)
->>>>>>> 5bc85ad9
 
         if callable(getattr(model_wrapper, 'parallelize', None)):
             if isinstance(model_wrapper, NVFSDPManager):
@@ -157,29 +137,7 @@
         ckpt_kwargs |= cfg_ckpt
     return CheckpointingConfig(**ckpt_kwargs)
 
-<<<<<<< HEAD
-=======
-
-def build_optimizer(cfg_opt, model, tp_size) -> "Optimizer":  # noqa: F821
-    """Build an optimizer for the model.
-
-    Args:
-        cfg_opt: Configuration for optimizer instantiation.
-        model: The model whose parameters will be optimized.
-        tp_size: The size of the tensor parallel group.
-
-    Returns:
-        The instantiated optimizer.
-    """
-    trainable_params = list(filter(lambda x: x.requires_grad, model.parameters()))
-    assert len(trainable_params) > 0, "trainable_params cannot be empty"
-    if tp_size > 1:
-        # TP does not support foreach
-        cfg_opt.foreach = False
-    return cfg_opt.instantiate(params=trainable_params)
-
-
->>>>>>> 5bc85ad9
+
 def build_loss_fn(device, cfg_loss):
     """Build a loss function.
 
@@ -345,20 +303,12 @@
         use_hf_fa2 = self.cfg.get("packed_sequence.packed_sequence_size", 0) > 0
 
         # Build components
-<<<<<<< HEAD
         self.model, self.optimizer = build_model_and_optimizer(
             self.dist_env.device,
             self.cfg.model,
             self.cfg.optimizer,
             use_hf_fa2,
             self.cfg.get('peft', None),
-=======
-        self.model = build_model(
-            self.dist_env.device,
-            self.cfg.model,
-            use_hf_fa2,
-            self.cfg.get("peft", None),
->>>>>>> 5bc85ad9
             self.model_wrapper,
             seed=self.cfg.get("seed", 42),
             tp_size=self.cfg.get("distributed.tp_size", 1),
