--- conflicted
+++ resolved
@@ -310,19 +310,10 @@
         """
         self.model.train()
         for epoch in self.step_scheduler.epochs:
-<<<<<<< HEAD
-            for batch_idx, batch in enumerate(self.dataloader):
-                is_optim_step, is_ckpt_step, is_val_step = self.step_scheduler.update(batch_idx)
-                self._run_train_step(batch, is_optim_step, 1.0)
-                if is_ckpt_step:
-                    self.save_checkpoint(epoch, self.step_scheduler.step)
-=======
             for batch_idx, batch in enumerate(self.step_scheduler):
                 self._run_train_step(batch, self.step_scheduler.is_optim_step, 1.0)
-                if self.step_scheduler.is_ckpt_step and self.dist_env.is_main:
-                #     self._save_checkpoint()
-                    pass
->>>>>>> cf5e6d6f
+                if self.step_scheduler.is_ckpt_step:
+                    self.save_checkpoint(epoch, self.step_scheduler.step)
 
                 if self.step_scheduler.is_val_step and self.val_dataloader is not None:
                     self._run_validation_epoch()
