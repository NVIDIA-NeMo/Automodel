--- conflicted
+++ resolved
@@ -4,12 +4,9 @@
 
 from dataclasses import dataclass
 from typing import Any, Dict, Optional, Tuple
-<<<<<<< HEAD
 import time
-=======
 
 import os
->>>>>>> 36c0c680
 import torch
 import torch.nn as nn
 from torch.utils.data import DataLoader
@@ -30,19 +27,11 @@
 
 def build_model(device, model_wrapper, cfg_model) -> nn.Module:
     model = cfg_model.instantiate()
-<<<<<<< HEAD
     # for m in model.modules():
     #     if isinstance(m, nn.Embedding):
     #         m.weight.requires_grad_(False)
-=======
-    for m in model.modules():
-        if isinstance(m, nn.Embedding):
-            m.weight.requires_grad_(False)
     if model_wrapper is not None:
         model = model_wrapper.parallelize(model)
-    # print(model)
-    # quit()
->>>>>>> 36c0c680
     return model.to(device)
 
 def build_optimizer(device, cfg_opt, model) -> Optimizer:
@@ -144,10 +133,14 @@
         Raises:
             NotImplemented: Raises if it tries to restore a checkpoint; will be removed.
         """
-<<<<<<< HEAD
-        self.dist = build_distributed(self.cfg.get("distributed", {}))
-
-        if self.dist.is_main and hasattr(self.cfg, 'logger'):
+        self.dist_env = build_distributed(self.cfg.get("dist_env", {}))
+        model_wrapper = None
+        if 'distributed' in self.cfg:
+            model_wrapper = self.cfg.distributed.instantiate(world_size=self.dist_env.world_size)
+            print(model_wrapper)
+        torch.manual_seed(self.cfg.get("seed", 42) + self.dist_env.rank)
+
+        if self.dist_env.is_main and hasattr(self.cfg, 'logger'):
             wandb.init(
                 project=self.cfg.logger.get("wandb_project", "default_project"),
                 entity=self.cfg.logger.get("wandb_entity"),
@@ -156,15 +149,13 @@
                 config=self.cfg,
             )
 
-        torch.manual_seed(self.cfg.get("seed", 42) + self.dist.rank)
+        torch.manual_seed(self.cfg.get("seed", 42) + self.dist_env.rank)
 
         # Build components
-        self.model = build_model(self.dist.device, self.cfg.model)
-        self.optimizer = build_optimizer(self.dist.device, self.cfg.optimizer, self.model)
-        self.loss_fn   = build_loss_fn(self.dist.device, self.cfg.loss_fn)
-        self.dataloader = build_dataloader(
-            self.dist.device, self.cfg.dataset, self.cfg.dataloader
-        )
+        self.model = build_model(self.dist_env.device, model_wrapper, self.cfg.model)
+        self.optimizer = build_optimizer(self.dist_env.device, self.cfg.optimizer, self.model)
+        self.loss_fn   = build_loss_fn(self.dist_env.device, self.cfg.loss_fn)
+        self.dataloader = build_dataloader(self.dist_env.device, self.cfg.dataset, self.cfg.dataloader)
 
         # Build validation dataloader if the config provides it
         self.val_dataloader = None
@@ -172,25 +163,10 @@
         val_dl_cfg = self.cfg.get("validation_dataloader")
         if val_ds_cfg is not None and val_dl_cfg is not None:
             self.val_dataloader = build_dataloader(
-                self.dist.device, val_ds_cfg, val_dl_cfg
+                self.dist_env.device, val_ds_cfg, val_dl_cfg
             )
         self.total_num_tokens = torch.zeros([], dtype=torch.int, device="cuda")
         self.forward_data_store = []
-=======
-        self.dist_env = build_distributed(self.cfg.get("dist_env", {}))
-        model_wrapper = None
-        if 'distributed' in self.cfg:
-            model_wrapper = self.cfg.distributed.instantiate(world_size=self.dist_env.world_size)
-            print(model_wrapper)
-        torch.manual_seed(self.cfg.get("seed", 42) + self.dist_env.rank)
-
-        # Build components
-        self.model = build_model(self.dist_env.device, model_wrapper, self.cfg.model)
-        # quit()
-        self.optimizer = build_optimizer(self.dist_env.device, self.cfg.optimizer, self.model)
-        self.loss_fn   = build_loss_fn(self.dist_env.device, self.cfg.loss_fn)
-        self.dataloader = build_dataloader(self.dist_env.device, self.cfg.dataset, self.cfg.dataloader)
->>>>>>> 36c0c680
 
         # Scheduler
         self.scheduler = StepScheduler(
@@ -214,13 +190,12 @@
         self.model.train()
         for self.scheduler.epoch in range(self.scheduler.epoch, self.scheduler.num_epochs):
             for batch_idx, batch in enumerate(self.dataloader):
-<<<<<<< HEAD
                 # Scheduler returns (is_grad_step, is_ckpt_step, is_eval_step)
                 is_grad, is_ckpt, is_eval = self.scheduler.update(batch_idx)
 
                 _, grad_norm = self._run_train_step(batch, is_grad)
 
-                if self.dist.is_main and is_grad:
+                if self.dist_env.is_main and is_grad:
                     total_loss, total_num_tokens = reduce_loss(
                         self.forward_data_store, self.total_num_tokens, per_token_loss=self.cfg.training.get("calculate_per_token_loss", False)
                     )
@@ -247,25 +222,17 @@
                 # --------- Periodic validation based on val_frequency ---------
                 if is_eval and self.val_dataloader is not None:
                     val_loss = self._run_validation_epoch()
-                    if self.dist.is_main:
+                    if self.dist_env.is_main:
                         if wandb.run is not None:
                             wandb.log({"val_loss": val_loss, "step": self.scheduler.step, "epoch": self.scheduler.epoch})
                         print(
                             f"[val] step {self.scheduler.step} | epoch {self.scheduler.epoch} | loss {val_loss:.4f}",
                         )
-=======
-                is_grad, is_ckpt = self.scheduler.update(batch_idx)
-                loss = self._run_train_step(batch, is_grad)
-                # if self.dist_env.is_main and is_ckpt:
-                #     self._save_checkpoint()
-                if self.dist_env.is_main and is_grad:
-                    print(f"step {self.scheduler.step} | loss {loss.item():.4f}", flush=True)
->>>>>>> 36c0c680
 
             # ---------------- Validation pass at the end of each epoch ----------------
             if self.val_dataloader is not None:
                 val_loss = self._run_validation_epoch()
-                if self.dist.is_main:
+                if self.dist_env.is_main:
                     if wandb.run is not None:
                         wandb.log({"val_loss": val_loss, "epoch": self.scheduler.epoch})
                     print(
@@ -274,11 +241,7 @@
 
     # ------------------ helpers ------------------
     def _run_train_step(self, batch, is_grad):
-<<<<<<< HEAD
-        batch = {k: v.to(self.dist.device, non_blocking=True) for k, v in batch.items()}
-=======
         batch = {k: v.to(self.dist_env.device, non_blocking=True) for k, v in batch.items()}
->>>>>>> 36c0c680
         labels = batch.pop("labels")
         mask   = batch.pop("loss_mask", None)
         assert mask is not None, "loss_mask is required for training"
@@ -343,7 +306,7 @@
 
         with torch.no_grad():
             for batch in self.val_dataloader:
-                batch = {k: v.to(self.dist.device, non_blocking=True) for k, v in batch.items()}
+                batch = {k: v.to(self.dist_env.device, non_blocking=True) for k, v in batch.items()}
                 labels = batch.pop("labels")
                 mask = batch.pop("loss_mask", None)
 
@@ -359,7 +322,7 @@
 
         # Aggregate across ranks if distributed is initialized
         if dist.is_initialized():
-            tensor = torch.tensor([total_loss, total_tokens], device=self.dist.device)
+            tensor = torch.tensor([total_loss, total_tokens], device=self.dist_env.device)
             dist.all_reduce(tensor, op=dist.ReduceOp.SUM)
             total_loss, total_tokens = tensor.tolist()
 
