from __future__ import annotations

from typing import Any, Dict

import torch
import torch.nn as nn
from torch.utils.data import DataLoader
import wandb
import torch.distributed as dist

from nemo_automodel.config.loader import load_yaml_config
from nemo_automodel.distributed.init_utils import initialize_distributed, get_world_size_safe
from nemo_automodel.utils.dist_utils import reduce_loss, get_sync_ctx
from nemo_automodel.training.base_recipe import BaseRecipe
from nemo_automodel.training.step_scheduler import StepScheduler

# ---------------------------
#  Stateless helper functions
# ---------------------------

def build_model(device, model_wrapper, cfg_model) -> nn.Module:
    """
    Build and initialize a model.

    Args:
        device: The target device.
        model_wrapper: A potential wrapper providing parallelism.
        cfg_model: Configuration for model instantiation.

    Returns:
        The instantiated model on the specified device.
    """
    model = cfg_model.instantiate()
    for m in model.modules():
        if isinstance(m, nn.Embedding):
            m.weight.requires_grad_(False)
    if model_wrapper is not None and callable(getattr(model_wrapper, 'parallelize', None)):
        model = model_wrapper.parallelize(model)
    return model.to(device)

def build_optimizer(device, cfg_opt, model) -> 'Optimizer':  # noqa: F821
    """
    Build an optimizer for the model.

    Args:
        device: The target device.
        cfg_opt: Configuration for optimizer instantiation.
        model: The model whose parameters will be optimized.

    Returns:
        The instantiated optimizer.
    """
    trainable_params = list(filter(lambda x: x.requires_grad, model.parameters()))
    assert len(trainable_params) > 0, "trainable_params cannot be empty"
    return cfg_opt.instantiate(params=trainable_params)

def build_loss_fn(device, cfg_loss):
    """
    Build a loss function.

    Args:
        device: The target device.
        cfg_loss: Loss function configuration or a callable loss function.

    Returns:
        The instantiated loss function on the specified device.
    """
    if callable(cfg_loss):
        return cfg_loss
    else:
        return cfg_loss.instantiate().to(device)

<<<<<<< HEAD
def build_dataloader(cfg_ds, cfg_dl) -> DataLoader:
=======

def build_dataloader(device, cfg_ds, cfg_dl, distributed_sampler_kwargs) -> DataLoader:
>>>>>>> d2dfe073
    """
    Build a DataLoader for the dataset.

    Args:
        device: The target device.
        cfg_ds: Dataset configuration.
        cfg_dl: DataLoader configuration.

    Returns:
        The instantiated DataLoader.
    """
    ds = cfg_ds.instantiate()
<<<<<<< HEAD
    # Handle optional sampler
    sampler_cfg = None
    sampler_obj = None
    if hasattr(cfg_dl, "sampler"):
        sampler_cfg = cfg_dl.sampler
        # Remove it from kwargs so that ``instantiate`` doesn't try to build it
        # on its own (which fails because ``dataset`` would be missing).
        del cfg_dl.__dict__["sampler"]

        # Instantiate the sampler with the actual dataset.
        if sampler_cfg is not None:
            sampler_obj = sampler_cfg.instantiate(dataset=ds)

    return cfg_dl.instantiate(dataset=ds, sampler=sampler_obj)
=======
    sampler = torch.utils.data.distributed.DistributedSampler(
        ds,
        num_replicas=distributed_sampler_kwargs["num_replicas"],
        rank=distributed_sampler_kwargs["rank"],
    )
    return cfg_dl.instantiate(dataset=ds, sampler=sampler)
>>>>>>> d2dfe073


def build_distributed(cfg_dist: Dict[str, Any]) -> 'DistInfo':  # noqa: F821
    """
    Build and initialize distributed training resources.

    Args:
        cfg_dist: Configuration for distributed training.

    Returns:
        Distributed training information from initialize_distributed.
    """
    backend = cfg_dist.get("backend", "nccl")
    timeout = cfg_dist.get("timeout_minutes", 1)
    return initialize_distributed(backend=backend, timeout_minutes=timeout)

def build_step_scheduler(cfg, dataloader):
    """
    Build the step scheduler.

    Args:
        cfg: configuration for the StepScheduler class.
        dataloader: the training dataloader, used for extracting the epoch_len (in batches).

    Returns:
        StepScheduler: the configured StepScheduler.
    """
    assert not '_target_' in cfg, "_target_ not permitted in step scheduler"
    default_kwargs = dict(
        num_epochs = 10,
        grad_acc_steps = 10,
        ckpt_every_steps = 100,
        epoch_len = len(dataloader),
    )
    if cfg is not None:
        default_kwargs |= cfg.to_dict()
    return StepScheduler(**default_kwargs)


# ---------------------------------------------------------------------------
#  Trainer class – orchestration only
# ---------------------------------------------------------------------------

class FinetuneRecipeForNextTokenPrediction(BaseRecipe):
    """
    Recipe for fine-tuning a model for next-token prediction.

    This class orchestrates training, from setup to main training loop.
    """
    def __init__(self, cfg):
        """
        Initialize the recipe with configuration.

        Args:
            cfg: Configuration dictionary/object for training.
        """
        self.cfg = cfg

    # ------------------ build phase ------------------
    def setup(self):
        """ Builds all components needed for training/validation/logging/checkpointing/etc.

        This is the last place where self.cfg should be referenced.

        Raises:
            NotImplemented: Raises if it tries to restore a checkpoint; will be removed.
        """
        self.dist_env = build_distributed(self.cfg.get("dist_env", {}))

        model_wrapper = None
<<<<<<< HEAD
        if 'distributed' in self.cfg:
            model_wrapper = self.cfg.distributed.instantiate(world_size=self.dist_env.world_size)
            if self.dist_env.is_main:
                print(model_wrapper)
=======
        distributed_sampler_kwargs = {}
        if "distributed" in self.cfg:
            model_wrapper = self.cfg.distributed.instantiate(
                world_size=self.dist_env.world_size
            )
            distributed_sampler_kwargs = {
                "num_replicas": model_wrapper.device_mesh["data_parallel"].size(),
                "rank": model_wrapper.device_mesh["data_parallel"].get_local_rank(),
            }

>>>>>>> d2dfe073
        torch.manual_seed(self.cfg.get("seed", 42) + self.dist_env.rank)

        if self.dist_env.is_main and hasattr(self.cfg, 'logger'):
            wandb.init(
                project=self.cfg.logger.get("wandb_project", "default_project"),
                entity=self.cfg.logger.get("wandb_entity"),
                name=self.cfg.logger.get("wandb_exp_name"),
                dir=self.cfg.logger.get("wandb_save_dir"),
                config=self.cfg,
            )

        # Build components
        self.model = build_model(self.dist_env.device, model_wrapper, self.cfg.model)
        self.optimizer = build_optimizer(self.dist_env.device, self.cfg.optimizer, self.model)
        self.loss_fn   = build_loss_fn(self.dist_env.device, self.cfg.loss_fn)
<<<<<<< HEAD
        self.dataloader = build_dataloader(self.cfg.dataset, self.cfg.dataloader)

        # Build validation dataloader if the config provides it
        self.val_dataloader = None
        val_ds_cfg = self.cfg.get("validation_dataset")
        val_dl_cfg = self.cfg.get("validation_dataloader")
        if val_ds_cfg is not None and val_dl_cfg is not None:
            self.val_dataloader = build_dataloader(val_ds_cfg, val_dl_cfg)
        
        # Initialize metrics required for calculating loss
        self.total_num_tokens = torch.zeros([], dtype=torch.int, device="cuda")
        self.forward_data_store = []
=======
        self.dataloader = build_dataloader(
            self.dist_env.device,
            self.cfg.dataset,
            self.cfg.dataloader,
            distributed_sampler_kwargs,
        )
>>>>>>> d2dfe073

        # Scheduler
        self.step_scheduler = build_step_scheduler(self.cfg.get('step_scheduler', None), self.dataloader)

        # Optionally resume
        if (path := self.cfg.get("restore_from")) is not None:
            raise NotImplemented("TODO resume from {}".format(path))

    # ------------------ main loop ------------------
    def run_train_validation_loop(self):
        """
        Run the training loop over all epochs and batches.

        For each batch, perform a forward pass, compute loss, backpropagate,
        and update model parameters when necessary. Also prints loss every gradient step.
        """
        self.model.train()
        starting_epoch = self.step_scheduler.epoch
        num_epochs = self.step_scheduler.num_epochs
        for self.step_scheduler.epoch in range(starting_epoch, num_epochs):
            for batch_idx, batch in enumerate(self.dataloader):
                is_optim_step, is_ckpt_step, is_val_step = self.step_scheduler.update(batch_idx)
                grad_norm = self._run_train_step(batch, is_optim_step, 1.0)
                if is_optim_step:
                    reporting_loss = self.log_train_metrics(grad_norm)

                # if self.dist_env.is_main and is_ckpt_step:
                #     self._save_checkpoint()
                if self.dist_env.is_main and is_optim_step:
                    print(
                        f"step {self.step_scheduler.step} | "
                        f"epoch {self.step_scheduler.epoch} | "
                        f"loss {reporting_loss:.6f} | "
                        f"grad_norm {grad_norm:.6f}"
                    )
                
                if is_val_step and self.val_dataloader is not None:
                    val_loss = self._run_validation_epoch()
                    if self.dist_env.is_main:
                        if wandb.run is not None:
                            wandb.log(
                                {
                                    "val_loss": val_loss,
                                    "step": self.step_scheduler.step,
                                    "epoch": self.step_scheduler.epoch
                                }
                            )
                        print(
                            f"step {self.step_scheduler.step} | "
                            f"epoch {self.step_scheduler.epoch} | "
                            f"loss {val_loss:.4f}",
                        )


    # ------------------ helpers ------------------
    def _run_train_step(self, batch, is_optim_step, clip_norm=1.0):
        """
        Execute a single training step.

        Args:
            batch: Batch of training data.
            is_optim_step: Flag indicating if a gradient step should be applied.

        Returns:
            Grad norm from the training step.
        """
        self.model.train()

        batch = {k: v.to(self.dist_env.device, non_blocking=True) for k, v in batch.items()}
        labels = batch.pop("labels")
        mask   = batch.pop("loss_mask", None)
        if mask is None:
            mask = (labels.detach() != -100).to(torch.int)

        out  = self.model(**batch)
        local_loss = self.loss_fn(out.logits.view(-1, out.logits.size(-1)),
                            labels.view(-1), mask=mask, reduction="sum")
        local_num_tokens = mask.sum().detach().to(torch.int)
        self.total_num_tokens += local_num_tokens
        self.forward_data_store.append(local_loss.detach())

        with get_sync_ctx(self.model, is_optim_step):
            local_loss.backward()

        grad_norm = None
        if is_optim_step:
            world_size = get_world_size_safe()
            num_tokens_for_grad_scaling = self.total_num_tokens.clone().detach()
            dist.all_reduce(num_tokens_for_grad_scaling)
            # DDP/FSDP reduces gradients across ranks, so we need to scale by the world size to inverse it
            scaling_factor = world_size / num_tokens_for_grad_scaling
            for param in self.model.parameters():
                if param.grad is not None:
<<<<<<< HEAD
                    param.grad.data.mul_(scaling_factor)
            
            # Clip gradients **after** any optional rescaling.
            with torch.no_grad():
                grads = [p.grad for p in self.model.parameters() if p.grad is not None]
                grad_norm = torch.nn.utils.get_total_norm(grads)
                if isinstance(grad_norm, torch.distributed.tensor.DTensor):
                    grad_norm = grad_norm.full_tensor()
                torch.nn.utils.clip_grads_with_norm_([p for p in self.model.parameters()], clip_norm, grad_norm)

=======
                    param.grad.data.mul_(1/num_grad_acc_steps)
                    grad_params.append(param)
            # TP does not support grad_clip yet
            if (
                isinstance(clip_norm, float)
                and self.cfg.get("distributed.tp_size", 1) == 1
            ):
                torch.nn.utils.clip_grad_norm_(grad_params, clip_norm, foreach=True)
>>>>>>> d2dfe073
            self.optimizer.step()
            self.optimizer.zero_grad()
        return grad_norm
    
    @torch.no_grad()
    def _run_validation_epoch(self) -> float:
        """Run one pass over `self.val_dataloader` and return average loss per token."""
        self.model.eval()

        total_loss = 0.0
        total_tokens = 0

        for batch in self.val_dataloader:
            batch = {k: v.to(self.dist_env.device, non_blocking=True) for k, v in batch.items()}
            labels = batch.pop("labels")
            mask = batch.pop("loss_mask", None)
            if mask is None:
                mask = (labels.detach() != -100).to(torch.int)

            out = self.model(**batch)
            local_loss = self.loss_fn(
                out.logits.view(-1, out.logits.size(-1)),
                labels.view(-1),
                mask=mask,
                reduction="sum"
            )
            total_loss += local_loss.item()
            total_tokens += mask.sum().item()

        # Aggregate across ranks if distributed is initialized
        if dist.is_initialized():
            tensor = torch.tensor([total_loss, total_tokens], device=self.dist_env.device)
            dist.all_reduce(tensor, op=dist.ReduceOp.SUM)
            total_loss, total_tokens = tensor.tolist()

        return total_loss / max(total_tokens, 1e-8)
    
    def log_train_metrics(self, grad_norm):
        """
        Log metrics to wandb.

        Args:
            grad_norm: Grad norm from the training step.

        Returns:
            Reporting loss.
        """
        total_loss, total_num_tokens = reduce_loss(
            self.forward_data_store, self.total_num_tokens, per_token_loss=True
        )
        reporting_loss = (total_loss / total_num_tokens).item()
        grad_norm = grad_norm.item()
        self.total_num_tokens.zero_()
        self.forward_data_store = []
        log_data = {
            "train_loss": reporting_loss,
            "loss_sum": total_loss,
            "step": self.step_scheduler.step,
            "epoch": self.step_scheduler.epoch,
            "grad_norm": grad_norm,
            "num_tokens_per_step": total_num_tokens,
        }
        if self.optimizer.param_groups:
            log_data["learning_rate"] = self.optimizer.param_groups[0]['lr']

        if wandb.run is not None:
            wandb.log(log_data)
        return reporting_loss

# ---------------------------------------------------------------------------
# Entry point
# ---------------------------------------------------------------------------

def main():
    """
    Main entry point for the fine-tuning recipe.

    Loads the configuration, sets up the trainer, and initiates the training loop.
    """
    cfg = load_yaml_config("llama_3_2_1b_hellaswag.yaml")
    trainer = FinetuneRecipeForNextTokenPrediction(cfg)
    trainer.setup()
    trainer.run_train_validation_loop()

if __name__ == "__main__":
    main()<|MERGE_RESOLUTION|>--- conflicted
+++ resolved
@@ -38,12 +38,11 @@
         model = model_wrapper.parallelize(model)
     return model.to(device)
 
-def build_optimizer(device, cfg_opt, model) -> 'Optimizer':  # noqa: F821
+def build_optimizer(cfg_opt, model) -> 'Optimizer':  # noqa: F821
     """
     Build an optimizer for the model.
 
     Args:
-        device: The target device.
         cfg_opt: Configuration for optimizer instantiation.
         model: The model whose parameters will be optimized.
 
@@ -70,12 +69,8 @@
     else:
         return cfg_loss.instantiate().to(device)
 
-<<<<<<< HEAD
-def build_dataloader(cfg_ds, cfg_dl) -> DataLoader:
-=======
-
-def build_dataloader(device, cfg_ds, cfg_dl, distributed_sampler_kwargs) -> DataLoader:
->>>>>>> d2dfe073
+
+def build_dataloader(cfg_ds, cfg_dl, distributed_sampler_kwargs) -> DataLoader:
     """
     Build a DataLoader for the dataset.
 
@@ -88,29 +83,13 @@
         The instantiated DataLoader.
     """
     ds = cfg_ds.instantiate()
-<<<<<<< HEAD
-    # Handle optional sampler
-    sampler_cfg = None
-    sampler_obj = None
-    if hasattr(cfg_dl, "sampler"):
-        sampler_cfg = cfg_dl.sampler
-        # Remove it from kwargs so that ``instantiate`` doesn't try to build it
-        # on its own (which fails because ``dataset`` would be missing).
-        del cfg_dl.__dict__["sampler"]
-
-        # Instantiate the sampler with the actual dataset.
-        if sampler_cfg is not None:
-            sampler_obj = sampler_cfg.instantiate(dataset=ds)
-
-    return cfg_dl.instantiate(dataset=ds, sampler=sampler_obj)
-=======
     sampler = torch.utils.data.distributed.DistributedSampler(
         ds,
         num_replicas=distributed_sampler_kwargs["num_replicas"],
         rank=distributed_sampler_kwargs["rank"],
+        shuffle=distributed_sampler_kwargs["shuffle"],
     )
     return cfg_dl.instantiate(dataset=ds, sampler=sampler)
->>>>>>> d2dfe073
 
 
 def build_distributed(cfg_dist: Dict[str, Any]) -> 'DistInfo':  # noqa: F821
@@ -181,12 +160,6 @@
         self.dist_env = build_distributed(self.cfg.get("dist_env", {}))
 
         model_wrapper = None
-<<<<<<< HEAD
-        if 'distributed' in self.cfg:
-            model_wrapper = self.cfg.distributed.instantiate(world_size=self.dist_env.world_size)
-            if self.dist_env.is_main:
-                print(model_wrapper)
-=======
         distributed_sampler_kwargs = {}
         if "distributed" in self.cfg:
             model_wrapper = self.cfg.distributed.instantiate(
@@ -195,9 +168,10 @@
             distributed_sampler_kwargs = {
                 "num_replicas": model_wrapper.device_mesh["data_parallel"].size(),
                 "rank": model_wrapper.device_mesh["data_parallel"].get_local_rank(),
+                "shuffle": self.cfg.dataloader.get("shuffle", True),
             }
-
->>>>>>> d2dfe073
+            del self.cfg.dataloader.shuffle
+
         torch.manual_seed(self.cfg.get("seed", 42) + self.dist_env.rank)
 
         if self.dist_env.is_main and hasattr(self.cfg, 'logger'):
@@ -211,29 +185,28 @@
 
         # Build components
         self.model = build_model(self.dist_env.device, model_wrapper, self.cfg.model)
-        self.optimizer = build_optimizer(self.dist_env.device, self.cfg.optimizer, self.model)
+        self.optimizer = build_optimizer(self.cfg.optimizer, self.model)
         self.loss_fn   = build_loss_fn(self.dist_env.device, self.cfg.loss_fn)
-<<<<<<< HEAD
-        self.dataloader = build_dataloader(self.cfg.dataset, self.cfg.dataloader)
+        self.dataloader = build_dataloader(
+            self.cfg.dataset,
+            self.cfg.dataloader,
+            distributed_sampler_kwargs,
+        )
 
         # Build validation dataloader if the config provides it
         self.val_dataloader = None
         val_ds_cfg = self.cfg.get("validation_dataset")
         val_dl_cfg = self.cfg.get("validation_dataloader")
         if val_ds_cfg is not None and val_dl_cfg is not None:
-            self.val_dataloader = build_dataloader(val_ds_cfg, val_dl_cfg)
+            self.val_dataloader = build_dataloader(
+                val_ds_cfg,
+                val_dl_cfg,
+                distributed_sampler_kwargs,
+            )
         
         # Initialize metrics required for calculating loss
         self.total_num_tokens = torch.zeros([], dtype=torch.int, device="cuda")
         self.forward_data_store = []
-=======
-        self.dataloader = build_dataloader(
-            self.dist_env.device,
-            self.cfg.dataset,
-            self.cfg.dataloader,
-            distributed_sampler_kwargs,
-        )
->>>>>>> d2dfe073
 
         # Scheduler
         self.step_scheduler = build_step_scheduler(self.cfg.get('step_scheduler', None), self.dataloader)
@@ -282,7 +255,7 @@
                                 }
                             )
                         print(
-                            f"step {self.step_scheduler.step} | "
+                            f"[val] step {self.step_scheduler.step} | "
                             f"epoch {self.step_scheduler.epoch} | "
                             f"loss {val_loss:.4f}",
                         )
@@ -327,7 +300,6 @@
             scaling_factor = world_size / num_tokens_for_grad_scaling
             for param in self.model.parameters():
                 if param.grad is not None:
-<<<<<<< HEAD
                     param.grad.data.mul_(scaling_factor)
             
             # Clip gradients **after** any optional rescaling.
@@ -336,18 +308,10 @@
                 grad_norm = torch.nn.utils.get_total_norm(grads)
                 if isinstance(grad_norm, torch.distributed.tensor.DTensor):
                     grad_norm = grad_norm.full_tensor()
-                torch.nn.utils.clip_grads_with_norm_([p for p in self.model.parameters()], clip_norm, grad_norm)
-
-=======
-                    param.grad.data.mul_(1/num_grad_acc_steps)
-                    grad_params.append(param)
-            # TP does not support grad_clip yet
-            if (
-                isinstance(clip_norm, float)
-                and self.cfg.get("distributed.tp_size", 1) == 1
-            ):
-                torch.nn.utils.clip_grad_norm_(grad_params, clip_norm, foreach=True)
->>>>>>> d2dfe073
+                # Need to test if TP supports grad_clip w/ DTensor
+                if self.cfg.get("distributed.tp_size", 1) == 1:
+                    torch.nn.utils.clip_grads_with_norm_([p for p in self.model.parameters()], clip_norm, grad_norm)
+
             self.optimizer.step()
             self.optimizer.zero_grad()
         return grad_norm
