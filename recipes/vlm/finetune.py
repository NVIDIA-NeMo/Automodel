# Copyright (c) 2025, NVIDIA CORPORATION. All rights reserved.
#
# Licensed under the Apache License, Version 2.0 (the "License");
# you may not use this file except in compliance with the License.
# You may obtain a copy of the License at
#
#     http://www.apache.org/licenses/LICENSE-2.0
#
# Unless required by applicable law or agreed to in writing, software
# distributed under the License is distributed on an "AS IS" BASIS,
# WITHOUT WARRANTIES OR CONDITIONS OF ANY KIND, either express or implied.
# See the License for the specific language governing permissions and
# limitations under the License.

from __future__ import annotations

from typing import Any, Dict

import torch
import torch.distributed as dist
import torch.nn as nn
from torch.distributed.device_mesh import _mesh_resources
from torch.utils.data import DataLoader

import wandb
from nemo_automodel.loggers.wandb_utils import suppress_wandb_log_messages
from wandb import Settings

try:
    from nvfsdp import nvFSDP

    HAVE_NVFSDP = True
except:
    HAVE_NVFSDP = False

import logging

from transformers import AutoProcessor

from nemo_automodel.checkpoint.checkpointing import CheckpointingConfig
from nemo_automodel.config.cli import parse_args_and_load_config
from nemo_automodel.datasets.vlm.collate_fns import COLLATE_FNS
from nemo_automodel.distributed.init_utils import initialize_distributed
from nemo_automodel.distributed.cp_utils import make_cp_batch_and_ctx
from nemo_automodel.loggers.log_utils import setup_logging
from nemo_automodel.training.base_recipe import BaseRecipe
from nemo_automodel.training.rng import StatefulRNG
from nemo_automodel.training.step_scheduler import StepScheduler
from nemo_automodel.utils.dist_utils import (
    clip_gradients,
    get_sync_ctx,
    reduce_loss,
    rescale_gradients,
)
from nemo_automodel.utils.model_utils import apply_parameter_freezing, print_trainable_parameters
from nemo_automodel.loggers.log_utils import setup_logging
from transformers import AutoProcessor
from nemo_automodel.datasets.vlm.collate_fns import COLLATE_FNS
from nemo_automodel.training.rng import StatefulRNG
from nemo_automodel.checkpoint.checkpointing import CheckpointingConfig

import logging
from nemo_automodel.utils.model_utils import apply_parameter_freezing, print_trainable_parameters

logger = logging.getLogger(__name__)

# ---------------------------
#  Stateless helper functions
# ---------------------------


def build_model(device, cfg_model, cfg_freeze, cfg_peft, model_wrapper, seed) -> nn.Module:
    """Build and initialize a model.

    Args:
        device: The target device.
        model_wrapper: Optional parallelism wrapper.
        cfg_model: Configuration for model instantiation.

    Returns:
        The instantiated model on the specified device.
    """
    with StatefulRNG(seed=seed, ranked=True):
        model = cfg_model.instantiate()

        if cfg_freeze is not None:
            apply_parameter_freezing(model, cfg_freeze)
        else:
            for m in model.modules():
                if isinstance(m, nn.Embedding):
                    m.weight.requires_grad = False

        # Optionally apply PEFT (e.g., LoRA/DoRA, etc)
        if cfg_peft is not None:
            opts = cfg_peft.to_dict()
            peft_fn = opts.pop("peft_fn")
            peft_fn(model, **opts)

        print_trainable_parameters(model)

        if callable(getattr(model_wrapper, "parallelize", None)):
            model = model_wrapper.parallelize(model)

            # FSDP2 and nvFSDP should already be on the correct device
            return model
        else:
            return model.to(device)


def build_checkpoint_config(cfg_ckpt, cache_dir, model_repo_id, is_peft):
    """Build a checkpoint configuration."""
    from transformers.utils import TRANSFORMERS_CACHE

    ckpt_kwargs = dict(
        enabled=False,
        checkpoint_dir="checkpoints/",
        model_save_format="safetensors",
        model_repo_id=model_repo_id,
        model_cache_dir=cache_dir if cache_dir is not None else TRANSFORMERS_CACHE,
        save_consolidated=False,
        is_peft=is_peft,
    )
    if cfg_ckpt is not None:
        cfg_ckpt = cfg_ckpt.to_dict()
        cfg_ckpt.pop("restore_from", None)
        ckpt_kwargs |= cfg_ckpt
    return CheckpointingConfig(**ckpt_kwargs)


def build_optimizer(cfg_opt, model, tp_size) -> "Optimizer":  # noqa: F821
    """Build an optimizer for the model.

    Args:
        cfg_opt: Configuration for optimizer instantiation.
        model: The model whose parameters will be optimized.
        tp_size: The size of the tensor parallel group.

    Returns:
        The instantiated optimizer.
    """
    trainable_params = list(filter(lambda x: x.requires_grad, model.parameters()))
    assert len(trainable_params) > 0, "trainable_params cannot be empty"
    if tp_size > 1:
        # TP does not support foreach
        cfg_opt.foreach = False
    return cfg_opt.instantiate(params=trainable_params)


def build_loss_fn(device, cfg_loss):
    """Build a loss function.

    Args:
        device: The target device.
        cfg_loss: Loss function configuration or a callable loss function.

    Returns:
        The instantiated loss function on the specified device.
    """
    if callable(cfg_loss):
        return cfg_loss
    else:
        return cfg_loss.instantiate().to(device)


def build_dataloader(cfg_ds, cfg_dl, cfg_model, cfg_processor, device_mesh, seed) -> DataLoader:
    """Build a distributed dataloader.

    Args:
        cfg_ds: Dataset configuration.
        cfg_dl: DataLoader configuration.
        cfg_model: Model configuration.
        cfg_processor: Processor configuration.
        distributed_sampler_kwargs: Additional arguments for the DistributedSampler.

    Returns:
        The instantiated DataLoader.
    """
    dist_sampler_kwargs = {
        "shuffle": cfg_dl.get("shuffle", True),
    }
    if device_mesh is not None:
        dist_sampler_kwargs |= {
            "num_replicas": device_mesh["data_parallel"].size(),
            "rank": device_mesh["data_parallel"].get_local_rank(),
        }

    with StatefulRNG(seed=seed, ranked=True):
        if hasattr(cfg_ds, "_target_") and "vlm" in cfg_ds._target_:
            processor = AutoProcessor.from_pretrained(cfg_model.pretrained_model_name_or_path)

        ds = cfg_ds.instantiate(path_or_dataset=cfg_ds.path_or_dataset)

        sampler = torch.utils.data.distributed.DistributedSampler(
            ds,
            **dist_sampler_kwargs,
        )
        collate_cfg = cfg_dl.get("collate_fn", None)
        if collate_cfg:
            collate_fn = lambda examples: collate_cfg.instantiate(examples=examples, processor=processor)
        else:
            # Get the appropriate collate function
            processor_type = type(processor).__name__
            if processor_type not in COLLATE_FNS:
                processor_type = "default"
                logging.warning(f"You are using {processor_type} with default collate function.")
            collate_fn = lambda examples: COLLATE_FNS[processor_type](examples, processor)

        return cfg_dl.instantiate(dataset=ds, sampler=sampler, collate_fn=collate_fn)


def build_distributed(cfg_dist: Dict[str, Any]) -> "DistInfo":  # noqa: F821
    """Build and initialize distributed training resources.

    Args:
        cfg_dist: Configuration for distributed training.

    Returns:
        Distributed training information from initialize_distributed.
    """
    backend = cfg_dist.get("backend", "nccl")
    timeout = cfg_dist.get("timeout_minutes", 1)
    return initialize_distributed(backend=backend, timeout_minutes=timeout)


def build_step_scheduler(cfg, dataloader):
    """Build the step scheduler.

    Args:
        cfg: configuration for the StepScheduler class.
        dataloader: the training dataloader, used for extracting the epoch_len (in batches).

    Returns:
        StepScheduler: the configured StepScheduler.
    """
    assert "_target_" not in cfg, "_target_ not permitted in step scheduler"
    default_kwargs = dict(
        num_epochs=10,
        grad_acc_steps=10,
        ckpt_every_steps=100,
        dataloader=dataloader,
    )
    if cfg is not None:
        default_kwargs |= cfg.to_dict()
    return StepScheduler(**default_kwargs)


def build_wandb(cfg):
    """Instantiates wandb and returns the instance.
    If no name is given, it will use the model name
    """
    assert cfg.get("wandb", None) is not None
    kwargs = cfg.wandb.to_dict()
    if kwargs.get("name", "") == "":
        kwargs["name"] = "_".join(cfg.get("model.pretrained_model_name_or_path").split("/")[-2:])
    run = wandb.init(
        **kwargs,
        config=cfg,
        settings=Settings(silent=True),
    )
    return run


# ---------------------------------------------------------------------------
#  Trainer class – orchestration only
# ---------------------------------------------------------------------------


class FinetuneRecipeForVLM(BaseRecipe):
    """Recipe for fine-tuning a model for VLM.

    This class orchestrates training, from setup to main training loop.
    """

    def __init__(self, cfg):
        """Initialize the recipe with configuration.

        Args:
            cfg: Configuration dictionary/object for training.
        """
        self.cfg = cfg

    # ------------------ build phase ------------------
    def setup(self):
        """Builds all components needed for training/validation/logging/checkpointing/etc.

        This is the last place where self.cfg should be referenced.

        Raises:
            NotImplemented: Raises if it tries to restore a checkpoint; will be removed.
        """
        torch.cuda.reset_peak_memory_stats()
        self.dist_env = build_distributed(self.cfg.get("dist_env", {}))
        # setups logging and adds the rankfilter to logging
        setup_logging()

        self.device_mesh = None
        self.model_wrapper = None
        if "distributed" in self.cfg:
            self.model_wrapper = self.cfg.distributed.instantiate(world_size=self.dist_env.world_size)
            self.device_mesh = getattr(self.model_wrapper, "device_mesh", None)

        if self.dist_env.is_main and hasattr(self.cfg, "wandb"):
            suppress_wandb_log_messages()
            run = build_wandb(self.cfg)
            logging.info("🚀 View run at {}".format(run.url))

        # Build components
        self.model = build_model(
            self.dist_env.device,
            self.cfg.model,
            self.cfg.get("freeze_config", None),
            self.cfg.get("peft", None),
            self.model_wrapper,
            seed=self.cfg.get("seed", 42),
        )
        self.optimizer = build_optimizer(
            self.cfg.optimizer,
            self.model,
            self.cfg.get("distributed.tp_size", 1),
        )
        self.loss_fn = build_loss_fn(self.dist_env.device, self.cfg.loss_fn)
        self.dataloader = build_dataloader(
            self.cfg.dataset,
            self.cfg.dataloader,
            self.cfg.model,
            self.cfg.get("processor", None),
            device_mesh=self.device_mesh,
            seed=self.cfg.get("seed", 42),
        )

        # Build validation dataloader if the config provides it
        self.val_dataloader = None
        if "validation_dataset" in self.cfg:
            self.val_dataloader = build_dataloader(
                self.cfg.validation_dataset,
                self.cfg.validation_dataloader,
                self.cfg.model,
                self.cfg.get("processor", None),
                device_mesh=self.device_mesh,
                seed=self.cfg.get("seed", 42),
            )

        # Initialize metrics required for calculating loss
        self.total_num_tokens = torch.zeros([], dtype=torch.int, device="cuda")
        self.forward_data_store = []

        # Scheduler
        self.step_scheduler = build_step_scheduler(self.cfg.get("step_scheduler", None), self.dataloader)

        # Build checkpointing config
        restore_from = self.cfg.get("checkpoint.restore_from", None)
        self.checkpoint_config = build_checkpoint_config(
            self.cfg.get("checkpoint", None),
            self.cfg.get("model.cache_dir", None),
            self.cfg.model.pretrained_model_name_or_path,
            True if self.cfg.get("peft", None) else False,
        )

        # Set up the stateful random number generator
        self.rng = StatefulRNG(seed=self.cfg.get("seed", 42), ranked=True)

        # Optionally resume
        self.load_checkpoint(restore_from)

    # ------------------ main loop ------------------
    def run_train_validation_loop(self):
        """Run the training loop over all epochs and batches.

        For each batch, perform a forward pass, compute loss, backpropagate,
        and update model parameters when necessary. Also prints loss every gradient step.
        """
        self.model.train()
        for epoch in self.step_scheduler.epochs:
            self.step_scheduler.set_epoch(epoch)
            for batch_idx, batch in enumerate(self.step_scheduler):
                self._run_train_step(batch, self.step_scheduler.is_optim_step, 1.0)
                if self.step_scheduler.is_ckpt_step:
                    self.save_checkpoint(epoch, self.step_scheduler.step)

                if self.step_scheduler.is_val_step and self.val_dataloader is not None:
                    self._run_validation_epoch()

    # ------------------ helpers ------------------
    def _run_train_step(self, batch, is_optim_step, clip_norm=1.0):
        """Execute a single training step.

        Args:
            batch: Batch of training data.
            is_optim_step: Flag indicating if a gradient step should be applied.

        Returns:
            Grad norm from the training step.
        """
        self.model.train()

        batch = {k: v.to(self.dist_env.device, non_blocking=True) for k, v in batch.items()}
        labels = batch.pop("labels")
        loss_mask = batch.pop("loss_mask", None)
        if loss_mask is None:
            loss_mask = (labels.detach() != -100).to(torch.int)

<<<<<<< HEAD
=======
        # TODO(@boxiangw): Refractor. Needed for SP support
        # If 'position_ids' does not exist in batch already then override it. batch in case of Packed sequence
        # contains 'position_ids' and we don't want to override it.
>>>>>>> 844e9719
        if (
            "position_ids" not in batch
            and self.device_mesh is not None
            and (self.device_mesh["context_parallel"].size() > 1 or self.device_mesh["tensor_parallel"].size() > 1)
        ):
            batch["position_ids"] = torch.arange(0, batch["input_ids"].shape[1]).unsqueeze(0).to(self.model.device)

<<<<<<< HEAD
        train_ctx, batch = make_cp_batch_and_ctx(self.device_mesh, batch, labels, loss_mask)
        with train_ctx():
            out  = self.model(**batch)
=======
        # based on https://github.com/pytorch/torchtitan/blob/main/torchtitan/train.py#L336
        if self.device_mesh is not None and self.device_mesh["context_parallel"].size() > 1:
            input_ids = batch["input_ids"].to(self.model.device)
            position_ids = batch["position_ids"].to(self.model.device)

            if loss_mask is not None:
                cp_buffers = [input_ids, labels, position_ids, loss_mask]
                cp_seq_dims = [1, 1, 1, 1]
                cp_no_restore_buffers = {input_ids, labels, loss_mask}
            else:
                cp_buffers = [input_ids, labels, position_ids]
                cp_seq_dims = [1, 1, 1]
                cp_no_restore_buffers = {input_ids, labels}

            context_parallel_ctx = create_context_parallel_ctx(
                cp_mesh=self.model_wrapper.device_mesh["context_parallel"],
                cp_buffers=cp_buffers,
                cp_seq_dims=cp_seq_dims,
                cp_no_restore_buffers=cp_no_restore_buffers,
                cp_rotate_method="allgather",  # TODO add "alltoall" option
            )
            train_context = get_train_context(
                False,
                False,
            )

            with train_context(context_parallel_ctx):
                out = self.model(**batch)

                # Prepare for loss calculation
                logits = out.logits.float()
                n_cls = logits.shape[-1]
                logits = logits.view(-1, n_cls)
                labels = labels.view(-1)
                assert logits.shape[-2] == labels.shape[-1], "Expected logits & labels to have the same length"
                local_loss = self.loss_fn(logits, labels, loss_mask)

            # In the case where all labels are masked, the loss should be 0.
            if loss_mask is not None and loss_mask.bool().sum() == 0:
                local_loss.detach().copy_(torch.zeros_like(local_loss))

        else:
            out = self.model(**batch)
>>>>>>> 844e9719
            local_loss = self.loss_fn(
                out.logits.view(-1, out.logits.size(-1)), labels.view(-1), mask=loss_mask, reduction="sum"
            )

        local_num_tokens = loss_mask.sum().detach().to(torch.int)
        self.total_num_tokens += local_num_tokens
        self.forward_data_store.append(local_loss.detach())

        with get_sync_ctx(self.model, is_optim_step):
            local_loss.backward()

        grad_norm = None
        if is_optim_step:
            rescale_gradients(
                self.model,
                self.total_num_tokens,
                self.device_mesh[
                    (
                        "dp_cp"
                        if "dp_cp" in _mesh_resources.root_to_flatten_mapping.get(self.device_mesh, {})
                        else "data_parallel"
                    )
                ].get_group()
                if self.device_mesh is not None
                else None,
            )

            # Clip gradients **after** any rescaling.
            # TODO(@boxiangw): Fix TP gradient clipping
            if not self.device_mesh or self.device_mesh["tensor_parallel"].size() == 1:
                grad_norm = clip_gradients(self.model, clip_norm)
            else:
                # TODO: TP WAR
                grad_norm = 0.0

            if HAVE_NVFSDP and isinstance(self.model, nvFSDP):
                # If the model uses nvFSDP, wait for all sharded gradients to be reduced and unsharded.
                # Necessary because the post-backward reduce-scatter is asynchronous, so gradients and backward
                # computations are concurrent, but the gradients of the final layer may not be available yet.
                self.model.finish_grad_sync()

            self.optimizer.step()
            self.optimizer.zero_grad()

            if HAVE_NVFSDP and isinstance(self.model, nvFSDP):
                # If custom FSDP2 is configured with "optim" (optimizer state / high-precision model weight sharding),
                # then the optimizer step will be applied to the main high-precision model weights. Update the model
                # weights after the optimizer step.
                self.model.install_optimized_model_weights()
                self.model.zero_grad_buffer()

            # log
            reporting_loss = self.log_train_metrics(grad_norm)
            logging.info(
                "step {} | epoch {} | loss {:.4f} | grad_norm {:.4f} | mem: {:.2f} GiB".format(
                    self.step_scheduler.step,
                    self.step_scheduler.epoch,
                    reporting_loss,
                    grad_norm,
                    torch.cuda.max_memory_allocated() / 1024**3,
                )
            )
            torch.cuda.reset_peak_memory_stats()

    @torch.no_grad()
    def _run_validation_epoch(self) -> float:
        """Run one pass over `self.val_dataloader` and return average loss per token."""
        with StatefulRNG(seed=1, ranked=True):
            self.model.eval()

            total_loss = 0.0
            total_tokens = 0

            for batch in self.val_dataloader:
                batch = {k: v.to(self.dist_env.device, non_blocking=True) for k, v in batch.items()}
                labels = batch.pop("labels")
                loss_mask = batch.pop("loss_mask", None)
                if loss_mask is None:
                    loss_mask = (labels.detach() != -100).to(torch.int)

                if (
                    self.device_mesh
                    and "position_ids" not in batch
                    and (
                        self.device_mesh["context_parallel"].size() > 1
                        or self.device_mesh["tensor_parallel"].size() > 1
                    )
                ):
                    batch["position_ids"] = (
                        torch.arange(0, batch["input_ids"].shape[1]).unsqueeze(0).to(self.model.device)
                    )

                train_ctx, batch = make_cp_batch_and_ctx(self.device_mesh, batch, labels, loss_mask)
                with train_ctx():
                    out = self.model(**batch)
                    local_loss = self.loss_fn(
                        out.logits.view(-1, out.logits.size(-1)), labels.view(-1), mask=loss_mask, reduction="sum"
                    )

                total_loss += local_loss.item()
                total_tokens += loss_mask.sum().item()

        # Aggregate across ranks if distributed is initialized
        if dist.is_initialized():
            tensor = torch.tensor([total_loss, total_tokens], device=self.dist_env.device)
            dist.all_reduce(tensor, op=dist.ReduceOp.SUM)
            total_loss, total_tokens = tensor.tolist()

        val_loss = total_loss / max(total_tokens, 1e-8)
        if self.dist_env.is_main:
            if wandb.run is not None:
                wandb.log({"val_loss": val_loss, "step": self.step_scheduler.step, "epoch": self.step_scheduler.epoch})
        logging.info(
            "[val] step {} | epoch {} | loss {:.4f}".format(
                self.step_scheduler.step, self.step_scheduler.epoch, val_loss
            )
        )

    def log_train_metrics(self, grad_norm):
        """Log metrics to wandb.

        Args:
            grad_norm: Grad norm from the training step.

        Returns:
            Reporting loss.
        """
        if not self.device_mesh:
            dp_group = None
        elif self.device_mesh["context_parallel"].size() > 1:
            dp_group = self.device_mesh["dp_cp"].get_group()
        else:
            dp_group = self.device_mesh["data_parallel"].get_group()

        total_loss, total_num_tokens = reduce_loss(
            self.forward_data_store,
            self.total_num_tokens,
            per_token_loss=True,
            dp_group=dp_group,
        )
        reporting_loss = (total_loss / total_num_tokens).item()
        grad_norm = grad_norm.item() if not isinstance(grad_norm, float) else grad_norm  # TP WAR
        self.total_num_tokens.zero_()
        self.forward_data_store = []
        log_data = {
            "train_loss": reporting_loss,
            "loss_sum": total_loss,
            "step": self.step_scheduler.step,
            "epoch": self.step_scheduler.epoch,
            "grad_norm": grad_norm,
            "num_tokens_per_step": total_num_tokens,
        }
        if self.optimizer.param_groups:
            log_data["learning_rate"] = self.optimizer.param_groups[0]["lr"]

        if wandb.run is not None:
            wandb.log(log_data)
        return reporting_loss


# ---------------------------------------------------------------------------
# Entry point
# ---------------------------------------------------------------------------


def main():
    """Main entry point for the fine-tuning recipe.

    Loads the configuration, sets up the trainer, and initiates the training loop.
    """
    cfg = parse_args_and_load_config("qwen2_5_vl_3b_rdr.yaml")
    trainer = FinetuneRecipeForVLM(cfg)
    trainer.setup()
    trainer.run_train_validation_loop()


if __name__ == "__main__":
    main()<|MERGE_RESOLUTION|>--- conflicted
+++ resolved
@@ -399,12 +399,13 @@
         if loss_mask is None:
             loss_mask = (labels.detach() != -100).to(torch.int)
 
-<<<<<<< HEAD
-=======
         # TODO(@boxiangw): Refractor. Needed for SP support
         # If 'position_ids' does not exist in batch already then override it. batch in case of Packed sequence
         # contains 'position_ids' and we don't want to override it.
->>>>>>> 844e9719
+        if (
+            "position_ids" not in batch
+            and self.device_mesh is not None
+            and (self.device_mesh["context_parallel"].size() > 1 or self.device_mesh["tensor_parallel"].size() > 1)
         if (
             "position_ids" not in batch
             and self.device_mesh is not None
@@ -412,55 +413,9 @@
         ):
             batch["position_ids"] = torch.arange(0, batch["input_ids"].shape[1]).unsqueeze(0).to(self.model.device)
 
-<<<<<<< HEAD
         train_ctx, batch = make_cp_batch_and_ctx(self.device_mesh, batch, labels, loss_mask)
         with train_ctx():
             out  = self.model(**batch)
-=======
-        # based on https://github.com/pytorch/torchtitan/blob/main/torchtitan/train.py#L336
-        if self.device_mesh is not None and self.device_mesh["context_parallel"].size() > 1:
-            input_ids = batch["input_ids"].to(self.model.device)
-            position_ids = batch["position_ids"].to(self.model.device)
-
-            if loss_mask is not None:
-                cp_buffers = [input_ids, labels, position_ids, loss_mask]
-                cp_seq_dims = [1, 1, 1, 1]
-                cp_no_restore_buffers = {input_ids, labels, loss_mask}
-            else:
-                cp_buffers = [input_ids, labels, position_ids]
-                cp_seq_dims = [1, 1, 1]
-                cp_no_restore_buffers = {input_ids, labels}
-
-            context_parallel_ctx = create_context_parallel_ctx(
-                cp_mesh=self.model_wrapper.device_mesh["context_parallel"],
-                cp_buffers=cp_buffers,
-                cp_seq_dims=cp_seq_dims,
-                cp_no_restore_buffers=cp_no_restore_buffers,
-                cp_rotate_method="allgather",  # TODO add "alltoall" option
-            )
-            train_context = get_train_context(
-                False,
-                False,
-            )
-
-            with train_context(context_parallel_ctx):
-                out = self.model(**batch)
-
-                # Prepare for loss calculation
-                logits = out.logits.float()
-                n_cls = logits.shape[-1]
-                logits = logits.view(-1, n_cls)
-                labels = labels.view(-1)
-                assert logits.shape[-2] == labels.shape[-1], "Expected logits & labels to have the same length"
-                local_loss = self.loss_fn(logits, labels, loss_mask)
-
-            # In the case where all labels are masked, the loss should be 0.
-            if loss_mask is not None and loss_mask.bool().sum() == 0:
-                local_loss.detach().copy_(torch.zeros_like(local_loss))
-
-        else:
-            out = self.model(**batch)
->>>>>>> 844e9719
             local_loss = self.loss_fn(
                 out.logits.view(-1, out.logits.size(-1)), labels.view(-1), mask=loss_mask, reduction="sum"
             )
