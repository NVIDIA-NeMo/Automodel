# Copyright (c) 2025, NVIDIA CORPORATION. All rights reserved.
#
# Licensed under the Apache License, Version 2.0 (the "License");
# you may not use this file except in compliance with the License.
# You may obtain a copy of the License at
#
#     http://www.apache.org/licenses/LICENSE-2.0
#
# Unless required by applicable law or agreed to in writing, software
# distributed under the License is distributed on an "AS IS" BASIS,
# WITHOUT WARRANTIES OR CONDITIONS OF ANY KIND, either express or implied.
# See the License for the specific language governing permissions and
# limitations under the License.

from __future__ import annotations

from typing import Any, Dict

import torch
import torch.distributed as dist
import torch.nn as nn
from torch.distributed.device_mesh import _mesh_resources
from torch.utils.data import DataLoader

import wandb
from nemo_automodel.loggers.wandb_utils import suppress_wandb_log_messages
from wandb import Settings

import logging

from transformers import AutoProcessor

import logging
from nemo_automodel.training.base_recipe import BaseRecipe
from nemo_automodel.training.step_scheduler import StepScheduler
from nemo_automodel.training.utils import count_tail_padding

from nemo_automodel.loggers.log_utils import setup_logging
import time
import logging

from nemo_automodel.checkpoint.checkpointing import CheckpointingConfig
from nemo_automodel.config.cli import parse_args_and_load_config
from nemo_automodel.datasets.llm.packed_sequence import PackedSequence
from nemo_automodel.distributed.cp_utils import make_cp_batch_and_ctx
from nemo_automodel.distributed.init_utils import initialize_distributed
<<<<<<< HEAD
=======
from nemo_automodel.distributed.nvfsdp import NVFSDPManager
from nemo_automodel.distributed.parallelizer import (
    create_context_parallel_ctx,
    get_train_context,
)
>>>>>>> 92fe368c
from nemo_automodel.loggers.log_utils import setup_logging
from nemo_automodel.training.base_recipe import BaseRecipe
from nemo_automodel.training.rng import StatefulRNG
from nemo_automodel.training.step_scheduler import StepScheduler
from nemo_automodel.utils.dist_utils import (
    clip_gradients,
    get_sync_ctx,
    reduce_loss,
    rescale_gradients,
)

from nemo_automodel.loggers.log_utils import setup_logging
from transformers import AutoProcessor
from nemo_automodel.datasets.vlm.collate_fns import COLLATE_FNS

import logging
from nemo_automodel.utils.model_utils import apply_parameter_freezing, print_trainable_parameters

logger = logging.getLogger(__name__)

# ---------------------------
#  Stateless helper functions
# ---------------------------


def build_model_and_optimizer(
        device, 
        cfg_model, 
        cfg_opt, 
        cfg_freeze, 
        cfg_peft, 
        model_wrapper, 
        seed, 
        tp_size=1,
    ) -> tuple[nn.Module, 'Optimizer']: # noqa: F821
    """Build and initialize a model.

    Args:
        device: The target device.
        model_wrapper: Optional parallelism wrapper.
        cfg_model: Configuration for model instantiation.
        use_hf_fa2: Whether to use HF's flash_attention_2. This takes precedence over Pytorch's sdpa_methods for attn.
        cfg_peft: Configuration for PEFT.
        model_wrapper: Optional parallelism wrapper.
        seed: Random seed.

    Returns:
        The instantiated model on the specified device.
    """
    with StatefulRNG(seed=seed, ranked=True):
        model = cfg_model.instantiate()

        if cfg_freeze is not None:
            apply_parameter_freezing(model, cfg_freeze)
        else:
            for m in model.modules():
                if isinstance(m, nn.Embedding):
                    m.weight.requires_grad = False

        # Optionally apply PEFT (e.g., LoRA/DoRA, etc)
        if cfg_peft is not None:
            opts = cfg_peft.to_dict()
            peft_fn = opts.pop("peft_fn")
            peft_fn(model, **opts)

        print_trainable_parameters(model)

        trainable_params = list(filter(lambda x: x.requires_grad, model.parameters()))
        assert len(trainable_params) > 0, "trainable_params cannot be empty"
        if tp_size > 1:
            # TP does not support foreach
            cfg_opt.foreach = False
        optimizer = cfg_opt.instantiate(params=trainable_params)

        if callable(getattr(model_wrapper, 'parallelize', None)):
            if isinstance(model_wrapper, NVFSDPManager):
                model, optimizer = model_wrapper.parallelize(model, optimizer)
            else:
                model = model_wrapper.parallelize(model)
            # FSDP2 and nvFSDP should already be on the correct device
        else:
            model = model.to(device)
        return model, optimizer


def build_checkpoint_config(cfg_ckpt, cache_dir, model_repo_id, is_peft):
    """Build a checkpoint configuration."""
    from transformers.utils import TRANSFORMERS_CACHE

    ckpt_kwargs = dict(
        enabled=False,
        checkpoint_dir="checkpoints/",
        model_save_format="safetensors",
        model_repo_id=model_repo_id,
        model_cache_dir=cache_dir if cache_dir is not None else TRANSFORMERS_CACHE,
        save_consolidated=False,
        is_peft=is_peft,
    )
    if cfg_ckpt is not None:
        cfg_ckpt = cfg_ckpt.to_dict()
        cfg_ckpt.pop("restore_from", None)
        ckpt_kwargs |= cfg_ckpt
    return CheckpointingConfig(**ckpt_kwargs)


def build_loss_fn(device, cfg_loss):
    """Build a loss function.

    Args:
        device: The target device.
        cfg_loss: Loss function configuration or a callable loss function.

    Returns:
        The instantiated loss function on the specified device.
    """
    if callable(cfg_loss):
        return cfg_loss
    else:
        return cfg_loss.instantiate().to(device)


def build_dataloader(cfg_ds, cfg_dl, cfg_model, cfg_processor, device_mesh, seed) -> DataLoader:
    """Build a distributed dataloader.

    Args:
        cfg_ds: Dataset configuration.
        cfg_dl: DataLoader configuration.
        cfg_model: Model configuration.
        cfg_processor: Processor configuration.
        distributed_sampler_kwargs: Additional arguments for the DistributedSampler.

    Returns:
        The instantiated DataLoader.
    """
    dist_sampler_kwargs = {
        "shuffle": cfg_dl.get("shuffle", True),
    }
    if device_mesh is not None:
        dist_sampler_kwargs |= {
            "num_replicas": device_mesh["data_parallel"].size(),
            "rank": device_mesh["data_parallel"].get_local_rank(),
        }

    with StatefulRNG(seed=seed, ranked=True):
        if hasattr(cfg_ds, "_target_") and "vlm" in cfg_ds._target_:
            processor = AutoProcessor.from_pretrained(cfg_model.pretrained_model_name_or_path)

        ds = cfg_ds.instantiate(path_or_dataset=cfg_ds.path_or_dataset)

        sampler = torch.utils.data.distributed.DistributedSampler(
            ds,
            **dist_sampler_kwargs,
        )
        collate_cfg = cfg_dl.get("collate_fn", None)
        if collate_cfg:
            collate_fn = lambda examples: collate_cfg.instantiate(examples=examples, processor=processor)
        else:
            # Get the appropriate collate function
            processor_type = type(processor).__name__
            if processor_type not in COLLATE_FNS:
                processor_type = "default"
                logging.warning(f"You are using {processor_type} with default collate function.")
            collate_fn = lambda examples: COLLATE_FNS[processor_type](examples, processor)

        return cfg_dl.instantiate(dataset=ds, sampler=sampler, collate_fn=collate_fn)


def build_distributed(cfg_dist: Dict[str, Any]) -> "DistInfo":  # noqa: F821
    """Build and initialize distributed training resources.

    Args:
        cfg_dist: Configuration for distributed training.

    Returns:
        Distributed training information from initialize_distributed.
    """
    backend = cfg_dist.get("backend", "nccl")
    timeout = cfg_dist.get("timeout_minutes", 1)
    return initialize_distributed(backend=backend, timeout_minutes=timeout)


def build_step_scheduler(cfg, dataloader):
    """Build the step scheduler.

    Args:
        cfg: configuration for the StepScheduler class.
        dataloader: the training dataloader, used for extracting the epoch_len (in batches).

    Returns:
        StepScheduler: the configured StepScheduler.
    """
    assert "_target_" not in cfg, "_target_ not permitted in step scheduler"
    default_kwargs = dict(
        num_epochs=10,
        grad_acc_steps=10,
        ckpt_every_steps=100,
        dataloader=dataloader,
    )
    if cfg is not None:
        default_kwargs |= cfg.to_dict()
    return StepScheduler(**default_kwargs)


def build_wandb(cfg):
    """Instantiates wandb and returns the instance.
    If no name is given, it will use the model name
    """
    assert cfg.get("wandb", None) is not None
    kwargs = cfg.wandb.to_dict()
    if kwargs.get("name", "") == "":
        kwargs["name"] = "_".join(cfg.get("model.pretrained_model_name_or_path").split("/")[-2:])
    run = wandb.init(
        **kwargs,
        config=cfg,
        settings=Settings(silent=True),
    )
    return run


# ---------------------------------------------------------------------------
#  Trainer class – orchestration only
# ---------------------------------------------------------------------------


class FinetuneRecipeForVLM(BaseRecipe):
    """Recipe for fine-tuning a model for VLM.

    This class orchestrates training, from setup to main training loop.
    """

    def __init__(self, cfg):
        """Initialize the recipe with configuration.

        Args:
            cfg: Configuration dictionary/object for training.
        """
        self.cfg = cfg

    # ------------------ build phase ------------------
    def setup(self):
        """Builds all components needed for training/validation/logging/checkpointing/etc.

        This is the last place where self.cfg should be referenced.

        Raises:
            NotImplemented: Raises if it tries to restore a checkpoint; will be removed.
        """
        torch.cuda.reset_peak_memory_stats()
        self.dist_env = build_distributed(self.cfg.get("dist_env", {}))
        # setups logging and adds the rankfilter to logging
        setup_logging()

        self.device_mesh = None
        self.model_wrapper = None
        if "distributed" in self.cfg:
            self.model_wrapper = self.cfg.distributed.instantiate(world_size=self.dist_env.world_size)
            self.device_mesh = getattr(self.model_wrapper, "device_mesh", None)

        if self.dist_env.is_main and hasattr(self.cfg, "wandb"):
            suppress_wandb_log_messages()
            run = build_wandb(self.cfg)
            logging.info("🚀 View run at {}".format(run.url))

        # Build components
        self.model, self.optimizer = build_model_and_optimizer(
            self.dist_env.device,
            self.cfg.model,
            self.cfg.optimizer,
            self.cfg.get("freeze_config", None),
            self.cfg.get('peft', None),
            self.model_wrapper,
            seed=self.cfg.get("seed", 42),
            tp_size=self.cfg.get("distributed.tp_size", 1),
        )
        self.loss_fn = build_loss_fn(self.dist_env.device, self.cfg.loss_fn)
        self.dataloader = build_dataloader(
            self.cfg.dataset,
            self.cfg.dataloader,
            self.cfg.model,
            self.cfg.get("processor", None),
            device_mesh=self.device_mesh,
            seed=self.cfg.get("seed", 42),
        )

        # Build validation dataloader if the config provides it
        self.val_dataloader = None
        if "validation_dataset" in self.cfg:
            self.val_dataloader = build_dataloader(
                self.cfg.validation_dataset,
                self.cfg.validation_dataloader,
                self.cfg.model,
                self.cfg.get("processor", None),
                device_mesh=self.device_mesh,
                seed=self.cfg.get("seed", 42),
            )

        # Initialize metrics required for calculating loss
        self.total_num_tokens = torch.zeros([], dtype=torch.int, device="cuda")
        self.forward_data_store = []

        # Scheduler
        self.step_scheduler = build_step_scheduler(self.cfg.get("step_scheduler", None), self.dataloader)

        # Build checkpointing config
        restore_from = self.cfg.get("checkpoint.restore_from", None)
        self.checkpoint_config = build_checkpoint_config(
            self.cfg.get("checkpoint", None),
            self.cfg.get("model.cache_dir", None),
            self.cfg.model.pretrained_model_name_or_path,
            True if self.cfg.get("peft", None) else False,
        )

        # Set up the stateful random number generator
        self.rng = StatefulRNG(seed=self.cfg.get("seed", 42), ranked=True)

        # Optionally resume
        self.load_checkpoint(restore_from)

    # ------------------ main loop ------------------
    def run_train_validation_loop(self):
        """Run the training loop over all epochs and batches.

        For each batch, perform a forward pass, compute loss, backpropagate,
        and update model parameters when necessary. Also prints loss every gradient step.
        """
        self.model.train()
        self.timestamp = time.perf_counter()
        self.num_tokens = 0
        for epoch in self.step_scheduler.epochs:
            self.step_scheduler.set_epoch(epoch)
            for batch_idx, batch in enumerate(self.step_scheduler):
                self._run_train_step(batch, self.step_scheduler.is_optim_step, 1.0)
                if self.step_scheduler.is_ckpt_step:
                    self.save_checkpoint(epoch, self.step_scheduler.step)

                if self.step_scheduler.is_val_step and self.val_dataloader is not None:
                    self._run_validation_epoch()

    # ------------------ helpers ------------------
    def _run_train_step(self, batch, is_optim_step, clip_norm=1.0):
        """Execute a single training step.

        Args:
            batch: Batch of training data.
            is_optim_step: Flag indicating if a gradient step should be applied.

        Returns:
            Grad norm from the training step.
        """
        self.model.train()

        batch = {k: v.to(self.dist_env.device, non_blocking=True) for k, v in batch.items()}
        labels = batch.pop("labels")
        loss_mask = batch.pop("loss_mask", None)
        if loss_mask is None:
            loss_mask = (labels.detach() != -100).to(torch.int)

        if (
            "position_ids" not in batch
            and self.device_mesh is not None
            and (self.device_mesh["context_parallel"].size() > 1 or self.device_mesh["tensor_parallel"].size() > 1)
        ):
            batch["position_ids"] = torch.arange(0, batch["input_ids"].shape[1]).unsqueeze(0).to(self.model.device)

        train_ctx, batch = make_cp_batch_and_ctx(self.device_mesh, batch, labels, loss_mask)
        with train_ctx():
            out  = self.model(**batch)
            local_loss = self.loss_fn(
                out.logits.view(-1, out.logits.size(-1)), labels.view(-1), mask=loss_mask, reduction="sum"
            )

        local_num_tokens = loss_mask.sum().detach().to(torch.int)
        self.num_tokens += labels.numel() - count_tail_padding(labels)
        self.total_num_tokens += local_num_tokens
        self.forward_data_store.append(local_loss.detach())

        with get_sync_ctx(self.model, is_optim_step):
            local_loss.backward()

        grad_norm = None
        if is_optim_step:
            rescale_gradients(
                self.model,
                self.total_num_tokens,
                self.device_mesh[
                    (
                        "dp_cp"
                        if "dp_cp" in _mesh_resources.root_to_flatten_mapping.get(self.device_mesh, {})
                        else "data_parallel"
                    )
                ].get_group()
                if self.device_mesh is not None
                else None,
            )

            # Clip gradients **after** any rescaling.
            # TODO(@boxiangw): Fix TP gradient clipping
            if not self.device_mesh or self.device_mesh["tensor_parallel"].size() == 1:
                grad_norm = clip_gradients(self.model, clip_norm)
            else:
                # TODO: TP WAR
                grad_norm = 0.0

            # Note(nvFSDP): Need to call these functions for nvFSDP if not using latest api
            # self.model.finish_grad_sync()

            self.optimizer.step()
            self.optimizer.zero_grad()

            # Note(nvFSDP): Need to call these functions for nvFSDP if not using latest api
            # self.model.install_optimized_model_weights()
            # self.model.zero_grad_buffer()

            # TPS is calculated as follows (assuming grad-accumulation-steps=2):
            # fwd 0 | bwd 0 | fwd 1 | bwd 1 | opt 0 | fwd 2 | bwd 2 | ...
            # ^                                     ^
            t = time.perf_counter()
            time_delta = t - self.timestamp
            self.timestamp = t
            tps = self.num_tokens / time_delta
            self.num_tokens = 0
            # log
            reporting_loss = self.log_train_metrics(grad_norm, tps)
            logging.info(
                "step {} | epoch {} | loss {:.4f} | grad_norm {:.4f} | mem: {:.2f} GiB | tps {:.2f}".format(
                    self.step_scheduler.step,
                    self.step_scheduler.epoch,
                    reporting_loss,
                    grad_norm,
                    torch.cuda.max_memory_allocated() / 1024**3,
                    tps,
                )
            )
            torch.cuda.reset_peak_memory_stats()


    @torch.no_grad()
    def _run_validation_epoch(self) -> float:
        with StatefulRNG(seed=1, ranked=True):
            self.model.eval()

            total_loss = 0.0
            total_tokens = 0

            for batch in self.val_dataloader:
                batch = {k: v.to(self.dist_env.device, non_blocking=True) for k, v in batch.items()}
                labels = batch.pop("labels")
                loss_mask = batch.pop("loss_mask", None)
                if loss_mask is None:
                    loss_mask = (labels.detach() != -100).to(torch.int)

                if (
                    self.device_mesh
                    and "position_ids" not in batch
                    and (
                        self.device_mesh["context_parallel"].size() > 1
                        or self.device_mesh["tensor_parallel"].size() > 1
                    )
                ):
                    batch["position_ids"] = (
                        torch.arange(0, batch["input_ids"].shape[1]).unsqueeze(0).to(self.model.device)
                    )

                train_ctx, batch = make_cp_batch_and_ctx(self.device_mesh, batch, labels, loss_mask)
                with train_ctx():
                    out = self.model(**batch)
                    local_loss = self.loss_fn(
                        out.logits.view(-1, out.logits.size(-1)), labels.view(-1), mask=loss_mask, reduction="sum"
                    )

                total_loss += local_loss.item()
                total_tokens += loss_mask.sum().item()

        # Aggregate across ranks if distributed is initialized
        if dist.is_initialized():
            tensor = torch.tensor([total_loss, total_tokens], device=self.dist_env.device)
            dist.all_reduce(tensor, op=dist.ReduceOp.SUM)
            total_loss, total_tokens = tensor.tolist()

        val_loss = total_loss / max(total_tokens, 1e-8)
        if self.dist_env.is_main:
            if wandb.run is not None:
                wandb.log({"val_loss": val_loss, "step": self.step_scheduler.step, "epoch": self.step_scheduler.epoch})
        logging.info(
            "[val] step {} | epoch {} | loss {:.4f}".format(
                self.step_scheduler.step, self.step_scheduler.epoch, val_loss
            )
        )

    def log_train_metrics(self, grad_norm, tps):
        """Log metrics to wandb.

        Args:
            grad_norm: Grad norm from the training step.

        Returns:
            Reporting loss.
        """
        if not self.device_mesh:
            dp_group = None
        elif self.device_mesh["context_parallel"].size() > 1:
            dp_group = self.device_mesh["dp_cp"].get_group()
        else:
            dp_group = self.device_mesh["data_parallel"].get_group()

        total_loss, total_num_tokens = reduce_loss(
            self.forward_data_store, self.total_num_tokens, per_token_loss=True, dp_group=dp_group
        )
        reporting_loss = (total_loss / total_num_tokens).item()
        grad_norm = grad_norm.item() if not isinstance(grad_norm, float) else grad_norm  # TP WAR
        self.total_num_tokens.zero_()
        self.forward_data_store = []
        log_data = {
            "train_loss": reporting_loss,
            "loss_sum": total_loss,
            "step": self.step_scheduler.step,
            "epoch": self.step_scheduler.epoch,
            "grad_norm": grad_norm,
            "num_tokens_per_step": total_num_tokens,
            "tps": tps,
        }
        if self.optimizer.param_groups:
            log_data["learning_rate"] = self.optimizer.param_groups[0]["lr"]

        if wandb.run is not None:
            wandb.log(log_data)
        return reporting_loss


# ---------------------------------------------------------------------------
# Entry point
# ---------------------------------------------------------------------------


def main():
    """Main entry point for the fine-tuning recipe.

    Loads the configuration, sets up the trainer, and initiates the training loop.
    """
    cfg = parse_args_and_load_config("recipes/vlm/gemma_3n_vl_4b_cord_v2.yaml")
    trainer = FinetuneRecipeForVLM(cfg)
    trainer.setup()
    trainer.run_train_validation_loop()


if __name__ == "__main__":
    main()<|MERGE_RESOLUTION|>--- conflicted
+++ resolved
@@ -44,14 +44,11 @@
 from nemo_automodel.datasets.llm.packed_sequence import PackedSequence
 from nemo_automodel.distributed.cp_utils import make_cp_batch_and_ctx
 from nemo_automodel.distributed.init_utils import initialize_distributed
-<<<<<<< HEAD
-=======
 from nemo_automodel.distributed.nvfsdp import NVFSDPManager
 from nemo_automodel.distributed.parallelizer import (
     create_context_parallel_ctx,
     get_train_context,
 )
->>>>>>> 92fe368c
 from nemo_automodel.loggers.log_utils import setup_logging
 from nemo_automodel.training.base_recipe import BaseRecipe
 from nemo_automodel.training.rng import StatefulRNG
@@ -461,20 +458,15 @@
             self.optimizer.step()
             self.optimizer.zero_grad()
 
-            # Note(nvFSDP): Need to call these functions for nvFSDP if not using latest api
-            # self.model.install_optimized_model_weights()
-            # self.model.zero_grad_buffer()
-
-            # TPS is calculated as follows (assuming grad-accumulation-steps=2):
-            # fwd 0 | bwd 0 | fwd 1 | bwd 1 | opt 0 | fwd 2 | bwd 2 | ...
-            # ^                                     ^
-            t = time.perf_counter()
-            time_delta = t - self.timestamp
-            self.timestamp = t
-            tps = self.num_tokens / time_delta
-            self.num_tokens = 0
+            if HAVE_NVFSDP and isinstance(self.model, nvFSDP):
+                # If custom FSDP2 is configured with "optim" (optimizer state / high-precision model weight sharding),
+                # then the optimizer step will be applied to the main high-precision model weights. Update the model
+                # weights after the optimizer step.
+                self.model.install_optimized_model_weights()
+                self.model.zero_grad_buffer()
+
             # log
-            reporting_loss = self.log_train_metrics(grad_norm, tps)
+            reporting_loss = self.log_train_metrics(grad_norm)
             logging.info(
                 "step {} | epoch {} | loss {:.4f} | grad_norm {:.4f} | mem: {:.2f} GiB | tps {:.2f}".format(
                     self.step_scheduler.step,
