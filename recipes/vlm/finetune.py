--- conflicted
+++ resolved
@@ -26,24 +26,10 @@
 from nemo_automodel.loggers.wandb_utils import suppress_wandb_log_messages
 from wandb import Settings
 
-<<<<<<< HEAD
 import logging
 
 from transformers import AutoProcessor
 
-=======
-try:
-    from nvfsdp import nvFSDP
-
-    HAVE_NVFSDP = True
-except:
-    HAVE_NVFSDP = False
-
-import logging
-
-from transformers import AutoProcessor
-
->>>>>>> 671344a3
 from nemo_automodel.checkpoint.checkpointing import CheckpointingConfig
 from nemo_automodel.config.cli import parse_args_and_load_config
 from nemo_automodel.datasets.vlm.collate_fns import COLLATE_FNS
@@ -80,7 +66,6 @@
 # ---------------------------
 
 
-<<<<<<< HEAD
 def build_model_and_optimizer(
         device, 
         cfg_model, 
@@ -91,9 +76,6 @@
         seed, 
         tp_size=1,
     ) -> tuple[nn.Module, 'Optimizer']: # noqa: F821
-=======
-def build_model(device, cfg_model, cfg_freeze, cfg_peft, model_wrapper, seed) -> nn.Module:
->>>>>>> 671344a3
     """Build and initialize a model.
 
     Args:
@@ -126,17 +108,12 @@
 
         print_trainable_parameters(model)
 
-<<<<<<< HEAD
         trainable_params = list(filter(lambda x: x.requires_grad, model.parameters()))
         assert len(trainable_params) > 0, "trainable_params cannot be empty"
         if tp_size > 1:
             # TP does not support foreach
             cfg_opt.foreach = False
         optimizer = cfg_opt.instantiate(params=trainable_params)
-=======
-        if callable(getattr(model_wrapper, "parallelize", None)):
-            model = model_wrapper.parallelize(model)
->>>>>>> 671344a3
 
         if callable(getattr(model_wrapper, 'parallelize', None)):
             if isinstance(model_wrapper, NVFSDPManager):
@@ -169,28 +146,6 @@
     return CheckpointingConfig(**ckpt_kwargs)
 
 
-<<<<<<< HEAD
-=======
-def build_optimizer(cfg_opt, model, tp_size) -> "Optimizer":  # noqa: F821
-    """Build an optimizer for the model.
-
-    Args:
-        cfg_opt: Configuration for optimizer instantiation.
-        model: The model whose parameters will be optimized.
-        tp_size: The size of the tensor parallel group.
-
-    Returns:
-        The instantiated optimizer.
-    """
-    trainable_params = list(filter(lambda x: x.requires_grad, model.parameters()))
-    assert len(trainable_params) > 0, "trainable_params cannot be empty"
-    if tp_size > 1:
-        # TP does not support foreach
-        cfg_opt.foreach = False
-    return cfg_opt.instantiate(params=trainable_params)
-
-
->>>>>>> 671344a3
 def build_loss_fn(device, cfg_loss):
     """Build a loss function.
 
