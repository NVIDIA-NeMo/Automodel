from __future__ import annotations

import wandb
from wandb import Settings
from nemo_automodel.loggers.wandb_utils import suppress_wandb_log_messages

import torch.distributed as dist
from typing import Any, Dict

import torch
import torch.nn as nn
from torch.utils.data import DataLoader
from torch.distributed.device_mesh import _mesh_resources

try:
    from nvfsdp import nvFSDP
except ImportError:
    from nemo_automodel.distributed.nvfsdp.nvfsdp import nvFSDP

from nemo_automodel.config.cli import parse_args_and_load_config
from nemo_automodel.distributed.init_utils import initialize_distributed
from nemo_automodel.distributed.parallelizer import (
    create_context_parallel_ctx,
    get_train_context,
)
from nemo_automodel.training.base_recipe import BaseRecipe
from nemo_automodel.training.step_scheduler import StepScheduler
from nemo_automodel.utils.dist_utils import (
    reduce_loss,
    get_sync_ctx,
    rescale_gradients,
    clip_gradients,
)
from nemo_automodel.utils.model_utils import apply_parameter_freezing
from nemo_automodel.loggers.log_utils import setup_logging
from transformers import AutoProcessor
from nemo_automodel.datasets.vlm.collate_fns import COLLATE_FNS
from nemo_automodel.training.rng import StatefulRNG
from nemo_automodel.checkpoint.checkpointing import CheckpointingConfig

import logging

logger = logging.getLogger(__name__)

# ---------------------------
#  Stateless helper functions
# ---------------------------


def build_model(device, cfg_model, cfg_freeze, cfg_peft, model_wrapper, seed) -> nn.Module:
    """
    Build and initialize a model.

    Args:
        device: The target device.
        model_wrapper: Optional parallelism wrapper.
        cfg_model: Configuration for model instantiation.

    Returns:
        The instantiated model on the specified device.
    """
    with StatefulRNG(seed=seed, ranked=True):
        model = cfg_model.instantiate()

        if cfg_freeze is not None:
            apply_parameter_freezing(model, cfg_freeze)
        else:
            for m in model.modules():
                if isinstance(m, nn.Embedding):
                    m.weight.requires_grad = False

        # Optionally apply PEFT (e.g., LoRA/DoRA, etc)
        if cfg_peft is not None:
            opts = cfg_peft.to_dict()
            peft_fn = opts.pop("peft_fn")
            peft_fn(model, **opts)

        if callable(getattr(model_wrapper, "parallelize", None)):
            model = model_wrapper.parallelize(model)

            # FSDP2 and nvFSDP should already be on the correct device
            return model
        else:
            return model.to(device)


def build_checkpoint_config(cfg_ckpt, cache_dir, model_repo_id):
    """
    Build a checkpoint configuration.
    """
    from transformers.utils import TRANSFORMERS_CACHE

    ckpt_kwargs = dict(
        enabled=False,
        checkpoint_dir="checkpoints/",
        model_save_format="safetensors",
        model_repo_id=model_repo_id,
        model_cache_dir=cache_dir if cache_dir is not None else TRANSFORMERS_CACHE,
    )
    if cfg_ckpt is not None:
        cfg_ckpt = cfg_ckpt.to_dict()
        cfg_ckpt.pop("restore_from", None)
        ckpt_kwargs |= cfg_ckpt
    return CheckpointingConfig(**ckpt_kwargs)


def build_optimizer(cfg_opt, model, tp_size) -> "Optimizer":  # noqa: F821
    """
    Build an optimizer for the model.

    Args:
        cfg_opt: Configuration for optimizer instantiation.
        model: The model whose parameters will be optimized.
        tp_size: The size of the tensor parallel group.

    Returns:
        The instantiated optimizer.
    """
    trainable_params = list(filter(lambda x: x.requires_grad, model.parameters()))
    assert len(trainable_params) > 0, "trainable_params cannot be empty"
    if tp_size > 1:
        # TP does not support foreach
        cfg_opt.foreach = False
    return cfg_opt.instantiate(params=trainable_params)


def build_loss_fn(device, cfg_loss):
    """
    Build a loss function.

    Args:
        device: The target device.
        cfg_loss: Loss function configuration or a callable loss function.

    Returns:
        The instantiated loss function on the specified device.
    """
    if callable(cfg_loss):
        return cfg_loss
    else:
        return cfg_loss.instantiate().to(device)


def build_dataloader(
    cfg_ds, cfg_dl, cfg_model, cfg_processor, device_mesh, seed
) -> DataLoader:
    """
    Build a distributed dataloader.

    Args:
        cfg_ds: Dataset configuration.
        cfg_dl: DataLoader configuration.
        cfg_model: Model configuration.
        cfg_processor: Processor configuration.
        distributed_sampler_kwargs: Additional arguments for the DistributedSampler.

    Returns:
        The instantiated DataLoader.
    """
    dist_sampler_kwargs = {
        "shuffle": cfg_dl.get("shuffle", True),
    }
    if not device_mesh is None:
<<<<<<< HEAD
        dist_sampler_kwargs = {
            "num_replicas": device_mesh["data_parallel"].size(),
            "rank": device_mesh["data_parallel"].get_local_rank(),
=======
        dist_sampler_kwargs |= {
            "num_replicas": device_mesh.get("data_parallel").size(),
            "rank": device_mesh.get["data_parallel"].get_local_rank(),
>>>>>>> e8c430a1
        }

    with StatefulRNG(seed=seed, ranked=True):
        if hasattr(cfg_ds, "_target_") and "vlm" in cfg_ds._target_:
            processor = AutoProcessor.from_pretrained(
                cfg_model.pretrained_model_name_or_path
            )

        ds = cfg_ds.instantiate(path_or_dataset=cfg_ds.path_or_dataset)

        sampler = torch.utils.data.distributed.DistributedSampler(
                ds, **dist_sampler_kwargs,
            )
        collate_cfg = cfg_dl.get("collate_fn", None)
        if collate_cfg:
            collate_fn = lambda examples: collate_cfg.instantiate(examples=examples, processor=processor)
        else:
            # Get the appropriate collate function
            processor_type = type(processor).__name__
            if processor_type not in COLLATE_FNS:
                processor_type = "default"
                logging.warning(
                    f"You are using {processor_type} with default collate function."
                )
            collate_fn = lambda examples: COLLATE_FNS[processor_type](examples, processor)

        return cfg_dl.instantiate(
            dataset=ds, sampler=sampler, collate_fn=collate_fn
        )


def build_distributed(cfg_dist: Dict[str, Any]) -> "DistInfo":  # noqa: F821
    """
    Build and initialize distributed training resources.

    Args:
        cfg_dist: Configuration for distributed training.

    Returns:
        Distributed training information from initialize_distributed.
    """
    backend = cfg_dist.get("backend", "nccl")
    timeout = cfg_dist.get("timeout_minutes", 1)
    return initialize_distributed(backend=backend, timeout_minutes=timeout)


def build_step_scheduler(cfg, dataloader):
    """
    Build the step scheduler.

    Args:
        cfg: configuration for the StepScheduler class.
        dataloader: the training dataloader, used for extracting the epoch_len (in batches).

    Returns:
        StepScheduler: the configured StepScheduler.
    """
    assert not "_target_" in cfg, "_target_ not permitted in step scheduler"
    default_kwargs = dict(
        num_epochs=10,
        grad_acc_steps=10,
        ckpt_every_steps=100,
        dataloader=dataloader,
    )
    if cfg is not None:
        default_kwargs |= cfg.to_dict()
    return StepScheduler(**default_kwargs)


def build_wandb(cfg):
    """ Instantiates wandb and returns the instance.
    If no name is given, it will use the model name
    """
    assert cfg.get('wandb', None) is not None
    kwargs = cfg.wandb.to_dict()
    if kwargs.get('name', "") == "":
        kwargs["name"] = '_'.join(cfg.get("model.pretrained_model_name_or_path").split('/')[-2:])
    run = wandb.init(
        **kwargs,
        config=cfg,
        settings=Settings(silent=True),
    )
    return run


# ---------------------------------------------------------------------------
#  Trainer class – orchestration only
# ---------------------------------------------------------------------------


class FinetuneRecipeForVLM(BaseRecipe):
    """
    Recipe for fine-tuning a model for VLM.

    This class orchestrates training, from setup to main training loop.
    """

    def __init__(self, cfg):
        """
        Initialize the recipe with configuration.

        Args:
            cfg: Configuration dictionary/object for training.
        """
        self.cfg = cfg

    # ------------------ build phase ------------------
    def setup(self):
        """Builds all components needed for training/validation/logging/checkpointing/etc.

        This is the last place where self.cfg should be referenced.

        Raises:
            NotImplemented: Raises if it tries to restore a checkpoint; will be removed.
        """
        torch.cuda.reset_peak_memory_stats()
        self.dist_env = build_distributed(self.cfg.get("dist_env", {}))
        # setups logging and adds the rankfilter to logging
        setup_logging()

        self.device_mesh = None
        self.model_wrapper = None
        if "distributed" in self.cfg:
            self.model_wrapper = self.cfg.distributed.instantiate(
                world_size=self.dist_env.world_size
            )
            self.device_mesh = getattr(self.model_wrapper, "device_mesh", None)

        if self.dist_env.is_main and hasattr(self.cfg, "wandb"):
            suppress_wandb_log_messages()
            run = build_wandb(self.cfg)
            logging.info("🚀 View run at {}".format(run.url))

        # Build components
        self.model = build_model(
            self.dist_env.device,
            self.cfg.model,
            self.cfg.get("freeze_config", None),
            self.cfg.get("peft", None),
            self.model_wrapper,
            seed=self.cfg.get("seed", 42),
        )
        self.optimizer = build_optimizer(
            self.cfg.optimizer,
            self.model,
            self.cfg.get("distributed.tp_size", 1),
        )
        self.loss_fn = build_loss_fn(self.dist_env.device, self.cfg.loss_fn)
        self.dataloader = build_dataloader(
            self.cfg.dataset,
            self.cfg.dataloader,
            self.cfg.model,
            self.cfg.get("processor", None),
            device_mesh=self.device_mesh,
            seed=self.cfg.get("seed", 42),
        )

        # Build validation dataloader if the config provides it
        self.val_dataloader = None
        if "validation_dataset" in self.cfg:
            self.val_dataloader = build_dataloader(
                self.cfg.validation_dataset,
                self.cfg.validation_dataloader,
                self.cfg.model,
                self.cfg.get("processor", None),
                device_mesh=self.device_mesh,
                seed=self.cfg.get("seed", 42),
            )

        # Initialize metrics required for calculating loss
        self.total_num_tokens = torch.zeros([], dtype=torch.int, device="cuda")
        self.forward_data_store = []

        # Scheduler
        self.step_scheduler = build_step_scheduler(
            self.cfg.get("step_scheduler", None), self.dataloader
        )

        # Build checkpointing config
        restore_from = self.cfg.get("checkpoint.restore_from", None)
        self.checkpoint_config = build_checkpoint_config(
            self.cfg.get("checkpoint", None),
            self.cfg.get("model.cache_dir", None),
            self.cfg.model.pretrained_model_name_or_path,
        )

        # Set up the stateful random number generator
        self.rng = StatefulRNG(seed=self.cfg.get("seed", 42), ranked=True)

        # Optionally resume
        self.load_checkpoint(restore_from)

    # ------------------ main loop ------------------
    def run_train_validation_loop(self):
        """
        Run the training loop over all epochs and batches.

        For each batch, perform a forward pass, compute loss, backpropagate,
        and update model parameters when necessary. Also prints loss every gradient step.
        """
        self.model.train()
        for epoch in self.step_scheduler.epochs:
            self.step_scheduler.set_epoch(epoch)
            for batch_idx, batch in enumerate(self.step_scheduler):
                self._run_train_step(batch, self.step_scheduler.is_optim_step, 1.0)
                if self.step_scheduler.is_ckpt_step:
                    self.save_checkpoint(epoch, self.step_scheduler.step)

                if self.step_scheduler.is_val_step and self.val_dataloader is not None:
                    self._run_validation_epoch()

    # ------------------ helpers ------------------
    def _run_train_step(self, batch, is_optim_step, clip_norm=1.0):
        """
        Execute a single training step.

        Args:
            batch: Batch of training data.
            is_optim_step: Flag indicating if a gradient step should be applied.

        Returns:
            Grad norm from the training step.
        """
        self.model.train()

        batch = {
            k: v.to(self.dist_env.device, non_blocking=True) for k, v in batch.items()
        }
        labels = batch.pop("labels")
        loss_mask = batch.pop("loss_mask", None)
        if loss_mask is None:
            loss_mask = (labels.detach() != -100).to(torch.int)

        # TODO(@boxiangw): Refractor. Needed for SP support
        # If 'position_ids' does not exist in batch already then override it. batch in case of Packed sequence
        # contains 'position_ids' and we don't want to override it.
        if "position_ids" not in batch and (
            self.device_mesh["context_parallel"].size() > 1
            or self.device_mesh["tensor_parallel"].size() > 1
        ):
            batch["position_ids"] = (
                torch.arange(0, batch["input_ids"].shape[1])
                .unsqueeze(0)
                .to(self.model.device)
            )

        # based on https://github.com/pytorch/torchtitan/blob/main/torchtitan/train.py#L336
        if self.device_mesh["context_parallel"].size() > 1:

            input_ids = batch["input_ids"].to(self.model.device)
            position_ids = batch["position_ids"].to(self.model.device)

            if loss_mask is not None:
                cp_buffers = [input_ids, labels, position_ids, loss_mask]
                cp_seq_dims = [1, 1, 1, 1]
                cp_no_restore_buffers = {input_ids, labels, loss_mask}
            else:
                cp_buffers = [input_ids, labels, position_ids]
                cp_seq_dims = [1, 1, 1]
                cp_no_restore_buffers = {input_ids, labels}

            context_parallel_ctx = create_context_parallel_ctx(
                cp_mesh=self.model_wrapper.device_mesh["context_parallel"],
                cp_buffers=cp_buffers,
                cp_seq_dims=cp_seq_dims,
                cp_no_restore_buffers=cp_no_restore_buffers,
                cp_rotate_method="allgather",  # TODO add "alltoall" option
            )
            train_context = get_train_context(
                False,
                False,
            )

            with train_context(context_parallel_ctx):
                out = self.model(**batch)

                # Prepare for loss calculation
                logits = out.logits.float()
                n_cls = logits.shape[-1]
                logits = logits.view(-1, n_cls)
                labels = labels.view(-1)
                assert (
                    logits.shape[-2] == labels.shape[-1]
                ), "Expected logits & labels to have the same length"
                local_loss = self.loss_fn(logits, labels, loss_mask)

            # In the case where all labels are masked, the loss should be 0.
            if loss_mask is not None and loss_mask.bool().sum() == 0:
                local_loss.detach().copy_(torch.zeros_like(local_loss))

        else:
            out = self.model(**batch)
            local_loss = self.loss_fn(
                out.logits.view(-1, out.logits.size(-1)),
                labels.view(-1),
                mask=loss_mask,
                reduction="sum",
            )

        local_num_tokens = loss_mask.sum().detach().to(torch.int)
        self.total_num_tokens += local_num_tokens
        self.forward_data_store.append(local_loss.detach())

        with get_sync_ctx(self.model, is_optim_step):
            local_loss.backward()

        grad_norm = None
        if is_optim_step:
            rescale_gradients(
                self.model,
                self.total_num_tokens,
                self.device_mesh[
                    (
                        "dp_cp"
                        if "dp_cp"
                        in _mesh_resources.root_to_flatten_mapping.get(
                            self.device_mesh, {}
                        )
                        else "data_parallel"
                    )
                ].get_group() if self.device_mesh is not None else None,
            )

            # Clip gradients **after** any rescaling.
            # TODO(@boxiangw): Fix TP gradient clipping
            if self.device_mesh["tensor_parallel"].size() == 1:
                grad_norm = clip_gradients(self.model, clip_norm)
            else:
                # TODO: TP WAR
                grad_norm = 0.0

            if isinstance(self.model, nvFSDP):
                # If the model uses nvFSDP, wait for all sharded gradients to be reduced and unsharded.
                # Necessary because the post-backward reduce-scatter is asynchronous, so gradients and backward
                # computations are concurrent, but the gradients of the final layer may not be available yet.
                self.model.finish_grad_sync()

            self.optimizer.step()
            self.optimizer.zero_grad()

            if isinstance(self.model, nvFSDP):
                # If custom FSDP2 is configured with "optim" (optimizer state / high-precision model weight sharding),
                # then the optimizer step will be applied to the main high-precision model weights. Update the model
                # weights after the optimizer step.
                self.model.install_optimized_model_weights()
                self.model.zero_grad_buffer()

            # log
            reporting_loss = self.log_train_metrics(grad_norm)
            logging.info(
                "step {} | epoch {} | loss {:.4f} | grad_norm {:.4f} | mem: {:.2f} GiB".format(
                    self.step_scheduler.step,
                    self.step_scheduler.epoch,
                    reporting_loss,
                    grad_norm,
                    torch.cuda.max_memory_allocated() / 1024**3,
                )
            )
            torch.cuda.reset_peak_memory_stats()

    @torch.no_grad()
    def _run_validation_epoch(self) -> float:
        """Run one pass over `self.val_dataloader` and return average loss per token."""
        with StatefulRNG(seed=1, ranked=True):
            self.model.eval()
            total_loss = 0.0
            total_tokens = 0

            for batch in self.val_dataloader:
                batch = {
                    k: v.to(self.dist_env.device, non_blocking=True)
                    for k, v in batch.items()
                }
                labels = batch.pop("labels")
                loss_mask = batch.pop("loss_mask", None)
                if loss_mask is None:
                    loss_mask = (labels.detach() != -100).to(torch.int)

                if "position_ids" not in batch and (
                    self.device_mesh["context_parallel"].size() > 1
                    or self.device_mesh["tensor_parallel"].size() > 1
                ):
                    batch["position_ids"] = (
                        torch.arange(0, batch["input_ids"].shape[1])
                        .unsqueeze(0)
                        .to(self.model.device)
                    )

                if self.device_mesh["context_parallel"].size() > 1:

                    input_ids = batch["input_ids"].to(self.model.device)
                    position_ids = batch["position_ids"].to(self.model.device)

                    if loss_mask is not None:
                        cp_buffers = [input_ids, labels, position_ids, loss_mask]
                        cp_seq_dims = [1, 1, 1, 1]
                        cp_no_restore_buffers = {input_ids, labels, loss_mask}
                    else:
                        cp_buffers = [input_ids, labels, position_ids]
                        cp_seq_dims = [1, 1, 1]
                        cp_no_restore_buffers = {input_ids, labels}

                    context_parallel_ctx = create_context_parallel_ctx(
                        cp_mesh=self.model_wrapper.device_mesh["context_parallel"],
                        cp_buffers=cp_buffers,
                        cp_seq_dims=cp_seq_dims,
                        cp_no_restore_buffers=cp_no_restore_buffers,
                        cp_rotate_method="allgather",  # TODO add "alltoall" option
                    )
                    train_context = get_train_context(
                        False,
                        False,
                    )
                    with train_context(context_parallel_ctx):
                        out = self.model(**batch)
                        # Prepare for loss calculation
                        logits = out.logits.float()
                        n_cls = logits.shape[-1]
                        logits = logits.view(-1, n_cls)
                        labels = labels.view(-1)
                        assert (
                            logits.shape[-2] == labels.shape[-1]
                        ), "Expected logits & labels to have the same length"
                        local_loss = self.loss_fn(logits, labels, loss_mask)

                    # In the case where all labels are masked, the loss should be 0.
                    if loss_mask is not None and loss_mask.bool().sum() == 0:
                        local_loss.detach().copy_(torch.zeros_like(local_loss))
                else:
                    out = self.model(**batch)
                    local_loss = self.loss_fn(
                        out.logits.view(-1, out.logits.size(-1)),
                        labels.view(-1),
                        mask=loss_mask,
                        reduction="sum",
                    )

                total_loss += local_loss.item()
                total_tokens += loss_mask.sum().item()

        # Aggregate across ranks if distributed is initialized
        if dist.is_initialized():
            tensor = torch.tensor(
                [total_loss, total_tokens], device=self.dist_env.device
            )
            dist.all_reduce(tensor, op=dist.ReduceOp.SUM)
            total_loss, total_tokens = tensor.tolist()

        val_loss = total_loss / max(total_tokens, 1e-8)
        if self.dist_env.is_main:
            if wandb.run is not None:
                wandb.log(
                    {
                        "val_loss": val_loss,
                        "step": self.step_scheduler.step,
                        "epoch": self.step_scheduler.epoch,
                    }
                )
        logging.info(
            "[val] step {} | epoch {} | loss {:.4f}".format(
                self.step_scheduler.step, self.step_scheduler.epoch, val_loss
            )
        )

    def log_train_metrics(self, grad_norm):
        """
        Log metrics to wandb.

        Args:
            grad_norm: Grad norm from the training step.

        Returns:
            Reporting loss.
        """
        if self.device_mesh["context_parallel"].size() > 1:
            dp_group = self.device_mesh["dp_cp"].get_group()
        else:
            dp_group = self.device_mesh["data_parallel"].get_group()

        total_loss, total_num_tokens = reduce_loss(
            self.forward_data_store,
            self.total_num_tokens,
            per_token_loss=True,
            dp_group=dp_group,
        )
        reporting_loss = (total_loss / total_num_tokens).item()
        grad_norm = (
            grad_norm.item() if not isinstance(grad_norm, float) else grad_norm
        )  # TP WAR
        self.total_num_tokens.zero_()
        self.forward_data_store = []
        log_data = {
            "train_loss": reporting_loss,
            "loss_sum": total_loss,
            "step": self.step_scheduler.step,
            "epoch": self.step_scheduler.epoch,
            "grad_norm": grad_norm,
            "num_tokens_per_step": total_num_tokens,
        }
        if self.optimizer.param_groups:
            log_data["learning_rate"] = self.optimizer.param_groups[0]["lr"]

        if wandb.run is not None:
            wandb.log(log_data)
        return reporting_loss


# ---------------------------------------------------------------------------
# Entry point
# ---------------------------------------------------------------------------


def main():
    """
    Main entry point for the fine-tuning recipe.

    Loads the configuration, sets up the trainer, and initiates the training loop.
    """
    cfg = parse_args_and_load_config("qwen2_5_vl_3b_rdr.yaml")
    trainer = FinetuneRecipeForVLM(cfg)
    trainer.setup()
    trainer.run_train_validation_loop()


if __name__ == "__main__":
    main()<|MERGE_RESOLUTION|>--- conflicted
+++ resolved
@@ -161,15 +161,9 @@
         "shuffle": cfg_dl.get("shuffle", True),
     }
     if not device_mesh is None:
-<<<<<<< HEAD
-        dist_sampler_kwargs = {
-            "num_replicas": device_mesh["data_parallel"].size(),
-            "rank": device_mesh["data_parallel"].get_local_rank(),
-=======
         dist_sampler_kwargs |= {
             "num_replicas": device_mesh.get("data_parallel").size(),
             "rank": device_mesh.get["data_parallel"].get_local_rank(),
->>>>>>> e8c430a1
         }
 
     with StatefulRNG(seed=seed, ranked=True):
