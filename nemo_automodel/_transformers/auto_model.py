--- conflicted
+++ resolved
@@ -23,55 +23,16 @@
 
 from nemo_automodel import __version__
 from nemo_automodel.shared.import_utils import safe_import
-<<<<<<< HEAD
 from nemo_automodel.shared.utils import dtype_from_str
 import types
 import inspect
 import functools
 
-=======
->>>>>>> d7b92061
+
 
 HAS_LIGER_KERNEL, liger_kernel_trf = safe_import("liger_kernel.transformers")
 logger = logging.getLogger(__name__)
 
-<<<<<<< HEAD
-=======
-
-def dtype_from_str(val):
-    """
-    Translate a str val of a dtype into the corresponding torch.dtype
-    Args:
-        val (str): the dotted path of the dtype (e.g., "torch.bfloat16").
-
-    Returns:
-        torch.dtype: the actual dtype (e.g., torch.bfloat16)
-    """
-    if isinstance(val, torch.dtype):
-        return val
-    lut = {
-        "torch.float": torch.float,
-        "torch.float32": torch.float,
-        "torch.float64": torch.float64,
-        "torch.double": torch.float64,
-        "torch.complex64": torch.complex,
-        "torch.cfloat": torch.complex,
-        "torch.float16": torch.float16,
-        "torch.half": torch.float16,
-        "torch.bfloat16": torch.bfloat16,
-        "torch.uint8": torch.uint8,
-        "torch.int8": torch.int8,
-        "torch.int16": torch.int16,
-        "torch.short": torch.short,
-        "torch.int32": torch.int32,
-        "torch.int": torch.int,
-        "torch.int64": torch.int64,
-        "torch.long": torch.long,
-        "torch.bool": torch.bool,
-    }
-    return lut[val.lower()]
-
->>>>>>> d7b92061
 
 def _assert_same_signature(original, patched):
     """
