# Copyright (c) 2020, NVIDIA CORPORATION.  All rights reserved.
#
# Licensed under the Apache License, Version 2.0 (the "License");
# you may not use this file except in compliance with the License.
# You may obtain a copy of the License at
#
#     http://www.apache.org/licenses/LICENSE-2.0
#
# Unless required by applicable law or agreed to in writing, software
# distributed under the License is distributed on an "AS IS" BASIS,
# WITHOUT WARRANTIES OR CONDITIONS OF ANY KIND, either express or implied.
# See the License for the specific language governing permissions and
# limitations under the License.
import importlib
<<<<<<< HEAD
from .torch_backports import apply_patches as _nemo__apply_patches
from .package_info import __version__, __package_name__
=======
from .package_info import __package_name__, __version__
>>>>>>> b97ebe90

__all__ = [
    "_peft",
    "config",
    "datasets",
    "distributed",
    "loggers",
    "loss",
    "optim",
    "training",
    "_transformers",
    "utils",
    "__version__",
    "__package_name__",
]

# ==== Promote NeMoAutoModelForCausalLM into the top level ====
try:
    # adjust this import path if your class lives somewhere else
    from ._transformers.auto_model import NeMoAutoModelForCausalLM

    globals()["NeMoAutoModelForCausalLM"] = NeMoAutoModelForCausalLM
    __all__.append("NeMoAutoModelForCausalLM")
except ImportError:
    # optional dependency might be missing,
    # leave the name off the module namespace so other imports still work
    pass


def __getattr__(name: str):
    """
    Lazily import and cache submodules listed in __all__ when accessed.
    Raises AttributeError if the name isn't in __all__.
    """
    if name in __all__:
        # import submodule on first access
        module = importlib.import_module(f"{__name__}.{name}")
        # cache it in globals() so future lookups do not re-import
        globals()[name] = module
        return module
    raise AttributeError(f"module {__name__!r} has no attribute {name!r}")


def __dir__():
    """
    Expose the names of all available submodules for auto-completion.
    """
    return sorted(__all__)

_nemo__apply_patches()<|MERGE_RESOLUTION|>--- conflicted
+++ resolved
@@ -12,12 +12,7 @@
 # See the License for the specific language governing permissions and
 # limitations under the License.
 import importlib
-<<<<<<< HEAD
-from .torch_backports import apply_patches as _nemo__apply_patches
 from .package_info import __version__, __package_name__
-=======
-from .package_info import __package_name__, __version__
->>>>>>> b97ebe90
 
 __all__ = [
     "_peft",
@@ -65,6 +60,4 @@
     """
     Expose the names of all available submodules for auto-completion.
     """
-    return sorted(__all__)
-
-_nemo__apply_patches()+    return sorted(__all__)