--- conflicted
+++ resolved
@@ -12,11 +12,8 @@
 # See the License for the specific language governing permissions and
 # limitations under the License.
 import importlib
-<<<<<<< HEAD
 from .torch_backports import apply_patches as _nemo__apply_patches
-=======
 from .package_info import __version__, __package_name__
->>>>>>> e8c430a1
 
 __all__ = [
     "_peft",
