# Copyright (c) 2025, NVIDIA CORPORATION.  All rights reserved.
#
# Licensed under the Apache License, Version 2.0 (the "License");
# you may not use this file except in compliance with the License.
# You may obtain a copy of the License at
#
#     http://www.apache.org/licenses/LICENSE-2.0
#
# Unless required by applicable law or agreed to in writing, software
# distributed under the License is distributed on an "AS IS" BASIS,
# WITHOUT WARRANTIES OR CONDITIONS OF ANY KIND, either express or implied.
# See the License for the specific language governing permissions and
# limitations under the License.

from torch.distributed.checkpoint.stateful import Stateful
from typing import Optional

class StepScheduler(Stateful):
    """
    Scheduler for managing gradient accumulation and checkpointing steps.

    Attributes:
        grad_acc_steps (int): Steps to accumulate gradients.
        ckpt_every_steps (int): Interval steps for checkpointing.
        epoch_len (Optional[int]): Length of an epoch (number of batches).
        step (int): Global step counter.
        epoch (int): Current epoch counter.
        num_epochs (int): Total number of epochs.
    """
    def __init__(self,
                 grad_acc_steps: int,
                 ckpt_every_steps: int,
                 dataloader: Optional[int],
                 val_every_steps: Optional[int] = None,
                 start_step: int = 0,
                 start_epoch: int = 0,
                 num_epochs: int = 10,
                 max_steps: Optional[int] = None):
        """
        Initialize the StepScheduler.

        Args:
            grad_acc_steps (int): Number of steps for gradient accumulation.
            ckpt_every_steps (int): Frequency of checkpoint steps.
            epoch_len (Optional[int]): Number of batches per epoch.
            start_step (int): Initial global step.
            start_epoch (int): Initial epoch.
            num_epochs (int): Total number of epochs.
        """
        self.grad_acc_steps   = grad_acc_steps
        self.ckpt_every_steps = ckpt_every_steps
        self.dataloader        = dataloader
        self.step   = start_step
        self.epoch  = start_epoch
        self.num_epochs = num_epochs
        self.epoch_len = len(dataloader)
        self.grad_step = 0        # number of optimizer steps taken
        self.val_every_steps = val_every_steps
        self.max_steps = max_steps


    def __iter__(self):
        """Iterates over dataloader while keeping track of counters

        Raises:
            StopIteration: If the dataloader was exhausted or max_steps was reached.

        Yields:
            dict: batch
        """
<<<<<<< HEAD
        self.step += 1

        if self.epoch_len is not None and (batch_idx + 1) == self.epoch_len:
            self.epoch += 1

        is_grad = self.is_optim_step
        is_val = self.is_val_step(is_grad)
        is_ckpt = self.is_ckpt_step(batch_idx)

        return is_grad, is_ckpt, is_val

=======
        for batch in self.dataloader:
            self.step += 1
            if isinstance(self.max_steps, int) and self.step > self.max_steps:
                return
            yield batch
>>>>>>> cf5e6d6f

    @property
    def is_optim_step(self):
        """whether this step needs to call the optimizer step

        Returns:
            bool: if true, the optimizer should run.
        """
        is_grad = (self.step % self.grad_acc_steps) == 0
        self.grad_step += int(is_grad)
        return is_grad

    @property
    def is_val_step(self):
        """whether this step needs to call the validation
        """
        is_val = False
        if self.val_every_steps and self.val_every_steps > 0 and self.is_optim_step:
            is_val = (self.grad_step % self.val_every_steps) == 0
        return is_val

    @property
    def is_ckpt_step(self):
        """whether this step needs to call the checkpoint saving.

        Returns:
            bool: if true, the checkpoint should run.
        """
        batch_idx = self.step % self.epoch_len
        last_batch = self.epoch_len is not None and batch_idx == self.epoch_len - 1
        return ((self.step % self.ckpt_every_steps) == 0 and self.step != 0) or last_batch

    @property
    def epochs(self):
        """Epoch iterator

        Yields:
            iterator: over epochs
        """
        yield from range(self.epoch, self.num_epochs)

    # (optional) persistence
    def state_dict(self):
        """
        Get the current state of the scheduler.

        Returns:
            dict: Current state with 'step' and 'epoch' keys.
        """
        return {"step": self.step, "epoch": self.epoch}

    def load_state_dict(self, s):
        """
        Load the scheduler state from a dictionary.

        Args:
            s (dict): Dictionary containing 'step' and 'epoch'.
        """
        self.step, self.epoch = s["step"], s["epoch"]<|MERGE_RESOLUTION|>--- conflicted
+++ resolved
@@ -68,25 +68,11 @@
         Yields:
             dict: batch
         """
-<<<<<<< HEAD
-        self.step += 1
-
-        if self.epoch_len is not None and (batch_idx + 1) == self.epoch_len:
-            self.epoch += 1
-
-        is_grad = self.is_optim_step
-        is_val = self.is_val_step(is_grad)
-        is_ckpt = self.is_ckpt_step(batch_idx)
-
-        return is_grad, is_ckpt, is_val
-
-=======
         for batch in self.dataloader:
             self.step += 1
             if isinstance(self.max_steps, int) and self.step > self.max_steps:
                 return
             yield batch
->>>>>>> cf5e6d6f
 
     @property
     def is_optim_step(self):
