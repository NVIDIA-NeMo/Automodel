# Copyright (c) 2025, NVIDIA CORPORATION.  All rights reserved.
#
# Licensed under the Apache License, Version 2.0 (the "License");
# you may not use this file except in compliance with the License.
# You may obtain a copy of the License at
#
#     http://www.apache.org/licenses/LICENSE-2.0
#
# Unless required by applicable law or agreed to in writing, software
# distributed under the License is distributed on an "AS IS" BASIS,
# WITHOUT WARRANTIES OR CONDITIONS OF ANY KIND, either express or implied.
# See the License for the specific language governing permissions and
# limitations under the License.

import functools
import inspect
import logging
import types
from typing import List, Optional, Union

import torch
from torch.nn.attention import SDPBackend, sdpa_kernel
from transformers import AutoModelForCausalLM, AutoModelForImageTextToText, PreTrainedModel
from transformers.models.auto.auto_factory import _BaseAutoModelClass

from nemo_automodel import __version__
from nemo_automodel.shared.import_utils import safe_import
from nemo_automodel.shared.utils import dtype_from_str

HAS_LIGER_KERNEL, liger_kernel_trf = safe_import("liger_kernel.transformers")
logger = logging.getLogger(__name__)


def _assert_same_signature(original, patched):
    """
    Raise AssertionError if the two call signatures differ.
    """
    sig_orig = inspect.signature(original)
    sig_patch = inspect.signature(patched)

    if sig_orig != sig_patch:
        raise AssertionError(f"Signature mismatch:\n  original: {sig_orig}\n  patched : {sig_patch}")


def _patch_attention(obj, sdpa_method=None):
    """
    Wrap the `forward` method of `obj` in an `sdap_kernel` context manager.

    Args:
        obj: Any object with a `.forward(*args, **kwargs)` method.
        sdpa_method (list[SDPBackend], optional): Ordered list of SDPBackend
            implementations to attempt. If None, defaults to
            [CUDNN_ATTENTION, FLASH_ATTENTION, EFFICIENT_ATTENTION, MATH].

    Returns:
        The same `obj` with its `.forward` method patched.
    """
    if sdpa_method is None:
        sdpa_method = [
            SDPBackend.CUDNN_ATTENTION,
            SDPBackend.FLASH_ATTENTION,
            SDPBackend.EFFICIENT_ATTENTION,
            SDPBackend.MATH,
        ]
    orig_forward = obj.forward

    def patch_method(method):
        func = method.__func__

        @functools.wraps(func)
        def wrapper(self, *args, **kwargs):
            with sdpa_kernel(sdpa_method):
                return func(self, *args, **kwargs)

        wrapper.__doc__ = "SDPA kernel patch\n" + inspect.getdoc(method)
        return types.MethodType(wrapper, method.__self__)  # re-bind

    obj.forward = patch_method(obj.forward)
    # runtime check
    _assert_same_signature(orig_forward, obj.forward)

    logging.info("Patched model with SDPA method= {}".format(sdpa_method))
    return obj


def _patch_liger_kernel(model):
    """
    Patches a model with liger-kernel and sdpa_kernel

    Args:
        model (nn.Module): the model to patch
        use_liger_kernel (bool): Applies liger-kernel to model Default True.
        use_sdpa_patching (bool): Enables model patching with SDPA kernel optim. Default True.
        sdpa_method (list[SDPBackend], optional): Ordered list of SDPBackend
            implementations to attempt. If None, defaults to
            [CUDNN_ATTENTION, FLASH_ATTENTION, EFFICIENT_ATTENTION, MATH].
    Returns:
        nn.Module: the patched model
    """
    if not HAS_LIGER_KERNEL:
        logging.warning("Asked to use Liger Kernel, but could not import")
        return model

    try:
        liger_kernel_trf._apply_liger_kernel_to_instance(model=model)
        logging.info("Applied liger-kernel to model")
        return model
    except Exception:
        logging.warning("Failed to apply liger-kernels to model; falling back to eager")
        del model
        raise RuntimeError("Failed to patch model")


class _BaseNeMoAutoModelClass(_BaseAutoModelClass):
    """
    Drop-in replacement for ``_BaseAutoModelClass`` that includes custom-kernels.

    The class only overrides ``from_pretrained`` and ``from_config`` to add the
    optional ``use_liger_kernel`` flag.  If the flag is ``True`` (default) and
    the Liger kernel is available, the model's attention layers are
    monkey-patched in place.  If patching fails for any reason, the call is
    retried once with ``use_liger_kernel=False`` so that users still obtain a
    functional model.


    TODO(@akoumpa): extend this beyond liger_kernel.

    Notes:
    -----
    - No changes are made to the model's public API; forward signatures,
      generation utilities, and weight shapes remain identical.
    - Only decoder-style (causal) architectures are currently supported by the
      Liger patch.  Unsupported models will silently fall back.
    """

    @classmethod
    def from_pretrained(
        cls,
        pretrained_model_name_or_path,
        *model_args,
        use_liger_kernel: bool = True,
        use_sdpa_patching: bool = True,
        sdpa_method: Optional[List[SDPBackend]] = None,
        torch_dtype="auto",
        attn_implementation: str = "flash_attention_2",
        **kwargs,
    ) -> PreTrainedModel:
        """
        Instantiate and (optionally) patch a causal-language model.

        This is a light wrapper around
        `transformers.AutoModelForCausalLM.from_pretrained` that can
        automatically apply Liger and/or SDPA (scaled-dot-product
        attention) kernel optimizations.

        Args:
            pretrained_model_name_or_path (str | os.PathLike): Hugging Face
                hub repo ID or local path accepted by
                `AutoModelForCausalLM.from_pretrained`.
            *model_args: Positional arguments forwarded verbatim to
                `AutoModelForCausalLM.from_pretrained`.
            use_liger_kernel (bool, default=True): If `True`, try to patch
                the model with Liger kernels for faster inference/training.
            use_sdpa_patching (bool, default=True): If `True`, patch the
                model with SDPA-based attention optimizations.
            sdpa_method (list[SDPBackend] | None, optional): Explicit list of
                SDPA back-ends to consider when `use_sdpa_patching=True`.
            torch_dtype (str | torch.dtype | Literal["auto"], default="auto"):
                Data type passed to the underlying `from_pretrained` call.
            attn_implementation (str, default="flash_attention_2"): Desired
                attention implementation; forwarded to the HF config.
            **kwargs: Additional keyword arguments forwarded verbatim to
                `AutoModelForCausalLM.from_pretrained`.

        Returns:
            transformers.PreTrainedModel: The loaded (and possibly patched)
            model instance.

        Warns:
            UserWarning: Emitted when `use_liger_kernel=True` but the Liger
            package is unavailable.

        Notes:
            If kernel patching fails, the partially constructed model is
              deleted and the method recurses once with
              `use_liger_kernel=False` or `use_sdpa_patching=False`
        """
<<<<<<< HEAD
        torch_dtype = kwargs.pop("torch_dtype", torch.bfloat16)
        if torch_dtype != "auto":
            torch_dtype = dtype_from_str(torch_dtype)
        use_liger_kernel = kwargs.pop("use_liger_kernel", True)
        use_sdpa_patching = kwargs.pop("use_sdpa_patching", True)
        sdpa_method = kwargs.pop("sdpa_method", None)
        attn_implementation = kwargs.pop("attn_implementation", "flash_attention_2")
        
        try:
            model = super().from_pretrained(
                pretrained_model_name_or_path,
                *model_args,
                **kwargs,
                attn_implementation=attn_implementation,
                torch_dtype=torch_dtype,
            )
        except ValueError as e:
            if "Unrecognized configuration class" in str(e) and kwargs.get("trust_remote_code", False):
                # Handle when trust_remote_code is True
                logger.warning(f"Model loading with trust_remote_code=True, "
                             f"falling back to standard AutoModelForCausalLM: {e}")
                from transformers import AutoModelForCausalLM as TransformersAutoModelForCausalLM
                model = TransformersAutoModelForCausalLM.from_pretrained(
                    pretrained_model_name_or_path,
                    *model_args,
                    **kwargs,
                    attn_implementation=attn_implementation,
                    torch_dtype=torch_dtype,
                )
            else:
                raise
        
        try:
            return patch_model(model, use_liger_kernel, use_sdpa_patching, sdpa_method)
        except RuntimeError:
            del model
=======
        torch_dtype = dtype_from_str(torch_dtype) if torch_dtype != "auto" else torch_dtype

        def _retry(**override):
            """Internal helper to re-enter this function with patched args."""
>>>>>>> ec04b22a
            return cls.from_pretrained(
                pretrained_model_name_or_path,
                *model_args,
                torch_dtype=torch_dtype,
                attn_implementation=override.get("attn_implementation", attn_implementation),
                use_liger_kernel=override.get("use_liger_kernel", use_liger_kernel),
                use_sdpa_patching=override.get("use_sdpa_patching", use_sdpa_patching),
                sdpa_method=sdpa_method,
                **kwargs,
            )

        # load model
        try:
            name = cls.__name__
            if name.startswith("NeMo"):
                cls.__name__ = name[4:]
            model = super().from_pretrained(
                pretrained_model_name_or_path,
                *model_args,
                torch_dtype=torch_dtype,
                attn_implementation=attn_implementation,
                **kwargs,
            )
            cls.__name__ = name
        except ValueError as e:
            if "does not support" in str(e):
                logging.warning("Falling back to eager attention.")
                return _retry(attn_implementation="eager")
            raise e

        # Kernel patching
        try:
            if use_liger_kernel:
                model = _patch_liger_kernel(model)
        except RuntimeError:
            logging.warning("Retrying without Liger kernels.")
            return _retry(use_liger_kernel=False)

        # Patch sdpa attention
        try:
            if use_sdpa_patching:
                model = _patch_attention(model, sdpa_method)
        except:
            logging.warning("Retrying without Liger kernels.")
            return _retry(use_sdpa_patching=False)

        model.config.update({"nemo_version": __version__})
        return model

    @classmethod
    def from_config(
        cls,
        config,
        *model_args,
        use_liger_kernel: bool = True,
        use_sdpa_patching: bool = True,
        sdpa_method: Optional[List[SDPBackend]] = None,
        torch_dtype: Union[str, torch.dtype] = "auto",
        attn_implementation: str = "flash_attention_2",
        **kwargs,
    ) -> PreTrainedModel:
        """
        Instantiate a model from a ``transformers.PretrainedConfig`` and optionally
        patch it with Liger or SDPA-optimized kernels.

        Args:
            config (transformers.PretrainedConfig):
                The configuration object used to build the model.
            *model_args:
                Positional arguments forwarded to the underlying
                ``transformers.AutoModelForCausalLM.from_config`` call.
            use_liger_kernel (bool, optional):
                If ``True``, tries to patch the instantiated model with Liger
                optimized attention kernels. Defaults to ``True``.
            use_sdpa_patching (bool, optional):
                If ``True``, applies in-place SDPA (Scaled-Dot-Product-Attention)
                kernel optimizations wherever possible. Defaults to ``True``.
            sdpa_method (Optional[List[SDPBackend]], optional):
                One or multiple SDPA back-ends to prefer when applying SDPA
                patching. When ``None``, the default backend resolution logic is
                used. Defaults to ``None``.
            torch_dtype (Union[str, torch.dtype], optional):
                The desired data type for model initialization
                (e.g., ``"auto"``, ``torch.float16``). Passed through to
                ``transformers.AutoModel``. Defaults to ``"auto"``.
            attn_implementation (str, optional):
                Specifies which attention implementation to use (e.g.,
                ``"flash_attention_2"``, ``"eager"``). Only applied when the
                base model supports this kwarg. Defaults to
                ``"flash_attention_2"``.
            **kwargs:
                Additional keyword arguments forwarded to the superclass
                constructor and underlying ``from_config`` logic.

        Returns:
            transformers.PreTrainedModel: The instantiated (and possibly
            kernel-patched) model.

        Notes:
            If kernel patching fails, the partially constructed model is
              deleted and the method recurses once with
              `use_liger_kernel=False` or `use_sdpa_patching=False`
        """
        torch_dtype = dtype_from_str(torch_dtype) if torch_dtype != "auto" else torch_dtype

        def _retry(**override):
            """Internal helper to re-enter this function with patched args."""
            return cls.from_config(
                config,
                *model_args,
                torch_dtype=torch_dtype,
                attn_implementation=override.get("attn_implementation", attn_implementation),
                use_liger_kernel=override.get("use_liger_kernel", use_liger_kernel),
                use_sdpa_patching=override.get("use_sdpa_patching", use_sdpa_patching),
                sdpa_method=sdpa_method,
                **kwargs,
            )

        # load model
        try:
            name = cls.__name__
            if name.startswith("NeMo"):
                cls.__name__ = name[4:]
            model = super().from_config(
                config,
                *model_args,
                torch_dtype=torch_dtype,
                attn_implementation=attn_implementation,
                **kwargs,
            )
            cls.__name__ = name
        except ValueError as e:
            if "does not support" in str(e):
                logging.warning("Falling back to eager attention.")
                return _retry(attn_implementation="eager")
            raise e

        # Kernel patching
        try:
            if use_liger_kernel:
                model = _patch_liger_kernel(model)
        except RuntimeError:
            logging.warning("Retrying without Liger kernels.")
            return _retry(use_liger_kernel=False)

        # Patch sdpa attention
        try:
            if use_sdpa_patching:
                model = _patch_attention(model, sdpa_method)
        except:
            logging.warning("Retrying without Liger kernels.")
            return _retry(use_sdpa_patching=False)

        model.config.update({"nemo_version": __version__})
        return model


class NeMoAutoModelForCausalLM(_BaseNeMoAutoModelClass, AutoModelForCausalLM):
    """
    Drop-in replacement for ``transformers.AutoModelForCausalLM`` that includes custom-kernels.

    The class only overrides ``from_pretrained`` and ``from_config`` to add the
    optional ``use_liger_kernel`` flag.  If the flag is ``True`` (default) and
    the Liger kernel is available, the model's attention layers are
    monkey-patched in place.  If patching fails for any reason, the call is
    retried once with ``use_liger_kernel=False`` so that users still obtain a
    functional model.


    TODO(@akoumpa): extend this beyond liger_kernel.

    Notes:
    -----
    - No changes are made to the model's public API; forward signatures,
      generation utilities, and weight shapes remain identical.
    - Only decoder-style (causal) architectures are currently supported by the
      Liger patch.  Unsupported models will silently fall back.

    Examples:
    --------
    >>> model = NeMoAutoModelForCausalLM.from_pretrained("gpt2")            # try Liger
    >>> model = NeMoAutoModelForCausalLM.from_pretrained(
    ...     "gpt2", use_liger_kernel=False)                                 # skip Liger
    """

    pass


class NeMoAutoModelForImageTextToText(_BaseNeMoAutoModelClass, AutoModelForImageTextToText):
    """Drop-in replacement for ``transformers.AutoModelForImageTextToText`` with custom-kernels.

    The class only overrides ``from_pretrained`` and ``from_config`` to add the
    optional ``use_liger_kernel`` flag.  If the flag is ``True`` (default) and
    the Liger kernel is available, the model's attention layers are
    monkey-patched in place.  If patching fails for any reason, the call is
    retried once with ``use_liger_kernel=False`` so that users still obtain a
    functional model.


    @akoumpa: currently only supporting liger_kernel for demonstration purposes.

    Notes:
    -----
    - No changes are made to the model's public API; forward signatures,
      generation utilities, and weight shapes remain identical.
    - Only decoder-style (causal) architectures are currently supported by the
      Liger patch.  Unsupported models will silently fall back.

    Examples:
    --------
    >>> model = NeMoAutoModelForImageTextToText.from_pretrained("Qwen/Qwen2.5-VL-3B-Instruct") # try Liger
    >>> model = NeMoAutoModelForImageTextToText.from_pretrained(
    ...     "Qwen/Qwen2.5-VL-3B-Instruct", use_liger_kernel=False)                            # skip Liger
    """

<<<<<<< HEAD
    @classmethod
    def from_pretrained(cls, pretrained_model_name_or_path, *model_args, **kwargs):
        """
        Load a pretrained image-text-to-text model and (optionally) patch it with custom kernels.

        Parameters
        ----------
        pretrained_model_name_or_path : str or os.PathLike
            Repository ID or local path accepted by
            ``transformers.AutoModelForImageTextToText.from_pretrained``.
        *model_args
            Positional arguments forwarded verbatim to the superclass.
        use_liger_kernel : bool, default True
            Whether to attempt patching the loaded model with Liger kernels.
        use_sdpa_patching : bool, default True
            Whether to patch the model with SDPA kernel optimizations.
        **kwargs
            Keyword arguments forwarded verbatim to the superclass.

        Returns:
        -------
        transformers.PreTrainedModel
            The instantiated model, possibly Liger-patched.

        Warnings:
        --------
        Emits a ``logging.warning`` if ``use_liger_kernel=True`` but the Liger
        package is not available.

        Retries
        -------
        If patching raises an exception, the method deletes the partially
        constructed model and recursively reloads it once with
        ``use_liger_kernel=False``.
        """
        torch_dtype = kwargs.pop("torch_dtype", torch.bfloat16)
        if torch_dtype != "auto":
            torch_dtype = dtype_from_str(torch_dtype)
        use_liger_kernel = kwargs.pop("use_liger_kernel", True)
        use_sdpa_patching = kwargs.pop("use_sdpa_patching", True)
        sdpa_method = kwargs.pop("sdpa_method", None)
        attn_implementation = kwargs.pop("attn_implementation", "flash_attention_2")
        try:
            model = super().from_pretrained(
                pretrained_model_name_or_path,
                *model_args,
                **kwargs,
                attn_implementation=attn_implementation,
                torch_dtype=torch_dtype,
            )
        except ValueError as e:
            if "Unrecognized configuration class" in str(e) and kwargs.get("trust_remote_code", False):
                logger.warning(f"Model loading with trust_remote_code=True, "
                             f"falling back to standard AutoModelForCausalLM: {e}")
                from transformers import AutoModelForCausalLM as TransformersAutoModelForCausalLM
                model = TransformersAutoModelForCausalLM.from_pretrained(
                    pretrained_model_name_or_path,
                    *model_args,
                    **kwargs,
                    attn_implementation=attn_implementation,
                    torch_dtype=torch_dtype,
                )
            else:
                raise
        try:
            return patch_model(model, use_liger_kernel, use_sdpa_patching, sdpa_method)
        except RuntimeError:
            del model
            # If patching failed, retry
            return cls.from_pretrained(
                pretrained_model_name_or_path,
                *model_args,
                **kwargs,
                torch_dtype=torch_dtype,
                use_liger_kernel=False,
                use_sdpa_patching=use_sdpa_patching,
            )

    @classmethod
    def from_config(cls, config, **kwargs):
        """
        Instantiate a model from a config object and (optionally) patch it with custom kernels.

        Parameters
        ----------
        config : transformers.PretrainedConfig
            Configuration used to build the model.
        use_liger_kernel : bool, default True
            Whether to attempt patching the instantiated model with Liger
            kernels.
        use_sdpa_patching : bool, default True
            Whether to patch the model with SDPA kernel optimizations.
        **kwargs
            Additional keyword arguments forwarded to the superclass.

        Returns:
        -------
        transformers.PreTrainedModel
            The instantiated model, possibly Liger-patched.

        See Also:
        --------
        NeMoAutoModelForImageTextToText.from_pretrained : Same logic for checkpoint
        loading.
        """
        torch_dtype = kwargs.pop("torch_dtype", torch.bfloat16)
        if torch_dtype != "auto":
            torch_dtype = dtype_from_str(torch_dtype)
        use_liger_kernel = kwargs.pop("use_liger_kernel", True)
        use_sdpa_patching = kwargs.pop("use_sdpa_patching", True)
        sdpa_method = kwargs.pop("sdpa_method", None)
        attn_implementation = kwargs.pop("attn_implementation", "flash_attention_2")
        model = super().from_config(config, **kwargs, attn_implementation=attn_implementation, torch_dtype=torch_dtype)
        try:
            return patch_model(model, use_liger_kernel, use_sdpa_patching, sdpa_method)
        except RuntimeError:
            del model
            # If patching failed, retry
            return cls.from_config(
                config, **kwargs, use_liger_kernel=False, torch_dtype=torch_dtype, use_sdpa_patching=use_sdpa_patching
            )
=======
    pass
>>>>>>> ec04b22a
<|MERGE_RESOLUTION|>--- conflicted
+++ resolved
@@ -185,49 +185,10 @@
               deleted and the method recurses once with
               `use_liger_kernel=False` or `use_sdpa_patching=False`
         """
-<<<<<<< HEAD
-        torch_dtype = kwargs.pop("torch_dtype", torch.bfloat16)
-        if torch_dtype != "auto":
-            torch_dtype = dtype_from_str(torch_dtype)
-        use_liger_kernel = kwargs.pop("use_liger_kernel", True)
-        use_sdpa_patching = kwargs.pop("use_sdpa_patching", True)
-        sdpa_method = kwargs.pop("sdpa_method", None)
-        attn_implementation = kwargs.pop("attn_implementation", "flash_attention_2")
-        
-        try:
-            model = super().from_pretrained(
-                pretrained_model_name_or_path,
-                *model_args,
-                **kwargs,
-                attn_implementation=attn_implementation,
-                torch_dtype=torch_dtype,
-            )
-        except ValueError as e:
-            if "Unrecognized configuration class" in str(e) and kwargs.get("trust_remote_code", False):
-                # Handle when trust_remote_code is True
-                logger.warning(f"Model loading with trust_remote_code=True, "
-                             f"falling back to standard AutoModelForCausalLM: {e}")
-                from transformers import AutoModelForCausalLM as TransformersAutoModelForCausalLM
-                model = TransformersAutoModelForCausalLM.from_pretrained(
-                    pretrained_model_name_or_path,
-                    *model_args,
-                    **kwargs,
-                    attn_implementation=attn_implementation,
-                    torch_dtype=torch_dtype,
-                )
-            else:
-                raise
-        
-        try:
-            return patch_model(model, use_liger_kernel, use_sdpa_patching, sdpa_method)
-        except RuntimeError:
-            del model
-=======
         torch_dtype = dtype_from_str(torch_dtype) if torch_dtype != "auto" else torch_dtype
 
         def _retry(**override):
             """Internal helper to re-enter this function with patched args."""
->>>>>>> ec04b22a
             return cls.from_pretrained(
                 pretrained_model_name_or_path,
                 *model_args,
@@ -443,128 +404,4 @@
     ...     "Qwen/Qwen2.5-VL-3B-Instruct", use_liger_kernel=False)                            # skip Liger
     """
 
-<<<<<<< HEAD
-    @classmethod
-    def from_pretrained(cls, pretrained_model_name_or_path, *model_args, **kwargs):
-        """
-        Load a pretrained image-text-to-text model and (optionally) patch it with custom kernels.
-
-        Parameters
-        ----------
-        pretrained_model_name_or_path : str or os.PathLike
-            Repository ID or local path accepted by
-            ``transformers.AutoModelForImageTextToText.from_pretrained``.
-        *model_args
-            Positional arguments forwarded verbatim to the superclass.
-        use_liger_kernel : bool, default True
-            Whether to attempt patching the loaded model with Liger kernels.
-        use_sdpa_patching : bool, default True
-            Whether to patch the model with SDPA kernel optimizations.
-        **kwargs
-            Keyword arguments forwarded verbatim to the superclass.
-
-        Returns:
-        -------
-        transformers.PreTrainedModel
-            The instantiated model, possibly Liger-patched.
-
-        Warnings:
-        --------
-        Emits a ``logging.warning`` if ``use_liger_kernel=True`` but the Liger
-        package is not available.
-
-        Retries
-        -------
-        If patching raises an exception, the method deletes the partially
-        constructed model and recursively reloads it once with
-        ``use_liger_kernel=False``.
-        """
-        torch_dtype = kwargs.pop("torch_dtype", torch.bfloat16)
-        if torch_dtype != "auto":
-            torch_dtype = dtype_from_str(torch_dtype)
-        use_liger_kernel = kwargs.pop("use_liger_kernel", True)
-        use_sdpa_patching = kwargs.pop("use_sdpa_patching", True)
-        sdpa_method = kwargs.pop("sdpa_method", None)
-        attn_implementation = kwargs.pop("attn_implementation", "flash_attention_2")
-        try:
-            model = super().from_pretrained(
-                pretrained_model_name_or_path,
-                *model_args,
-                **kwargs,
-                attn_implementation=attn_implementation,
-                torch_dtype=torch_dtype,
-            )
-        except ValueError as e:
-            if "Unrecognized configuration class" in str(e) and kwargs.get("trust_remote_code", False):
-                logger.warning(f"Model loading with trust_remote_code=True, "
-                             f"falling back to standard AutoModelForCausalLM: {e}")
-                from transformers import AutoModelForCausalLM as TransformersAutoModelForCausalLM
-                model = TransformersAutoModelForCausalLM.from_pretrained(
-                    pretrained_model_name_or_path,
-                    *model_args,
-                    **kwargs,
-                    attn_implementation=attn_implementation,
-                    torch_dtype=torch_dtype,
-                )
-            else:
-                raise
-        try:
-            return patch_model(model, use_liger_kernel, use_sdpa_patching, sdpa_method)
-        except RuntimeError:
-            del model
-            # If patching failed, retry
-            return cls.from_pretrained(
-                pretrained_model_name_or_path,
-                *model_args,
-                **kwargs,
-                torch_dtype=torch_dtype,
-                use_liger_kernel=False,
-                use_sdpa_patching=use_sdpa_patching,
-            )
-
-    @classmethod
-    def from_config(cls, config, **kwargs):
-        """
-        Instantiate a model from a config object and (optionally) patch it with custom kernels.
-
-        Parameters
-        ----------
-        config : transformers.PretrainedConfig
-            Configuration used to build the model.
-        use_liger_kernel : bool, default True
-            Whether to attempt patching the instantiated model with Liger
-            kernels.
-        use_sdpa_patching : bool, default True
-            Whether to patch the model with SDPA kernel optimizations.
-        **kwargs
-            Additional keyword arguments forwarded to the superclass.
-
-        Returns:
-        -------
-        transformers.PreTrainedModel
-            The instantiated model, possibly Liger-patched.
-
-        See Also:
-        --------
-        NeMoAutoModelForImageTextToText.from_pretrained : Same logic for checkpoint
-        loading.
-        """
-        torch_dtype = kwargs.pop("torch_dtype", torch.bfloat16)
-        if torch_dtype != "auto":
-            torch_dtype = dtype_from_str(torch_dtype)
-        use_liger_kernel = kwargs.pop("use_liger_kernel", True)
-        use_sdpa_patching = kwargs.pop("use_sdpa_patching", True)
-        sdpa_method = kwargs.pop("sdpa_method", None)
-        attn_implementation = kwargs.pop("attn_implementation", "flash_attention_2")
-        model = super().from_config(config, **kwargs, attn_implementation=attn_implementation, torch_dtype=torch_dtype)
-        try:
-            return patch_model(model, use_liger_kernel, use_sdpa_patching, sdpa_method)
-        except RuntimeError:
-            del model
-            # If patching failed, retry
-            return cls.from_config(
-                config, **kwargs, use_liger_kernel=False, torch_dtype=torch_dtype, use_sdpa_patching=use_sdpa_patching
-            )
-=======
-    pass
->>>>>>> ec04b22a
+    pass