--- conflicted
+++ resolved
@@ -108,25 +108,19 @@
         if not torch.distributed.is_initialized() or torch.distributed.get_rank() == 0:
             print(f"Saving checkpoint to {path}", flush=True)
 
-<<<<<<< HEAD
-        model, optimizer, scheduler = None, None, None
-=======
         # TODO(@adil-a): Change this when we create a LR scheduler class
-        model, optimizer, tokenizer = None, None, None
->>>>>>> a721379b
+        model, optimizer, scheduler, tokenizer = None, None, None, None
+
 
         for key in self.__dict__["__state_tracked"]:
             if isinstance(getattr(self, key), nn.Module):
                 model = getattr(self, key)
             elif isinstance(getattr(self, key), Optimizer):
                 optimizer = getattr(self, key)
-<<<<<<< HEAD
             elif hasattr(getattr(self, key), 'optimizer') and hasattr(getattr(self, key), 'step'):
                 scheduler = getattr(self, key)
-=======
             elif is_tokenizer(getattr(self, key)):
                 tokenizer = getattr(self, key)
->>>>>>> a721379b
             else:
                 if not torch.distributed.is_initialized() or torch.distributed.get_rank() == 0:
                     torch.save(
@@ -136,13 +130,8 @@
                 if torch.distributed.is_initialized():
                     torch.distributed.barrier()
 
-<<<<<<< HEAD
-        save_model(model, path, self.checkpoint_config, peft_config=self.peft_config)
+        save_model(model, path, self.checkpoint_config, peft_config=self.peft_config, tokenizer=tokenizer)
         save_optimizer(optimizer, model, path, scheduler)
-=======
-        save_model(model, path, self.checkpoint_config, peft_config=self.peft_config, tokenizer=tokenizer)
-        save_optimizer(optimizer, model, path)
->>>>>>> a721379b
 
     def load_checkpoint(self, restore_from: str | None = None):
         """
@@ -173,15 +162,12 @@
                 model = getattr(self, key)
             elif isinstance(getattr(self, key), Optimizer):
                 optimizer = getattr(self, key)
-<<<<<<< HEAD
             elif hasattr(getattr(self, key), 'optimizer') and hasattr(getattr(self, key), 'step'):
                 scheduler = getattr(self, key)
-=======
             elif is_tokenizer(getattr(self, key)):
                 # we don't need to load the tokenizer from the checkpoint
                 # we only save the tokenizer for consolidated checkpoints for downstream use
                 continue
->>>>>>> a721379b
             else:
                 getattr(self, key).load_state_dict(torch.load(os.path.join(ckpt_dir, f"{key}.pt"), weights_only=False))
 
