# Copyright (c) 2025, NVIDIA CORPORATION.  All rights reserved.
#
# Licensed under the Apache License, Version 2.0 (the "License");
# you may not use this file except in compliance with the License.
# You may obtain a copy of the License at
#
#     http://www.apache.org/licenses/LICENSE-2.0
#
# Unless required by applicable law or agreed to in writing, software
# distributed under the License is distributed on an "AS IS" BASIS,
# WITHOUT WARRANTIES OR CONDITIONS OF ANY KIND, either express or implied.
# See the License for the specific language governing permissions and
# limitations under the License.

"""Checkpoint management utilities for HF models."""

import glob
import json
import logging
import os
from dataclasses import dataclass
from pathlib import Path
from typing import TYPE_CHECKING, Any, Optional

import torch
import torch.distributed
import torch.distributed.checkpoint as dcp
import torch.nn as nn
import yaml
from safetensors import safe_open
from safetensors.torch import save_file

from nemo_automodel.components.checkpoint._backports.filesystem import SerializationFormat
from nemo_automodel.components.checkpoint._backports.hf_storage import (
    _HuggingFaceStorageReader,
    _HuggingFaceStorageWriter,
    get_fqn_to_file_index_mapping,
)
from nemo_automodel.components.checkpoint.stateful_wrappers import (
    ModelState,
    OptimizerState,
)

if TYPE_CHECKING:
    from peft import PeftConfig
    from torch.utils.data import IterableDataset
    from torchdata.stateful_dataloader import StatefulDataLoader
    from transformers.tokenization_utils import PreTrainedTokenizerBase


@dataclass
class CheckpointingConfig:
    """
    Configuration for checkpointing.
    """

    enabled: bool
    checkpoint_dir: str | Path
    model_save_format: SerializationFormat | str
    model_cache_dir: str | Path
    model_repo_id: str
    save_consolidated: bool
    is_peft: bool

    def __post_init__(self):
        """
        Convert a raw string such as "safetensors" into the right Enum.
        """
        if isinstance(self.model_save_format, str):
            self.model_save_format = SerializationFormat[self.model_save_format.upper()]


def save_model(
    model: nn.Module,
    weights_path: str,
    checkpoint_config: CheckpointingConfig,
    peft_config: Optional["PeftConfig"] = None,
    tokenizer: Optional["PreTrainedTokenizerBase"] = None,
):
    """
    Save a model state dictionary to a weights path.

    This function can save a model in the following formats:
    - safetensors (in HF format)
    - torch_save (in DCP format)

    Args:
        model: Model to save
        weights_path: Path to save model weights
        checkpoint_config: Checkpointing configuration
        peft_config: PEFT config
        tokenizer: Tokenizer. Only saved if checkpoint_config.save_consolidated is True.
    """
    # We also need to eventually add suport for HSDP, so we only save on non-duplicate ranks.
    model_path = os.path.join(weights_path, "model")
    consolidated_model_path = None
    if checkpoint_config.save_consolidated:
        consolidated_model_path = os.path.join(model_path, "consolidated")

    if not torch.distributed.is_initialized() or torch.distributed.get_rank() == 0:
        os.makedirs(model_path, exist_ok=True)

        if (
            checkpoint_config.save_consolidated
            and checkpoint_config.model_save_format == SerializationFormat.SAFETENSORS
            and not checkpoint_config.is_peft
        ):
            os.makedirs(consolidated_model_path, exist_ok=True)
            # save the config.json file
            if hasattr(model, "config"):
                with open(os.path.join(consolidated_model_path, "config.json"), "w") as f:
                    f.write(model.config.to_json_string())
            # save the generation_config.json file
            if hasattr(model, "generation_config"):
                with open(os.path.join(consolidated_model_path, "generation_config.json"), "w") as f:
                    f.write(model.generation_config.to_json_string())

            # save the tokenizer
            if tokenizer is not None:
                tokenizer.save_pretrained(consolidated_model_path)

    # Ensure all ranks wait for rank 0 to handle directories
    if torch.distributed.is_initialized():
        torch.distributed.barrier()

    model_state = ModelState(model, checkpoint_config.is_peft)

    if checkpoint_config.is_peft:
        assert peft_config is not None, "PEFT config needs to be provided when checkpointing PEFT models."
        _save_peft_adapters(model_state, peft_config, model_path)
        if not torch.distributed.is_initialized() or torch.distributed.get_rank() == 0:
            # save the tokenizer
            if tokenizer is not None:
                tokenizer.save_pretrained(model_path)

    elif checkpoint_config.model_save_format == SerializationFormat.SAFETENSORS:
        model_state_dict = model_state.state_dict()
        fqn_to_file_index_mapping = None
        if checkpoint_config.save_consolidated:
            # we first need to find the FQN -> .safetensors mapping
            index_path = get_safetensors_index_path(
                checkpoint_config.model_cache_dir,
                checkpoint_config.model_repo_id,
            )
            if index_path:
                # HF VLM models may contain a special checkpoint mapping attribute
                fqn_to_file_index_mapping = get_fqn_to_file_index_mapping(
                    index_path, getattr(model, "_checkpoint_conversion_mapping", None)
                )
            else:
                fqn_to_file_index_mapping = {k: 1 for k in model_state_dict.keys()}

            # Add any missing keys from the model_state_dict
            # These will go to the same file as the last file (or file 1 for single-file models)
            default_index = max(fqn_to_file_index_mapping.values())

            # TODO:(@adil-a): This will need to change when we add PP. Maybe we can cache the keys in ModelState.
            for fqn in list(model_state_dict.keys()):
                fqn_to_file_index_mapping[fqn] = fqn_to_file_index_mapping.get(fqn, default_index)

        storage_writer = _HuggingFaceStorageWriter(
            path=model_path,
            save_sharded=True,
            consolidated_output_path=consolidated_model_path,
            fqn_to_index_mapping=fqn_to_file_index_mapping,
        )
        dcp.save(
            model_state_dict,
            checkpoint_id=model_path,
            storage_writer=storage_writer,
        )
    elif checkpoint_config.model_save_format == SerializationFormat.TORCH_SAVE:
        dcp.save(model_state.state_dict(), checkpoint_id=model_path)
    else:
        raise ValueError(f"Unsupported model save format: {checkpoint_config.model_save_format}")


def load_model_from_base_checkpoint(
    model: torch.nn.Module,
    device: torch.device,
    is_peft: bool,
    root_dir: str,
    model_name: str,
    peft_init_method: str,
):
    """
    Load a model from the base Hugging Face checkpoint in parallel.

    Args:
        model: Model to load state into
        device: Device to load model onto
        is_peft: Whether the model is PEFT
        root_dir: Root directory of the model
        model_name: Name of the model
    """
    from transformers.models.gemma3.modeling_gemma3 import Gemma3ForConditionalGeneration

    to_empty_parameters_only(model, device=device)

    # HF models set _is_hf_initialized to True after initialization.
    # But because we initialize on meta device, these are erroneously set to True.
    # We need to set them to False and call initialize_weights to re-initialize the weights.

    # Gemma3ForConditionalGeneration cannot be pretrained currently. The pinned torch version
    # doesn't support initialize_weights when the model is sharded. This is because Gemma's
    # initialize_weights method requires setting a row to zeros in the embedding matrix.
    # This index selection op is not supported for DTensors in the pinned torch version.
    if not isinstance(model, Gemma3ForConditionalGeneration):
        for _, module in model.named_modules():
            if hasattr(module, "_is_hf_initialized"):
                module._is_hf_initialized = False

        # init model weights
        if hasattr(model, "initialize_weights"):
            model.initialize_weights()
        else:
            logging.warning(
                "Warning: Model does not have initialize_weights method. Requires custom initialization to be implemented."
            )

    # init peft adapters with the scaled weights
    _init_peft_adapters(model, peft_init_method)

    model_state = ModelState(model, is_peft=is_peft, is_init_step=True)
    model_state_dict = model_state.state_dict()
    if os.path.exists(model_name):
        # offline models will pass in the model path directly
        model_path = model_name
    else:
        model_path = get_safetensors_index_path(root_dir, model_name)
    dcp.load(
        model_state_dict,
        storage_reader=_HuggingFaceStorageReader(
            model_path, key_mapping=getattr(model, "_checkpoint_conversion_mapping", None)
        ),
    )
    model_state.load_state_dict(model_state_dict)
    if hasattr(model, "tie_weights") and model_state.is_tied_lm_head:
        model.tie_weights()


def load_model(
    model: torch.nn.Module,
    weights_path: str,
    checkpoint_config: CheckpointingConfig,
):
    """
    Load a model state dictionary from a weights path.

    Args:
        model: Model to load state into
        weights_path: Path to load model weights from
        checkpoint_config: Checkpointing configuration
    """
    model_path = os.path.join(weights_path, "model")

    # Validate checkpoint directory
    if not os.path.exists(model_path):
        raise FileNotFoundError(f"Model path {model_path} does not exist")
    model_state = ModelState(model, checkpoint_config.is_peft)

    if checkpoint_config.is_peft:
        state_dict = model.state_dict()
        if not torch.distributed.is_initialized() or torch.distributed.get_rank() == 0:
            with safe_open(os.path.join(model_path, "adapter_model.safetensors"), framework="pt") as f:
                state_dict = {k: f.get_tensor(k) for k in f.keys()}
        # since we're loading the PEFT adapters on rank0, we don't need to call dcp.load
        # the call below will broadcast from rank0 to all other ranks
        model_state.load_state_dict(state_dict)

    elif checkpoint_config.model_save_format == SerializationFormat.SAFETENSORS:
        storage_reader = _HuggingFaceStorageReader(path=model_path)

        reinstated_state_dict = model_state.state_dict()
        dcp.load(
            reinstated_state_dict,
            checkpoint_id=model_path,
            storage_reader=storage_reader,
        )
        model_state.load_state_dict(reinstated_state_dict)
    elif checkpoint_config.model_save_format == SerializationFormat.TORCH_SAVE:
        reinstated_state_dict = model_state.state_dict()
        dcp.load(reinstated_state_dict, checkpoint_id=model_path)
        model_state.load_state_dict(reinstated_state_dict)
    else:
        raise ValueError(f"Unsupported model save format: {checkpoint_config.model_save_format}")


def save_optimizer(
    optimizer: torch.optim.Optimizer,
    model: torch.nn.Module,
    weights_path: str,
    scheduler: Optional[Any] = None,
):
    """
    Save an optimizer state dictionary to a weights path.

    Args:
        optimizer: Optimizer to save
        model: Model to save optimizer state for
        weights_path: Path to save optimizer weights
        scheduler: Optional scheduler to save
    """
    optimizer_path = os.path.join(weights_path, "optim")
    if not torch.distributed.is_initialized() or torch.distributed.get_rank() == 0:
        os.makedirs(optimizer_path, exist_ok=True)
    optimizer_state = OptimizerState(model, optimizer, scheduler)
    dcp.save(optimizer_state.state_dict(), checkpoint_id=optimizer_path)


def load_optimizer(
    optimizer: torch.optim.Optimizer,
    model: torch.nn.Module,
    weights_path: str,
    scheduler: Optional[Any] = None,
):
    """
    Load an optimizer state dictionary from a weights path.

    Args:
        optimizer: Optimizer to load state into
        model: Model to load optimizer state for
        weights_path: Path to load optimizer weights from
        scheduler: Optional scheduler to load state into
    """
    optimizer_path = os.path.join(weights_path, "optim")
    if not os.path.exists(optimizer_path):
        raise FileNotFoundError(f"Optimizer path {optimizer_path} does not exist")

    optimizer_state = OptimizerState(model, optimizer, scheduler)
    reinstated_state_dict = optimizer_state.state_dict()
    dcp.load(reinstated_state_dict, checkpoint_id=optimizer_path)
    optimizer_state.load_state_dict(reinstated_state_dict)


<<<<<<< HEAD
def save_dataloader(
    dataloader: "StatefulDataLoader | IterableDataset",
    path: str,
    device_mesh: Optional[torch.distributed.DeviceMesh] = None,
):
    """
    Save the dataloader state.

    Args:
        dataloader: Dataloader to save
        path: Path to save dataloader
        device_mesh: Device mesh to save dataloader
    """
    dp_rank, tp_rank = _get_dp_tp_mesh(device_mesh)
    dataloader_dir = os.path.join(path, "dataloader")
    os.makedirs(dataloader_dir, exist_ok=True)
    if tp_rank == 0:
        torch.save(dataloader.state_dict(), os.path.join(dataloader_dir, f"dataloader_dp_rank_{dp_rank}.pt"))


def load_dataloader(
    dataloader: "StatefulDataLoader | IterableDataset",
    path: str,
    device_mesh: Optional[torch.distributed.DeviceMesh] = None,
):
    """
    Load the dataloader state.

    Args:
        dataloader: Dataloader to load
        path: Path to load dataloader
        device_mesh: Device mesh to load dataloader
    """
    dp_rank, _ = _get_dp_tp_mesh(device_mesh)
    dataloader_dir = os.path.join(path, "dataloader")
    dataloader.load_state_dict(torch.load(os.path.join(dataloader_dir, f"dataloader_dp_rank_{dp_rank}.pt")))


def _get_safetensors_index_path(cache_dir: str, repo_id: str) -> str:
=======
def save_config(config: dict[str, Any], weights_path: str):
    """
    Save a config to a weights path.

    Args:
        config: Config to save
        weights_path: Path to save config
    """
    with open(os.path.join(weights_path, "config.yaml"), "w") as f:
        yaml.dump(config, f, sort_keys=False, default_flow_style=False)


def get_safetensors_index_path(cache_dir: str, repo_id: str) -> str:
>>>>>>> 7b07f7fa
    """
    Return the directory containing the first `model.safetensors.index.json` found for given model.

    If no `model.safetensors.index.json` is found then it returns None.

    For example, if the file located is

        /opt/models/models--meta-llama--Llama-3.2-3B/snapshots/13afe.../model.safetensors.index.json

    this function will return the directory path

        /opt/models/models--meta-llama--Llama-3.2-3B/snapshots/13afe...

    This will error if the model hasn't been downloaded or if the cache directory is incorrect.

    Args:
        cache_dir: Path to cache directory
        repo_id: Hugging Face repository ID

    Returns:
        Path to the directory containing the index file.

    Raises:
        FileNotFoundError: If the index file is not found.
    """
    repo_dir = f"models--{repo_id.replace('/', '--')}"
    snapshots_root = Path(cache_dir) / repo_dir / "snapshots"

    # Look for an index file inside any snapshot directory.
    pattern = snapshots_root / "*" / "model.safetensors.index.json"
    matches = glob.glob(str(pattern))
    if matches:
        # Return the directory path that contains the index file.
        return str(Path(matches[0]).parent)

    # Fall back: if no index file, return the first available snapshot directory (if any).
    # This is the case for single-file models.
    snapshot_dirs = [p for p in glob.glob(str(snapshots_root / "*")) if Path(p).is_dir()]
    if snapshot_dirs:
        try:
            return snapshot_dirs[0]
        except IndexError:
            raise FileNotFoundError(f"No snapshot directories found in {snapshots_root}")


def to_empty_parameters_only(model: nn.Module, *, device: torch.device, recurse: bool = True) -> nn.Module:
    """
    Move parameters to the specified device without copying storage, skipping buffers.

    Mirrors torch.nn.Module.to_empty but applies only to parameters, not buffers.

    Args:
        model: The module to transform
        device: Target device
        recurse: Whether to recurse into child modules

    Returns:
        The same module instance
    """
    return _apply(model, lambda t: torch.empty_like(t, device=device), recurse=recurse)


def _save_peft_adapters(
    model_state: ModelState,
    peft_config: "PeftConfig",
    model_path: str,
):
    """
    Save PEFT adapters to a weights path.
    """
    hf_peft_config = _get_hf_peft_config(peft_config, model_state)
    automodel_peft_metadata = _get_automodel_peft_metadata(peft_config)
    state_dict = model_state.state_dict()
    if not torch.distributed.is_initialized() or torch.distributed.get_rank() == 0:
        # save in HF format. Only keys that are needed for PEFT module loading will be saved here.
        with open(os.path.join(model_path, "adapter_config.json"), "w") as f:
            json.dump(hf_peft_config, f, indent=2, sort_keys=True)
        # save the full PEFT config for inference loading inside Automodel.
        with open(os.path.join(model_path, "automodel_peft_config.json"), "w") as f:
            json.dump(automodel_peft_metadata, f, indent=2, sort_keys=True)
        save_file(state_dict, os.path.join(model_path, "adapter_model.safetensors"))


def _get_hf_peft_config(peft_config: "PeftConfig", model_state: ModelState) -> dict:
    """
    Get the PEFT config in the format expected by Hugging Face.
    """
    MODEL_TYPE_TO_PEFT_TASK_TYPE = {
        "SequenceClassification": "SEQ_CLS",
        "Seq2SeqLM": "SEQ_2_SEQ_LM",
        "CausalLM": "CAUSAL_LM",
        "TokenClassification": "TOKEN_CLS",
        "QuestionAnswering": "QUESTION_ANS",
        "FeatureExtraction": "FEATURE_EXTRACTION",
    }
    target_modules = _extract_target_modules(model_state.model)
    try:
        model_task = model_state.model.config.architectures[0].split("For")[-1]
    except (AttributeError, IndexError, TypeError):
        model_task = "N/A"

    try:
        name_or_path = model_state.model.config.name_or_path
    except (AttributeError, TypeError):
        name_or_path = "N/A"

    try:
        task_type = MODEL_TYPE_TO_PEFT_TASK_TYPE[model_task]
    except KeyError:
        task_type = "CAUSAL_LM"

    return {
        "task_type": task_type,
        "peft_type": "LORA",
        "r": peft_config.dim,
        "lora_alpha": peft_config.alpha,
        "target_modules": target_modules,
        "bias": "none",
        "base_model_name_or_path": name_or_path,
    }


def _get_automodel_peft_metadata(peft_config: "PeftConfig") -> dict:
    """
    Get the PEFT metadata in the format expected by Automodel.
    """
    PEFT_KEYS = {"dim", "alpha"}
    return {k: v for k, v in peft_config.to_dict().items() if k not in PEFT_KEYS}


def _extract_target_modules(model: nn.Module) -> list[str]:
    """
    Extract the target modules from the model.

    Note: When torch.compile is used, module names get prefixed with '_orig_mod.'.
    This function strips those prefixes to get the original module names.
    """
    final_target_modules = set()
    for name, _ in model.named_modules():
        if "lora" in name.lower():
<<<<<<< HEAD
            final_target_modules.add(name.rsplit(".", 1)[0])
    return sorted(list(final_target_modules))


def _get_dp_tp_mesh(device_mesh: Optional[torch.distributed.DeviceMesh] = None) -> tuple[int, int]:
    dp_rank = 0
    tp_rank = 0
    if device_mesh is not None:
        if "data_parallel" in device_mesh.mesh_dim_names:
            dp_rank = device_mesh.get_local_rank("data_parallel")
        if "tensor_parallel" in device_mesh.mesh_dim_names:
            tp_rank = device_mesh.get_local_rank("tensor_parallel")
    return dp_rank, tp_rank
=======
            # Remove the torch.compile _orig_mod prefix if present
            target_name = name.rsplit(".", 1)[0]
            if target_name.startswith("_orig_mod."):
                target_name = target_name[len("_orig_mod.") :]
            final_target_modules.add(target_name)
    return sorted(list(final_target_modules))


def _init_peft_adapters(model: nn.Module, peft_init_method: str):
    """
    Initialize the PEFT adapters with the scaled weights.

    Args:
        model: Model to initialize PEFT adapters for
        peft_init_method: Method to initialize PEFT adapters e.g. "xavier". See `LinearLoRA` for more details.
    """
    for module in model.modules():
        if hasattr(module, "init_lora_weights"):
            try:
                module.init_lora_weights(peft_init_method)
            except Exception as e:
                logging.warning(f"Failed to initialize weights for PEFT adapter `{module.__class__.__name__}`: {e}")


def _apply(module, fn, recurse=True):
    from torch.utils._python_dispatch import is_traceable_wrapper_subclass

    if recurse:
        for child in module.children():
            _apply(child, fn, recurse=recurse)

    should_use_swap_tensors = torch.__future__.get_swap_module_params_on_conversion()
    for key, param in module._parameters.items():
        if param is None:
            continue
        # Tensors stored in modules are graph leaves, and we don't want to
        # track autograd history of `param_applied`, so we have to use
        # `with torch.no_grad():`
        with torch.no_grad():
            param_applied = fn(param)

        # subclasses may have multiple child tensors so we need to use swap_tensors
        p_should_use_swap_tensors = should_use_swap_tensors or is_traceable_wrapper_subclass(param_applied)

        param_grad = param.grad
        if p_should_use_swap_tensors:
            try:
                if param_grad is not None:
                    # Accessing param.grad makes its at::Tensor's use_count 2, which will prevent swapping.
                    # Decrement use count of the gradient by setting to None
                    param.grad = None
                param_applied = torch.nn.Parameter(param_applied, requires_grad=param.requires_grad)
                torch.utils.swap_tensors(param, param_applied)
            except Exception as e:
                if param_grad is not None:
                    param.grad = param_grad
                raise RuntimeError(f"_apply(): Couldn't swap {module._get_name()}.{key}") from e
        else:
            raise RuntimeError(f"_apply(): Couldn't swap {module._get_name()}.{key}")

    return module
>>>>>>> 7b07f7fa
<|MERGE_RESOLUTION|>--- conflicted
+++ resolved
@@ -333,7 +333,6 @@
     optimizer_state.load_state_dict(reinstated_state_dict)
 
 
-<<<<<<< HEAD
 def save_dataloader(
     dataloader: "StatefulDataLoader | IterableDataset",
     path: str,
@@ -372,8 +371,6 @@
     dataloader.load_state_dict(torch.load(os.path.join(dataloader_dir, f"dataloader_dp_rank_{dp_rank}.pt")))
 
 
-def _get_safetensors_index_path(cache_dir: str, repo_id: str) -> str:
-=======
 def save_config(config: dict[str, Any], weights_path: str):
     """
     Save a config to a weights path.
@@ -387,7 +384,6 @@
 
 
 def get_safetensors_index_path(cache_dir: str, repo_id: str) -> str:
->>>>>>> 7b07f7fa
     """
     Return the directory containing the first `model.safetensors.index.json` found for given model.
 
@@ -528,12 +524,16 @@
     final_target_modules = set()
     for name, _ in model.named_modules():
         if "lora" in name.lower():
-<<<<<<< HEAD
-            final_target_modules.add(name.rsplit(".", 1)[0])
+            # Remove the torch.compile _orig_mod prefix if present
+            target_name = name.rsplit(".", 1)[0]
+            if target_name.startswith("_orig_mod."):
+                target_name = target_name[len("_orig_mod.") :]
+            final_target_modules.add(target_name)
     return sorted(list(final_target_modules))
 
 
 def _get_dp_tp_mesh(device_mesh: Optional[torch.distributed.DeviceMesh] = None) -> tuple[int, int]:
+    raise NotImplementedError("This function is not implemented")
     dp_rank = 0
     tp_rank = 0
     if device_mesh is not None:
@@ -542,14 +542,6 @@
         if "tensor_parallel" in device_mesh.mesh_dim_names:
             tp_rank = device_mesh.get_local_rank("tensor_parallel")
     return dp_rank, tp_rank
-=======
-            # Remove the torch.compile _orig_mod prefix if present
-            target_name = name.rsplit(".", 1)[0]
-            if target_name.startswith("_orig_mod."):
-                target_name = target_name[len("_orig_mod.") :]
-            final_target_modules.add(target_name)
-    return sorted(list(final_target_modules))
-
 
 def _init_peft_adapters(model: nn.Module, peft_init_method: str):
     """
@@ -603,5 +595,4 @@
         else:
             raise RuntimeError(f"_apply(): Couldn't swap {module._get_name()}.{key}")
 
-    return module
->>>>>>> 7b07f7fa
+    return module