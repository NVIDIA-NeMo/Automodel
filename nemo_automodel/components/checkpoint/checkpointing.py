# Copyright (c) 2025, NVIDIA CORPORATION.  All rights reserved.
#
# Licensed under the Apache License, Version 2.0 (the "License");
# you may not use this file except in compliance with the License.
# You may obtain a copy of the License at
#
#     http://www.apache.org/licenses/LICENSE-2.0
#
# Unless required by applicable law or agreed to in writing, software
# distributed under the License is distributed on an "AS IS" BASIS,
# WITHOUT WARRANTIES OR CONDITIONS OF ANY KIND, either express or implied.
# See the License for the specific language governing permissions and
# limitations under the License.

import glob
import logging
import os
from dataclasses import dataclass
from pathlib import Path
from typing import TYPE_CHECKING, Any, Optional

import torch
import torch.distributed.checkpoint as dcp
import yaml
from packaging.version import parse
from safetensors.torch import load_file, save_file
from torch import nn
from torch.distributed.device_mesh import DeviceMesh

from nemo_automodel.components.checkpoint._backports.consolidate_hf_safetensors import (
    consolidate_safetensors_files_on_every_rank,
)
from nemo_automodel.components.checkpoint._backports.filesystem import SerializationFormat
from nemo_automodel.components.checkpoint._backports.hf_storage import (
    _HuggingFaceStorageReader,
    _HuggingFaceStorageWriter,
    get_fqn_to_file_index_mapping,
)
from nemo_automodel.components.checkpoint.addons import ConsolidatedHFAddon, PeftAddon
from nemo_automodel.components.checkpoint.stateful_wrappers import ModelState, OptimizerState

if TYPE_CHECKING:
    from peft import PeftConfig
    from transformers.tokenization_utils import PreTrainedTokenizerBase


def _is_geq_torch_2_9() -> bool:
    """
    Check if the current torch version is greater than or equal to 2.9.0.
    """
    return parse(torch.__version__).base_version >= "2.9.0"


if _is_geq_torch_2_9():
    from torch.distributed.checkpoint.staging import DefaultStager
    from torch.distributed.checkpoint.state_dict_saver import AsyncCheckpointerType, AsyncSaveResponse


@dataclass
class _AsyncSaveContext:
    """
    Internal container for async checkpointing state.

    One instance is maintained for the model save and one for the optimizer save
    to keep staging/upload futures and the associated process group and stager
    together in a single place.
    """

    stager: Any | None
    process_group: Any | None  # torch.distributed.ProcessGroup
    future: Any | None  # AsyncSaveResponse
    staging_active: bool = False


@dataclass
class CheckpointingConfig:
    """
    Configuration for checkpointing.
    """

    enabled: bool
    checkpoint_dir: str | Path
    model_save_format: str
    model_cache_dir: str | Path
    model_repo_id: str
    save_consolidated: bool
    is_peft: bool
    model_state_dict_keys: list[str] = None  # copy of the model state dict keys before any parallelization
    is_async: bool = False
    dequantize_base_checkpoint: bool = False

    def __post_init__(self):
        """
        Convert a raw string such as "safetensors" into the right Enum.
        """
        assert self.model_save_format in [v.value for v in SerializationFormat], (
            f"Unsupported model save format: {self.model_save_format}"
        )
        self.model_save_format = SerializationFormat[self.model_save_format.upper()]

        # Async is only enabled for torch >= 2.9.0 currently because of large API changes in async DCP from 2.8.0 to 2.9.0
        if self.is_async and not _is_geq_torch_2_9():
            logging.error("Async mode is only supported for torch >= 2.9.0, disabling async mode")
            self.is_async = False


class Checkpointer:
    """
    High-level checkpoint manager built on torch.distributed.checkpoint (DCP).

    Supports:
    - HF sharded safetensors via custom storage reader/writer
    - Optional consolidated export (config, generation config, tokenizer)
    - PEFT adapter save/load handling
    - Async save for torch >= 2.9.0

    Also provides DP-aware helpers for saving/loading auxiliary state and
    utilities to initialize from a base HF checkpoint.
    """

    def __init__(
        self,
        config: CheckpointingConfig,
        dp_rank: int,
        tp_rank: int,
        pp_rank: int,
        moe_mesh: Optional[DeviceMesh] = None,
    ) -> None:
        """
        Initialize the checkpointer.

        Args:
            config: Checkpointing configuration.
            dp_rank: Data parallel rank for the current process.
            tp_rank: Tensor parallel rank for the current process.
            pp_rank: Pipeline parallel rank for the current process.
            moe_mesh: Optional device mesh used for MoE when adapting state dicts.
        """
        self.config = config
        self.moe_mesh = moe_mesh
        self.dp_rank = dp_rank
        self.tp_rank = tp_rank
        self.pp_rank = pp_rank

        # async specific variables
        self._model_ctx = _AsyncSaveContext(stager=None, process_group=None, future=None, staging_active=False)
        self._optim_ctx = _AsyncSaveContext(stager=None, process_group=None, future=None, staging_active=False)
        if self.config.is_async:
            self._model_ctx.stager = DefaultStager()
            self._optim_ctx.stager = DefaultStager()
            self._model_ctx.process_group = torch.distributed.new_group(backend="gloo")
            self._optim_ctx.process_group = torch.distributed.new_group(backend="gloo")

        self._addons = []
        if self._should_write_hf():
            self._addons.append(ConsolidatedHFAddon())
        if self.config.is_peft:
            self._addons.append(PeftAddon())

    def save_model(
        self,
        model: nn.Module,
        weights_path: str,
        peft_config: Optional["PeftConfig"] = None,
        tokenizer: Optional["PreTrainedTokenizerBase"] = None,
    ) -> None:
        """
        Save model weights to `weights_path/model`.

        Behavior:
        - PEFT: write `adapter_model.safetensors` and metadata on rank 0.
        - Safetensors + consolidation: emit HF artifacts under
          `weights_path/model/consolidated` and build a consolidated index.
        - Otherwise: use DCP with a Hugging Face or default storage writer to save shards.

        Args:
            model: Model to checkpoint.
            weights_path: Base directory for checkpoints.
            peft_config: Optional PEFT configuration when saving adapters.
            tokenizer: Optional tokenizer to save with consolidated artifacts.
        """
        # Create the model directories
        model_dir = os.path.join(weights_path, "model")
        consolidated_dir = os.path.join(model_dir, "consolidated") if self._should_write_consolidated() else None
        hf_metadata_dir = os.path.join(model_dir, ".hf_metadata") if self._should_write_hf() else None
        _ensure_dirs(model_dir, consolidated_dir, hf_metadata_dir)

        # Because this call lies outside of the dcp save call, we need to consolidate on all ranks on the main process
        # of all ranks, which lies on the critical path. Therefore, we can only do this outside of async mode.
        consolidate_on_all_ranks = self._should_write_consolidated() and not self.config.is_async

        model_state = ModelState(model, self.config.is_peft)
        state_dict = model_state.state_dict()

        # Convert to HF format if using custom model implementations
        state_dict = _maybe_adapt_state_dict_to_hf(model_state.model[0], state_dict, quantization=False)
        # Build the consolidated model.safetensors.index.json if needed
        fqn_to_file_index_mapping = self._maybe_build_consolidated_index(model_state, state_dict)

        # Run pre-saves for addons e.g., PEFT or consolidated HF safetensors
        for addon in self._addons:
            addon.pre_save(
                model_state=model_state,
                model_path=model_dir,
                consolidated_path=consolidated_dir,
                hf_metadata_dir=hf_metadata_dir,
                tokenizer=tokenizer,
                peft_config=peft_config,
                fqn_to_file_index_mapping=fqn_to_file_index_mapping,
            )
        torch.distributed.breakpoint()

        storage_writer = self._get_storage_writer(
            consolidated_dir, fqn_to_file_index_mapping, model_dir, consolidate_on_all_ranks
        )
        self._model_ctx.future = self._do_save(state_dict, model_dir, storage_writer)

<<<<<<< HEAD
        for addon in self._addons:
            addon.post_save(consolidated_path=consolidated_dir, hf_metadata_path=hf_metadata_dir)
=======
        if consolidate_on_all_ranks:
            consolidate_safetensors_files_on_every_rank(
                input_dir=model_dir,
                output_dir=consolidated_dir,
                fqn_to_index_mapping=fqn_to_file_index_mapping,
                num_threads=5,
            )
>>>>>>> 99f4663b

    def save_optimizer(
        self, optimizer: torch.optim.Optimizer, model: nn.Module, weights_path: str, scheduler: Optional[Any] = None
    ) -> None:
        """
        Save optimizer (and optional scheduler) state to `weights_path/optim` using DCP.

        Args:
            optimizer: Optimizer whose state will be saved.
            model: Model providing partitioning context for the optimizer wrapper.
            weights_path: Base directory for checkpoints.
            scheduler: Optional LR scheduler to include.
        """
        optimizer_path = os.path.join(weights_path, "optim")
        _ensure_dirs(optimizer_path)
        optimizer_state = OptimizerState(model, optimizer, scheduler)
        state_dict = optimizer_state.state_dict()
        self._optim_ctx.future = self._do_save(state_dict, optimizer_path)

    def load_optimizer(
        self, optimizer: torch.optim.Optimizer, model: nn.Module, weights_path: str, scheduler: Optional[Any] = None
    ) -> None:
        """
        Load optimizer (and optional scheduler) state from `weights_path/optim` using DCP.

        Args:
            optimizer: Optimizer to populate.
            model: Model providing partitioning context for the optimizer wrapper.
            weights_path: Base directory for checkpoints.
            scheduler: Optional LR scheduler to populate.
        """
        optimizer_state = OptimizerState(model, optimizer, scheduler)
        state_dict = optimizer_state.state_dict()
        self._do_load(state_dict, os.path.join(weights_path, "optim"))

    def load_model(
        self,
        model: nn.Module,
        model_path: str,
        is_init_step: bool = False,
        use_checkpoint_id: bool = True,
        key_mapping: Optional[dict[str, str]] = None,
    ) -> None:
        """
        Load model weights from `model_path`.

        Behavior:
        - For PEFT (non-init): rank 0 reads `adapter_model.safetensors`, then broadcasts.
        - Otherwise: use DCP with a Hugging Face or default storage reader to populate the state dict.
        - If the model exposes a `state_dict_adapter`, convert to/from HF format as needed.

        Args:
            model: Model or parallelized model parts to load into.
            model_path: Path to the model checkpoint directory or HF snapshot.
            is_init_step: If True, treat load as initialization from a base checkpoint.
            use_checkpoint_id: Pass `checkpoint_id` to DCP if True; disable when using direct HF paths.
            key_mapping: Optional key remapping when reading from HF checkpoints.
        """
        # Validate checkpoint directory
        if not os.path.exists(model_path):
            raise FileNotFoundError(f"Model path {model_path} does not exist")
        model_state = ModelState(model, is_peft=self.config.is_peft, is_init_step=is_init_step)
        state_dict = model_state.state_dict()
        storage_reader = self._get_storage_reader(model_path, key_mapping, is_init_step=is_init_step)

        state_dict = _maybe_adapt_state_dict_to_hf(
            model_state.model[0], state_dict, quantization=self.config.dequantize_base_checkpoint
        )

        state_dict = self._do_load(state_dict, model_path, storage_reader, is_init_step=is_init_step)

        has_state_dict_adapter = hasattr(model_state.model[0], "state_dict_adapter")
        state_dict = _maybe_adapt_state_dict_from_hf(model_state.model[0], state_dict, moe_mesh=self.moe_mesh)
        model_state.load_state_dict(state_dict, strict=not (len(model_state.model) > 1 or has_state_dict_adapter))

    def load_base_model(
        self,
        model: torch.nn.Module,
        device: torch.device,
        root_dir: str,
        model_name: str | None,
        peft_init_method: str,
        load_base_model: bool = True,
    ) -> None:
        """
        Load a model from the base Hugging Face checkpoint in parallel.

        Args:
            model: Model to load state into
            device: Device to load model onto
            root_dir: Root directory of the model cache or snapshots
            model_name: Name of the model or an absolute path to a snapshot
            peft_init_method: Initialization method used for PEFT adapters
            load_base_model: If True, restore from HF base checkpoint
        """
        from transformers.models.gemma3.modeling_gemma3 import Gemma3ForConditionalGeneration

        to_empty_parameters_only(model, device=device)

        # HF models set _is_hf_initialized to True after initialization.
        # But because we initialize on meta device, these are erroneously set to True.
        # We need to set them to False and call initialize_weights to re-initialize the weights.

        # Gemma3ForConditionalGeneration cannot be pretrained currently. The pinned torch version
        # doesn't support initialize_weights when the model is sharded. This is because Gemma's
        # initialize_weights method requires setting a row to zeros in the embedding matrix.
        # This index selection op is not supported for DTensors in the pinned torch version.
        if not isinstance(model, Gemma3ForConditionalGeneration):
            for _, module in model.named_modules():
                if hasattr(module, "_is_hf_initialized"):
                    module._is_hf_initialized = False

            # init model weights
            if hasattr(model, "initialize_weights"):
                model.initialize_weights()
            else:
                logging.warning(
                    "Warning: Model does not have initialize_weights method. Requires custom initialization to be implemented."
                )

        # init peft adapters with the scaled weights
        _init_peft_adapters(model, peft_init_method)

        if load_base_model:
            assert model_name is not None, "model_name is required when loading base model"
            self.load_model(
                model,
                model_path=model_name
                if os.path.exists(model_name)
                else get_safetensors_index_path(root_dir, model_name),
                is_init_step=True,
                key_mapping=getattr(model, "_checkpoint_conversion_mapping", None),
            )

        is_tied_lm_head = getattr(getattr(model, "config", {}), "tie_word_embeddings", False)
        if hasattr(model, "tie_weights") and is_tied_lm_head:
            model.tie_weights()

    def maybe_wait_for_staging(self) -> None:
        """
        Wait for the staging to finish if it is enabled.
        """
        if self._model_ctx.staging_active and self._model_ctx.future is not None:
            self._model_ctx.future.staging_completion.result()
            self._model_ctx.staging_active = False
        if self._optim_ctx.staging_active and self._optim_ctx.future is not None:
            self._optim_ctx.future.staging_completion.result()
            self._optim_ctx.staging_active = False

    def async_wait(self) -> None:
        """
        Wait for the async save to finish.
        """
        if self._model_ctx.future is not None:
            self._model_ctx.future.upload_completion.result()
            self._model_ctx.future = None
        if self._optim_ctx.future is not None:
            self._optim_ctx.future.upload_completion.result()
            self._optim_ctx.future = None

    def save_on_dp_ranks(self, state: Any, state_name: str, path: str) -> None:
        """
        Save the stateful object.

        This function is a helper function currently used to save the dataloader and rng state.

        Args:
            state: Stateful object to save
            state_name: Name of the stateful object
            path: Path to save stateful object
        """
        state_dir = os.path.join(path, state_name)
        _ensure_dirs(state_dir)
        if self.tp_rank == 0 and self.pp_rank == 0:
            torch.save(state.state_dict(), os.path.join(state_dir, f"{state_name}_dp_rank_{self.dp_rank}.pt"))

    def load_on_dp_ranks(self, state: Any, state_name: str, path: str) -> None:
        """
        Load the stateful object.

        This function is a helper function currently used to load the dataloader and rng state.

        Args:
            state: Stateful object to load
            state_name: Name of the stateful object
            path: Path to load stateful object
        """
        state_dir = os.path.join(path, state_name)
        state.load_state_dict(
            torch.load(os.path.join(state_dir, f"{state_name}_dp_rank_{self.dp_rank}.pt"), weights_only=False)
        )

    def close(self) -> None:
        """
        Close the checkpointer.
        """
        self.maybe_wait_for_staging()
        self.async_wait()
        if self._model_ctx.stager is not None:
            self._model_ctx.stager.close()
        if self._optim_ctx.stager is not None:
            self._optim_ctx.stager.close()

    def _do_load(
        self,
        state_dict: dict[str, torch.Tensor],
        path: str,
        storage_reader: Optional[_HuggingFaceStorageReader] = None,
        is_init_step: bool = False,
    ) -> dict[str, torch.Tensor]:
        """
        Load a state dictionary from `path` using DCP or PEFT special-case logic.

        Args:
            state_dict: Mutable state dict to populate with tensors.
            path: Checkpoint directory path.
            storage_reader: Optional HF storage reader for safetensors.
            is_init_step: True if loading from a base checkpoint during initialization.

        Returns:
            The populated state dictionary (may be replaced for PEFT).
        """
        # Both model and optimizer saving is done in this function
        is_model = True if "/model" in path else False
        # PEFT loading is broadcasted from rank0 so it is a special case
        if self.config.is_peft and is_model and (not is_init_step):
            if not torch.distributed.is_initialized() or torch.distributed.get_rank() == 0:
                state_dict = load_file(os.path.join(path, "adapter_model.safetensors"))
        else:
            dcp.load(state_dict, checkpoint_id=path, storage_reader=storage_reader)
        return state_dict

    def _do_save(
        self, state_dict: dict[str, torch.Tensor], path: str, storage_writer: Optional[_HuggingFaceStorageWriter] = None
    ) -> Optional["AsyncSaveResponse"]:
        """
        Save a state dictionary to `path` using DCP or PEFT special-case logic.

        - For PEFT model saves: only rank 0 writes `adapter_model.safetensors`.
        - If async mode is enabled, schedule an asynchronous save.

        Args:
            state_dict: State dict to be serialized.
            path: Checkpoint directory path.
            storage_writer: Optional HF storage writer for safetensors sharding.

        Returns:
            Optional Future object if async mode is enabled.
        """
        # Both model and optimizer saving is done in this function
        is_model = True if "/model" in path else False
        # PEFT saving is done on rank0 so it is a special case
        if self.config.is_peft and is_model:
            if not torch.distributed.is_initialized() or torch.distributed.get_rank() == 0:
                save_file(state_dict, os.path.join(path, "adapter_model.safetensors"))
            if torch.distributed.is_initialized():
                torch.distributed.barrier()
            return

        ret = None
        planner = dcp.DefaultSavePlanner(enable_plan_caching=True)
        if self.config.is_async:
            ctx = self._model_ctx if is_model else self._optim_ctx
            ret = dcp.async_save(
                state_dict,
                checkpoint_id=path,
                storage_writer=storage_writer,
                process_group=ctx.process_group,
                async_stager=ctx.stager,
                async_checkpointer_type=AsyncCheckpointerType.PROCESS,
                planner=planner,
            )
            ctx.staging_active = True
        else:
            dcp.save(state_dict, checkpoint_id=path, storage_writer=storage_writer, planner=planner)
        return ret

    def _should_write_consolidated(self) -> bool:
        """
        Whether to output consolidated HF weights along with sharded weights.

        Returns True only for non-PEFT safetensors when consolidation is enabled.
        """
        return self.config.save_consolidated and self._should_write_hf()

    def _should_write_hf(self) -> bool:
        """
        Whether to write the HF artifacts.
        """
        return self.config.model_save_format == SerializationFormat.SAFETENSORS and not self.config.is_peft

    def _maybe_build_consolidated_index(
        self, model_state: ModelState, state_dict: dict[str, torch.Tensor]
    ) -> Optional[dict[str, int]]:
        """
        Build FQN to shard index mapping for consolidated HF export.

        Uses the base checkpoint index (if present), removes non-persistent keys,
        and assigns new keys to the last shard by default.

        Args:
            model_state: Wrapper exposing the primary model part.
            state_dict: The state dict that will be saved.

        Returns:
            Mapping from FQN to shard index, or None when not consolidating.
        """
        if not self._should_write_consolidated():
            return None
        model = model_state.model[0]
        # we first need to find the FQN -> .safetensors mapping
        index_path = get_safetensors_index_path(
            self.config.model_cache_dir,
            self.config.model_repo_id,
        )
        if index_path:
            # HF VLM models may contain a special checkpoint mapping attribute
            fqn_to_file_index_mapping = get_fqn_to_file_index_mapping(
                index_path, getattr(model, "_checkpoint_conversion_mapping", None)
            )
            # some HF models like Moonlight-16B have non-persistent buffers in the base checkpoint
            # however, HF initializes buffers with persistent=False, so we need to make sure these
            # buffer keys are not saved during checkpointing
            keys_to_remove = list(set(fqn_to_file_index_mapping.keys()) - set(self.config.model_state_dict_keys))
            for key in keys_to_remove:
                fqn_to_file_index_mapping.pop(key)
        else:
            fqn_to_file_index_mapping = {k: 1 for k in state_dict.keys()}

        # Add any missing keys from the model_state_dict
        # These will go to the same file as the last file (or file 1 for single-file models)
        default_index = max(fqn_to_file_index_mapping.values())

        # add any additional keys that are not in the base checkpoint
        for fqn in list(state_dict.keys()):
            fqn_to_file_index_mapping[fqn] = fqn_to_file_index_mapping.get(fqn, default_index)
        return fqn_to_file_index_mapping

    def _get_storage_writer(
        self,
        consolidated_output_path: Optional[str],
        fqn_to_index_mapping: Optional[dict[str, int]],
        model_path: str,
        consolidate_on_all_ranks: bool = False,
    ) -> Optional[_HuggingFaceStorageWriter]:
        """
        Construct a Hugging Face storage writer for sharded safetensors.

        Args:
            consolidated_output_path: Optional path for consolidated artifacts.
            fqn_to_index_mapping: Optional mapping from FQN to shard index.
            model_path: Path where the model checkpoint is saved.
            consolidate_on_all_ranks: If True, consolidate on all ranks on the main process.

        Returns:
            Configured `_HuggingFaceStorageWriter` or None for non-safetensors.
        """
        if self.config.model_save_format == SerializationFormat.SAFETENSORS:
            return _HuggingFaceStorageWriter(
                path=model_path,
                save_sharded=True,
                consolidated_output_path=consolidated_output_path if not consolidate_on_all_ranks else None,
                fqn_to_index_mapping=fqn_to_index_mapping,
            )

    def _get_storage_reader(
        self, model_path: str, key_mapping: Optional[dict[str, str]], is_init_step: bool = False
    ) -> Optional[_HuggingFaceStorageReader]:
        """
        Construct a Hugging Face storage reader when loading safetensors or during init.

        Args:
            model_path: Path to the model checkpoint directory or HF snapshot.
            key_mapping: Optional key remapping for conversion.
            is_init_step: If True, always produce a reader for base HF load.

        Returns:
            Configured `_HuggingFaceStorageReader` or None for other formats.
        """
        # If loading the model from the base checkpoint, we need to read the base model from the Hugging Face checkpoint
        if self.config.model_save_format == SerializationFormat.SAFETENSORS or is_init_step:
            return _HuggingFaceStorageReader(path=model_path, key_mapping=key_mapping)


def get_safetensors_index_path(cache_dir: str, repo_id: str | None) -> str | None:
    """
    Return the directory containing the first `model.safetensors.index.json` found for given model.

    If no `model.safetensors.index.json` is found then it returns None.

    For example, if the file located is

        /opt/models/models--meta-llama--Llama-3.2-3B/snapshots/13afe.../model.safetensors.index.json

    this function will return the directory path

        /opt/models/models--meta-llama--Llama-3.2-3B/snapshots/13afe...

    This will error if the model hasn't been downloaded or if the cache directory is incorrect.

    Args:
        cache_dir: Path to cache directory
        repo_id: Hugging Face repository ID

    Returns:
        Path to the directory containing the index file.

    Raises:
        FileNotFoundError: If the index file is not found.
    """
    # repo_id can be None if the model is not Hugging Face Hub yet
    if repo_id is None:
        return None

    if os.path.exists(repo_id):
        return repo_id

    repo_dir = f"models--{repo_id.replace('/', '--')}"
    snapshots_root = Path(cache_dir) / repo_dir / "snapshots"

    # Look for an index file inside any snapshot directory.
    pattern = snapshots_root / "*" / "model.safetensors.index.json"
    matches = glob.glob(str(pattern))
    if matches:
        # Return the directory path that contains the index file.
        return str(Path(matches[0]).parent)

    # Fall back: if no index file, return the first available snapshot directory (if any).
    # This is the case for single-file models.
    snapshot_dirs = [p for p in glob.glob(str(snapshots_root / "*")) if Path(p).is_dir()]
    if snapshot_dirs:
        try:
            return snapshot_dirs[0]
        except IndexError:
            raise FileNotFoundError(f"No snapshot directories found in {snapshots_root}")


def to_empty_parameters_only(
    model: nn.Module, *, device: torch.device, recurse: bool = True, dtype: torch.dtype | None = None
) -> nn.Module:
    """
    Move parameters to the specified device without copying storage, skipping buffers.

    Mirrors torch.nn.Module.to_empty but applies only to parameters, not buffers.

    Args:
        model: The module to transform
        device: Target device
        recurse: Whether to recurse into child modules

    Returns:
        The same module instance
    """
    return _apply(model, lambda t: torch.empty_like(t, device=device, dtype=dtype), recurse=recurse)


def save_config(config: dict[str, Any], weights_path: str) -> None:
    """
    Save a config to a weights path.

    Args:
        config: Config to save
        weights_path: Path to save config
    """
    with open(os.path.join(weights_path, "config.yaml"), "w") as f:
        yaml.dump(config, f, sort_keys=False, default_flow_style=False)


def _ensure_dirs(*dirs: Optional[str]) -> None:
    """
    Create directories on all ranks and synchronize across ranks.

    Args:
        *dirs: One or more directory paths that should exist.
    """
    for d in dirs:
        if d:
            os.makedirs(d, exist_ok=True)
    if torch.distributed.is_initialized():
        torch.distributed.barrier()


def _init_peft_adapters(model: nn.Module, peft_init_method: str) -> None:
    """
    Initialize the PEFT adapters with the scaled weights.

    Args:
        model: Model to initialize PEFT adapters for
        peft_init_method: Method to initialize PEFT adapters e.g. "xavier". See `LinearLoRA` for more details.
    """
    for module in model.modules():
        if hasattr(module, "init_lora_weights"):
            try:
                module.init_lora_weights(peft_init_method)
            except Exception as e:
                logging.warning(f"Failed to initialize weights for PEFT adapter `{module.__class__.__name__}`: {e}")


def _apply(module, fn, recurse=True) -> nn.Module:
    """
    Apply a transformation function to parameters (and gradients) only.

    Mirrors `nn.Module.to_empty` for parameters while skipping buffers. Respects
    future flags controlling in-place vs swap behavior and safely handles
    wrapper subclasses.

    Args:
        module: Module whose parameters are to be transformed.
        fn: Callable applied to each parameter (and its gradient).
        recurse: Whether to recurse into child modules.

    Returns:
        The same module instance after transformation.
    """
    from torch.utils._python_dispatch import is_traceable_wrapper_subclass

    if recurse:
        for child in module.children():
            _apply(child, fn, recurse=recurse)

    def compute_should_use_set_data(tensor, tensor_applied):
        if torch._has_compatible_shallow_copy_type(tensor, tensor_applied):
            # If the new tensor has compatible tensor type as the existing tensor,
            # the current behavior is to change the tensor in-place using `.data =`,
            # and the future behavior is to overwrite the existing tensor. However,
            # changing the current behavior is a BC-breaking change, and we want it
            # to happen in future releases. So for now we introduce the
            # `torch.__future__.get_overwrite_module_params_on_conversion()`
            # global flag to let the user control whether they want the future
            # behavior of overwriting the existing tensor or not.
            return not torch.__future__.get_overwrite_module_params_on_conversion()
        else:
            return False

    should_use_swap_tensors = torch.__future__.get_swap_module_params_on_conversion()
    for key, param in module._parameters.items():
        if param is None:
            continue
        # Tensors stored in modules are graph leaves, and we don't want to
        # track autograd history of `param_applied`, so we have to use
        # `with torch.no_grad():`
        with torch.no_grad():
            param_applied = fn(param)
        p_should_use_set_data = compute_should_use_set_data(param, param_applied)

        # subclasses may have multiple child tensors so we need to use swap_tensors
        p_should_use_swap_tensors = should_use_swap_tensors or is_traceable_wrapper_subclass(param_applied)

        param_grad = param.grad
        if p_should_use_swap_tensors:
            try:
                if param_grad is not None:
                    # Accessing param.grad makes its at::Tensor's use_count 2, which will prevent swapping.
                    # Decrement use count of the gradient by setting to None
                    param.grad = None
                param_applied = torch.nn.Parameter(param_applied, requires_grad=param.requires_grad)
                torch.utils.swap_tensors(param, param_applied)
            except Exception as e:
                if param_grad is not None:
                    param.grad = param_grad
                raise RuntimeError(f"_apply(): Couldn't swap {module._get_name()}.{key}") from e
            out_param = param
        elif p_should_use_set_data:
            param.data = param_applied
            out_param = param
        else:
            assert isinstance(param, torch.nn.Parameter)
            assert param.is_leaf
            out_param = torch.nn.Parameter(param_applied, param.requires_grad)
            module._parameters[key] = out_param

        if param_grad is not None:
            with torch.no_grad():
                grad_applied = fn(param_grad)
            g_should_use_set_data = compute_should_use_set_data(param_grad, grad_applied)
            if p_should_use_swap_tensors:
                grad_applied.requires_grad_(param_grad.requires_grad)
                try:
                    torch.utils.swap_tensors(param_grad, grad_applied)
                except Exception as e:
                    raise RuntimeError(f"_apply(): Couldn't swap {module._get_name()}.{key}.grad") from e
                out_param.grad = param_grad
            elif g_should_use_set_data:
                assert out_param.grad is not None
                out_param.grad.data = grad_applied
            else:
                assert param_grad.is_leaf
                out_param.grad = grad_applied.requires_grad_(param_grad.requires_grad)

    return module


def _maybe_adapt_state_dict_to_hf(
    model_part: nn.Module, state_dict: dict[str, torch.Tensor], quantization: bool = False
) -> dict[str, torch.Tensor]:
    """
    Custom models use state dict adapters to convert the state dict to the Hugging Face format.
    """
    adapter = getattr(model_part, "state_dict_adapter", None)
    if adapter:
        return adapter.to_hf(state_dict, exclude_key_regex=r".*_extra_state.*", quantization=quantization)
    return state_dict


def _maybe_adapt_state_dict_from_hf(
    model_part: nn.Module, state_dict: dict[str, torch.Tensor], moe_mesh: Optional[DeviceMesh] = None
) -> dict[str, torch.Tensor]:
    """
    Custom models use state dict adapters to convert the state dict from the Hugging Face format to the native format.
    """
    adapter = getattr(model_part, "state_dict_adapter", None)
    if adapter:
        ep_mesh_dims = [dim for dim in moe_mesh.mesh_dim_names if dim != "pp"] if moe_mesh is not None else []
        ep_mesh = moe_mesh[tuple(ep_mesh_dims)] if ep_mesh_dims else moe_mesh
        return adapter.from_hf(state_dict, device_mesh=ep_mesh)
    return state_dict<|MERGE_RESOLUTION|>--- conflicted
+++ resolved
@@ -215,10 +215,9 @@
         )
         self._model_ctx.future = self._do_save(state_dict, model_dir, storage_writer)
 
-<<<<<<< HEAD
         for addon in self._addons:
             addon.post_save(consolidated_path=consolidated_dir, hf_metadata_path=hf_metadata_dir)
-=======
+
         if consolidate_on_all_ranks:
             consolidate_safetensors_files_on_every_rank(
                 input_dir=model_dir,
@@ -226,7 +225,6 @@
                 fqn_to_index_mapping=fqn_to_file_index_mapping,
                 num_threads=5,
             )
->>>>>>> 99f4663b
 
     def save_optimizer(
         self, optimizer: torch.optim.Optimizer, model: nn.Module, weights_path: str, scheduler: Optional[Any] = None
