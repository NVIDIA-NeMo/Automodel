--- conflicted
+++ resolved
@@ -17,6 +17,7 @@
 import glob
 import json
 import logging
+import logging
 import os
 from dataclasses import dataclass
 from pathlib import Path
@@ -43,6 +44,7 @@
 
 if TYPE_CHECKING:
     from peft import PeftConfig
+    from transformers.configuration_utils import PretrainedConfig
     from transformers.configuration_utils import PretrainedConfig
     from transformers.tokenization_utils import PreTrainedTokenizerBase
 
@@ -194,11 +196,7 @@
     """
     from transformers.models.gemma3.modeling_gemma3 import Gemma3ForConditionalGeneration
 
-<<<<<<< HEAD
     to_empty_parameters_only(model, device=device)
-=======
-    model.to_empty(device=device)
->>>>>>> 457114f1
 
     # HF models set _is_hf_initialized to True after initialization.
     # But because we initialize on meta device, these are erroneously set to True.
@@ -220,13 +218,6 @@
             logging.warning(
                 "Warning: Model does not have initialize_weights method. Requires custom initialization to be implemented."
             )
-
-    # init buffer-only modules
-<<<<<<< HEAD
-    # _rebuild_buffer_only_modules_in_place(model, device, getattr(model, "config", None))
-=======
-    _rebuild_buffer_only_modules_in_place(model, device, getattr(model, "config", None))
->>>>>>> 457114f1
 
     # init peft adapters with the scaled weights
     _init_peft_adapters(model, peft_init_method)
@@ -245,11 +236,8 @@
         ),
     )
     model_state.load_state_dict(model_state_dict)
-<<<<<<< HEAD
     if hasattr(model, "tie_weights") and model_state.is_tied_lm_head:
         model.tie_weights()
-=======
->>>>>>> 457114f1
 
 
 def load_model(
@@ -499,58 +487,12 @@
     final_target_modules = set()
     for name, _ in model.named_modules():
         if "lora" in name.lower():
-<<<<<<< HEAD
-            final_target_modules.add(name.rsplit(".", 1)[0])
-=======
             # Remove the torch.compile _orig_mod prefix if present
             target_name = name.rsplit(".", 1)[0]
             if target_name.startswith("_orig_mod."):
                 target_name = target_name[len("_orig_mod.") :]
             final_target_modules.add(target_name)
->>>>>>> 457114f1
     return sorted(list(final_target_modules))
-
-
-def _rebuild_buffer_only_modules_in_place(
-    model: nn.Module, device: torch.device, model_config: "PretrainedConfig"
-) -> None:
-    """
-    Rebuild submodules that *exclusively* hold buffers (e.g., RotaryEmbedding).
-    These need to be manually reset because HF will only initialize trainable parameters via the initialize_weights call. Buffers
-    are initialized at the time of class instantiation, but because we initialize the model
-    on meta device, these aren't populated.
-
-    The heuristic we use is that the module to be replaced (e.g., RotaryEmbedding) is a leaf-like module
-    that has buffers and no direct parameters. We also assume that the module takes in a config object.
-
-    Args:
-        model: Model to rebuild buffers for
-        device: Device to rebuild buffers on
-        model_config: Model config
-    """
-    if not model_config:
-        logging.warning("Warning: Model config is not available. Skipping buffer rebuild.")
-        return
-
-    for module_name, child in list(model.named_children()):
-        _rebuild_buffer_only_modules_in_place(child, device, model_config)
-
-        # Only consider leaf-like modules that have buffers and no direct parameters
-        buffers = list(child.buffers(recurse=False))
-        if not buffers:
-            continue
-        has_params = any(True for _ in child.parameters(recurse=False))
-        if has_params:
-            continue
-
-        try:
-            module_cls = child.__class__
-            with torch.device(device):
-                new_child = module_cls(config=model_config)
-            setattr(model, module_name, new_child)
-            logging.info(f"Initialized weights for buffer-only module `{module_name}` of type {module_cls.__name__}.")
-        except Exception as e:
-            logging.warning(f"Failed to initialize weights for buffer-only module `{module_name}`: {e}")
 
 
 def _init_peft_adapters(model: nn.Module, peft_init_method: str):
@@ -566,7 +508,6 @@
             try:
                 module.init_lora_weights(peft_init_method)
             except Exception as e:
-<<<<<<< HEAD
                 logging.warning(f"Failed to initialize weights for PEFT adapter `{module.__class__.__name__}`: {e}")
 
 
@@ -647,7 +588,4 @@
                 assert param_grad.is_leaf
                 out_param.grad = grad_applied.requires_grad_(param_grad.requires_grad)
 
-    return module
-=======
-                logging.warning(f"Failed to initialize weights for PEFT adapter `{module.__class__.__name__}`: {e}")
->>>>>>> 457114f1
+    return module