--- conflicted
+++ resolved
@@ -469,15 +469,11 @@
     final_target_modules = set()
     for name, _ in model.named_modules():
         if "lora" in name.lower():
-<<<<<<< HEAD
             # Remove the torch.compile _orig_mod prefix if present
             target_name = name.rsplit(".", 1)[0]
             if target_name.startswith("_orig_mod."):
                 target_name = target_name[len("_orig_mod.") :]
             final_target_modules.add(target_name)
-    return sorted(list(final_target_modules))
-=======
-            final_target_modules.add(name.rsplit(".", 1)[0])
     return sorted(list(final_target_modules))
 
 
@@ -536,5 +532,4 @@
             try:
                 module.init_lora_weights(peft_init_method)
             except Exception as e:
-                logging.warning(f"Failed to initialize weights for PEFT adapter `{module.__class__.__name__}`: {e}")
->>>>>>> 2fcf6afa
+                logging.warning(f"Failed to initialize weights for PEFT adapter `{module.__class__.__name__}`: {e}")