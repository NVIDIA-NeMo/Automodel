# Copyright (c) 2020, NVIDIA CORPORATION.  All rights reserved.
#
# Licensed under the Apache License, Version 2.0 (the "License");
# you may not use this file except in compliance with the License.
# You may obtain a copy of the License at
#
#     http://www.apache.org/licenses/LICENSE-2.0
#
# Unless required by applicable law or agreed to in writing, software
# distributed under the License is distributed on an "AS IS" BASIS,
# WITHOUT WARRANTIES OR CONDITIONS OF ANY KIND, either express or implied.
# See the License for the specific language governing permissions and
# limitations under the License.

from dataclasses import dataclass, field
from typing import Optional

import torch
import torch.distributed as dist
from torch.distributed.device_mesh import init_device_mesh
from torch.distributed.fsdp import CPUOffloadPolicy, MixedPrecisionPolicy
from torch.distributed.tensor.parallel import (
    ColwiseParallel,
    RowwiseParallel,
    SequenceParallel,
)
from torch.distributed.tensor.placement_types import Replicate, Shard

from nemo_automodel.components.distributed.parallelizer import (
    fsdp2_strategy_parallelize,
    get_hf_tp_shard_plan,
)


@dataclass
class FSDP2Manager:
    """
    Manager for setting up and parallelizing models using FSDP2 with TP, DP, CP sharding.

    This manager initializes the torch.distributed process group, infers the group sizes
    for data parallelism (DP) and tensor parallelism (TP), builds the device mesh for
    distributed operations, and applies parallelization to the model using a prescribed
    TP sharding plan. It also supports mixed precision and CPU offloading options.

    Attributes:
        dp_size (Optional[int]): Data-parallel group size. If None or non-positive, it is
            inferred from WORLD_SIZE.
        dp_replicate_size (Optional[int]): Data-parallel replicate group size. If None or non-positive, it is
            inferred from dp_size. Must be a divisor of dp_size.
        tp_size (Optional[int]): Tensor-parallel group size. Defaults to 1 if zero/None.
        cp_size (int): Context-parallel group size for pipeline-like sharding.
        sequence_parallel (bool): Enables sequence parallelism in the TP plan when True.
        mp_policy (MixedPrecisionPolicy): Defines the mixed precision policy for parameters,
            reductions, and outputs.
        offload_policy (CPUOffloadPolicy): Policy to offload parameters or optimizer states
            to CPU, if specified.
        backend (str): Distributed backend to use (e.g., 'nccl' for GPUs or 'gloo' for CPUs).
        world_size (int): Total number of processes.

    Methods:
        __post_init__():
            Automatically sets up the distributed environment after initialization.
        _setup_distributed():
            Initializes the torch.distributed process group, infers parallel sizes,
            builds the device mesh, and registers a destroy handler.
        parallelize(model):
            Applies FSDP2 and Tensor-Parallel sharding strategies to the given model.
    """

    dp_size: Optional[int] = field(
        default=None,
        metadata={"help": "Data-parallel group size; if None, infer from WORLD_SIZE."},
    )
    dp_replicate_size: Optional[int] = field(
        default=None,
        metadata={"help": "Data-parallel replicate group size; if None, infer from dp_size. Must be a divisor of dp_size."},
    )
    tp_size: Optional[int] = field(
        default=1,
        metadata={"help": "Tensor-parallel group size; if None, defaults to 1."},
    )
    cp_size: Optional[int] = field(
        default=1,
        metadata={"help": "Context-parallel group size (for pipeline-like sharding)."},
    )
    sequence_parallel: Optional[bool] = field(
        default=False,
        metadata={"help": "Enable sequence parallelism in TP plan if True."},
    )
    mp_policy: Optional[MixedPrecisionPolicy] = field(
        default=MixedPrecisionPolicy(
            param_dtype=torch.bfloat16,
            reduce_dtype=torch.bfloat16,
            output_dtype=torch.bfloat16,
            cast_forward_inputs=True,
        ),
        metadata={"help": "MixedPrecisionPolicy for FSDP2 (param/reduce/output dtypes)."},
    )
    offload_policy: Optional[CPUOffloadPolicy] = field(
        default=None,
        metadata={"help": "CPUOffloadPolicy to offload parameters/optim states to CPU."},
    )
    backend: Optional[str] = field(default="nccl", metadata={"help": "Distributed backend, e.g. 'nccl' or 'gloo'."})
    world_size: Optional[int] = field(
        default=None,
        # init=False,
        metadata={"help": "Total number of processes."},
    )

    def __post_init__(self):
        """
        Post-initialization hook that sets up the distributed environment.
        """
        return self._setup_distributed()

    def _setup_distributed(self):
        """
        Initializes the distributed environment.

        - Checks availability and initialization of torch.distributed.
        - Infers data-parallel and tensor-parallel sizes if not provided.
        - Builds a device mesh based on the specified mesh shape and dimension names.
        - Flattens data and context dimensions if context parallelism is enabled.

        Requires the environment variables: RANK, WORLD_SIZE, MASTER_ADDR, MASTER_PORT.

        Raises:
            RuntimeError: If torch.distributed is not available or not initialized.

        Returns:
            FSDP2Manager: Instance with the device mesh configured.
        """
        if not dist.is_available():
            raise RuntimeError("torch.distributed not available")

        if not dist.is_initialized():
            raise RuntimeError("expected torch.distributed to be initialized")

        # infer if not provided
<<<<<<< HEAD
        if self.dp_size is None or self.dp_size <= 0:
            self.dp_size = self.world_size
=======
        self.tp_size = self.tp_size or 1
        self.cp_size = self.cp_size or 1

        if self.dp_size is None or self.dp_size <= 0:
            # Calculate dp_size to ensure dp_size * tp_size * cp_size == world_size
            total_parallel_ranks = self.tp_size * self.cp_size
            if self.world_size % total_parallel_ranks != 0:
                raise ValueError(
                    f"world_size ({self.world_size}) must be divisible by (tp_size * cp_size) "
                    f"({self.tp_size} * {self.cp_size} = {total_parallel_ranks})"
                )
            self.dp_size = self.world_size // total_parallel_ranks
>>>>>>> 24e3e896

        if self.dp_replicate_size is None or self.dp_replicate_size <= 0:
            self.dp_replicate_size = self.dp_size

        # HSDP usecase
        # dp_size = dp_replicate_size * dp_shard_size
        # dp_shard_size < dp_size since ddp usecase is not supported by FSDP2, need to use DDPManager instead
        # TODO(boxiangw): Call DDPManager instead of FSDP2Manager for ddp usecase?
        assert self.dp_size % self.dp_replicate_size == 0, "dp_size must be a multiple of dp_replicate_size"
        assert self.dp_replicate_size < self.dp_size, "dp_replicate_size must be less than dp_size since ddp usecase is not supported by FSDP2"

        self.dp_shard_size = self.dp_size // self.dp_replicate_size

        if self.tp_size is None or self.tp_size <= 0:
            self.tp_size = 1

        if self.cp_size is None or self.cp_size <= 0:
            self.cp_size = 1
        
        self.device_mesh = self._get_device_mesh()

        return self

    def _get_device_mesh(self):
        mesh_shape = (self.dp_replicate_size, self.dp_shard_size, self.cp_size, self.tp_size)
        mesh_names = ("dp_replicate", "dp_shard", "cp", "tp")
        for shape, name in zip(mesh_shape, mesh_names):
            assert isinstance(shape, int), "Expected {} to be an int, but got {}".format(name, type(shape))
            assert shape > 0, "Expected {} > 0, {}".format(name, shape)

        # build mesh [dp, cp, tp]
        self.device_mesh = init_device_mesh(
            device_type="cuda" if self.backend == "nccl" else "cpu",
            mesh_shape=mesh_shape,
            mesh_dim_names=mesh_names,
        )
        # flatten dp+cp if cp>1
        if self.cp_size > 1:
            self.device_mesh[("dp", "cp")]._flatten(mesh_dim_name="dp_cp")
        
        # based on https://github.com/pytorch/torchtitan/blob/d282cf2ce9ca8049b4b8423c1d7578c80426576f/torchtitan/distributed/parallel_dims.py#L191
        # Create all the submesh here to ensure all required process groups are
        # initialized:
        # Mesh for data loading (no communication on this mesh)
        dp_mesh_dim_names = []
        # Mesh for param sharding
        dp_shard_cp_mesh_dim_names = []
        # Mesh for loss all-reduce
        dp_cp_mesh_dim_names = []

        if self.dp_replicate_size > 1:
            dp_mesh_dim_names.append("dp_replicate")
            dp_cp_mesh_dim_names.append("dp_replicate")
        if self.dp_shard_size > 1:
            dp_mesh_dim_names.append("dp_shard")
            dp_shard_cp_mesh_dim_names.append("dp_shard")
            dp_cp_mesh_dim_names.append("dp_shard")
        if self.cp_size > 1:
            dp_shard_cp_mesh_dim_names.append("cp")
            dp_cp_mesh_dim_names.append("cp")

        if dp_mesh_dim_names != []:
            self.device_mesh[tuple(dp_mesh_dim_names)]._flatten(mesh_dim_name="dp")
        if dp_shard_cp_mesh_dim_names != []:
            self.device_mesh[tuple(dp_shard_cp_mesh_dim_names)]._flatten(
                mesh_dim_name="dp_shard_cp"
            )
        if dp_cp_mesh_dim_names != []:
            self.device_mesh[tuple(dp_cp_mesh_dim_names)]._flatten(mesh_dim_name="dp_cp")
        return self.device_mesh

    def parallelize(self, model, use_hf_tp_plan=False):
        """
        Parallelizes the given model using FSDP2 and TP sharding strategies.

        This method must be called after the distributed environment has been set up.
        It selects a TP sharding plan (currently supporting Hugging Face
        TP plan via get_hf_tp_shard_plan) and applies the FSDP2 parallelization strategy.

        Args:
            model (nn.Module): The model to be parallelized.
            use_hf_tp_plan (bool): if true, will attempt to get the TP plan from the model.

        Returns:
            The parallelized model.

        Raises:
            NotImplemented: If the required TP sharding plan is not supported.
        """
        if self.device_mesh["tp"].size() > 1:
            if use_hf_tp_plan:
                tp_shard_plan = get_hf_tp_shard_plan(model)
            else:
                # Parallelize the first embedding and the last linear out projection
                base_model_tp_plan = {
                    "model.embed_tokens": RowwiseParallel(input_layouts=Replicate()),
                    "model.layers.*.self_attn.q_proj": ColwiseParallel(),
                    "model.layers.*.self_attn.k_proj": ColwiseParallel(),
                    "model.layers.*.self_attn.v_proj": ColwiseParallel(),
                    "model.layers.*.self_attn.o_proj": RowwiseParallel(),
                    "model.layers.*.mlp.up_proj": ColwiseParallel(),
                    "model.layers.*.mlp.gate_proj": ColwiseParallel(),
                    "model.layers.*.mlp.down_proj": RowwiseParallel(),
                    "lm_head": ColwiseParallel(output_layouts=Replicate()),
                }

                base_model_sp_plan = {
                    "model.embed_tokens": RowwiseParallel(input_layouts=Replicate(), output_layouts=Shard(1)),
                    "model.norm": SequenceParallel(),
                    "model.layers.*.input_layernorm": SequenceParallel(),
                    "model.layers.*.self_attn.o_proj": RowwiseParallel(output_layouts=Shard(1)),
                    "model.layers.*.post_attention_layernorm": SequenceParallel(),
                    "model.layers.*.mlp.down_proj": RowwiseParallel(output_layouts=Shard(1)),
                    "lm_head": ColwiseParallel(input_layouts=Shard(1), output_layouts=Replicate()),
                }

                if self.sequence_parallel:
                    # Enable sequence parallelism only if TP size > 1
                    base_model_tp_plan.update(base_model_sp_plan)

                tp_shard_plan = base_model_tp_plan

                # TODO(boxiangw): Change this to a log
                if self.device_mesh.get_rank() == 0:
                    print(
                        "Using default TP plan for parallelization. "
                        "It is compatible with huggingface llama3-style models."
                    )
        else:
            tp_shard_plan = None

        fsdp2_strategy_parallelize(
            model,
            device_mesh=self.device_mesh,
            mp_policy=self.mp_policy,
            tp_shard_plan=tp_shard_plan,
            offload_policy=self.offload_policy,
        )
        return model<|MERGE_RESOLUTION|>--- conflicted
+++ resolved
@@ -136,14 +136,14 @@
         if not dist.is_initialized():
             raise RuntimeError("expected torch.distributed to be initialized")
 
+
+        if self.tp_size is None or self.tp_size <= 0:
+            self.tp_size = 1
+
+        if self.cp_size is None or self.cp_size <= 0:
+            self.cp_size = 1
+
         # infer if not provided
-<<<<<<< HEAD
-        if self.dp_size is None or self.dp_size <= 0:
-            self.dp_size = self.world_size
-=======
-        self.tp_size = self.tp_size or 1
-        self.cp_size = self.cp_size or 1
-
         if self.dp_size is None or self.dp_size <= 0:
             # Calculate dp_size to ensure dp_size * tp_size * cp_size == world_size
             total_parallel_ranks = self.tp_size * self.cp_size
@@ -153,10 +153,9 @@
                     f"({self.tp_size} * {self.cp_size} = {total_parallel_ranks})"
                 )
             self.dp_size = self.world_size // total_parallel_ranks
->>>>>>> 24e3e896
 
         if self.dp_replicate_size is None or self.dp_replicate_size <= 0:
-            self.dp_replicate_size = self.dp_size
+            self.dp_replicate_size = 1
 
         # HSDP usecase
         # dp_size = dp_replicate_size * dp_shard_size
@@ -167,12 +166,6 @@
 
         self.dp_shard_size = self.dp_size // self.dp_replicate_size
 
-        if self.tp_size is None or self.tp_size <= 0:
-            self.tp_size = 1
-
-        if self.cp_size is None or self.cp_size <= 0:
-            self.cp_size = 1
-        
         self.device_mesh = self._get_device_mesh()
 
         return self
