# Copyright (c) 2020, NVIDIA CORPORATION.  All rights reserved.
#
# Licensed under the Apache License, Version 2.0 (the "License");
# you may not use this file except in compliance with the License.
# You may obtain a copy of the License at
#
#     http://www.apache.org/licenses/LICENSE-2.0
#
# Unless required by applicable law or agreed to in writing, software
# distributed under the License is distributed on an "AS IS" BASIS,
# WITHOUT WARRANTIES OR CONDITIONS OF ANY KIND, either express or implied.
# See the License for the specific language governing permissions and
# limitations under the License.

import importlib
import signal
from contextlib import contextmanager
from functools import lru_cache
from types import FunctionType
from typing import Any, Dict, Generator, List, Optional, Union

import torch
from torch import nn
from torch.distributed.algorithms._checkpoint.checkpoint_wrapper import (
    checkpoint_wrapper,
)
from torch.distributed.device_mesh import DeviceMesh
from torch.distributed.fsdp import (
    FSDPModule,
    MixedPrecisionPolicy,
    OffloadPolicy,
    fully_shard,
)
from torch.distributed.tensor.parallel import (
    ColwiseParallel,
    ParallelStyle,
    RowwiseParallel,
    SequenceParallel,
    parallelize_module,
)
from torch.distributed.tensor.placement_types import Replicate, Shard
from transformers.models.gemma3.modeling_gemma3 import Gemma3ForConditionalGeneration

# Import model-specific tensor parallel plans from the dedicated module
from nemo_automodel.components.distributed.optimized_tp_plans import PARALLELIZE_FUNCTIONS

# TODO(boxiangw): Change to nvFSDP once it got published
HAVE_NVFSDP = False
try:
    from nvfsdp import fully_shard as nvfsdp_fully_shard

    HAVE_NVFSDP = True
except:
    pass


def apply_fsdp2_sharding_recursively(
    module: nn.Module,
    mesh: DeviceMesh,
    mp_policy: Optional[MixedPrecisionPolicy],
    offload_policy: Optional[OffloadPolicy] = None,
) -> None:
    """
    Recursively apply FSDP2 sharding to modules, with optimizations for ModuleList.

    This utility function traverses a model hierarchy and applies FSDP2 sharding
    to each module. For ModuleList instances (commonly used for transformer layers),
    it applies an optimization where the last layer doesn't reshard after forward
    since FSDP2 will prefetch it immediately.

    Args:
        module (nn.Module): The module to apply FSDP sharding to.
        mesh (DeviceMesh): The device mesh for FSDP sharding.
        mp_policy (Optional[MixedPrecisionPolicy]): Mixed precision policy for FSDP.
        offload_policy (Optional[OffloadPolicy]): CPU offload policy for FSDP.
            Defaults to None.

    Note:
        This function modifies the module in-place by replacing modules with their
        FSDP2-subclassed versions.
    """
    if isinstance(module, nn.ModuleList):
        for layer_id, transformer_block in enumerate(module):
            # As an optimization, do not reshard after forward for the last
            # transformer block since FSDP would prefetch it immediately
            reshard_after_forward = int(layer_id) < len(module) - 1
            fully_shard(
                transformer_block,
                mesh=mesh,
                mp_policy=mp_policy,
                reshard_after_forward=reshard_after_forward,
                offload_policy=offload_policy,
            )
            module[layer_id] = transformer_block
    else:
        for name, sub_module in module.named_children():
            apply_fsdp2_sharding_recursively(sub_module, mesh, mp_policy, offload_policy)


def get_hf_tp_shard_plan(model):
    """Get the Hugging Face tensor parallel plan from the model.

    This function:
    - Retrieves TP strategies from model class, instance, and inner model levels.
    - Handles special cases for `embed_tokens` and `lm_head` for speed up.
    - Converts string-based parallel styles to DTensor parallelization strategies.

    Taken and modified from: https://github.com/NVIDIA/NeMo/blob/6c6169db01bcca73ae8ad3ac35242fadbb9a78ba/nemo/lightning/pytorch/strategies/utils.py#L532

    Args:
        model: A Hugging Face model instance

    Returns:
        dict: A dictionary mapping model component paths to their parallelization strategies

    Raises:
        AssertionError: If no TP plan is found
    """
    model_cls = type(model)
    if isinstance(model, Gemma3ForConditionalGeneration):
        inner_model = model.language_model
        model_prefix = "language_model"
    else:
        inner_model = model.model
        model_prefix = "model"

    hf_tp_plan = {}

    # model_cls._tp_plan will override model_cls after xxxForCausalLM.post_init() (transformers==4.51.3)
    if hasattr(model_cls, "_tp_plan") and model_cls._tp_plan is not None:
        hf_tp_plan.update(model_cls._tp_plan)

    if hasattr(model, "_tp_plan") and model._tp_plan is not None:
        hf_tp_plan.update(model._tp_plan)

    if hasattr(inner_model, "_tp_plan") and inner_model._tp_plan is not None:
        hf_tp_plan.update({f"{model_prefix}.{k}": v for k, v in inner_model._tp_plan.items()})

    assert len(hf_tp_plan) > 0, (
        f"Hugging Face tp plan is not supported for {model_cls}, please set dtensor_cfg.tensor_parallel_size to 1 or provide a custom_parallel_plan. "
        "The usage example of custom_parallel_plan can refer to `docs/design-docs/fsdp2-parallel-plan.md`."
    )

    # hf tp plan not contain embed_tokens, we add it and set to rowwise_rep
    if f"{model_prefix}.embed_tokens" not in hf_tp_plan and not model.config.tie_word_embeddings:
        hf_tp_plan[f"{model_prefix}.embed_tokens"] = "rowwise_rep"

    for k, v in hf_tp_plan.items():
        # speed up the tp plan for lm_head
        if k == "lm_head" and v == "colwise_rep" and not model.config.tie_word_embeddings:
            hf_tp_plan[k] = ColwiseParallel(output_layouts=Shard(-1), use_local_output=False)
        else:
            hf_tp_plan[k] = translate_to_torch_parallel_style(v)

    return hf_tp_plan


def import_class_from_path(name: str) -> Any:
    """Import a class from a string path (e.g. 'torch.optim.AdamW').

    Args:
        full_path: Full path to class including module path and class name

    Returns:
        The imported class object
    """
    module_name, cls_name = name.rsplit(".", 1)
    cls_instance = getattr(importlib.import_module(module_name), cls_name)
    return cls_instance


def import_classes_from_paths(class_paths: List[str]):
    """
    Helper function to import classes from string paths.

    Args:
        class_paths (List[str]): The list of string paths to the classes.

    Returns:
        List of imported classes.
    """
    classes = []
    for path in class_paths:
        try:
            cls = import_class_from_path(path)
            classes.append(cls)
        except Exception as e:
            print(f"Warning: Could not import class from path '{path}': {e}")
    return classes


@lru_cache
def translate_to_torch_parallel_style(style: str):
    """
    Translates string descriptions to parallelism plans.

    In model configurations, we use a neutral type (string) to specify parallel
    styles, here we translate them into torch.distributed tensor-parallel
    types.
    """
    assert isinstance(style, str), f"parallel style type should be str, but got {type(style)}"

    if style == "colwise":
        return ColwiseParallel()
    elif style == "rowwise":
        return RowwiseParallel()
    elif style == "colwise_rep":
        return ColwiseParallel(output_layouts=Replicate())
    elif style == "rowwise_rep":
        return RowwiseParallel(input_layouts=Replicate())
    elif style == "sequence_parallel":
        return SequenceParallel()
    else:
        raise ValueError(f"Unknown parallel style: {style}")


# Taken and modified from torchtitan
# https://github.com/pytorch/torchtitan/blob/main/torchtitan/parallelisms/parallelize_llama.py
def fsdp2_strategy_parallelize(
    model,
    device_mesh: DeviceMesh,
    mp_policy: Optional[MixedPrecisionPolicy] = None,
    offload_policy: Optional[OffloadPolicy] = None,
    sequence_parallel: bool = False,
    activation_checkpointing: bool = False,
    tp_shard_plan: Optional[Union[Dict[str, ParallelStyle], str]] = None,
<<<<<<< HEAD
    dp_replicate_mesh_name: str = "dp_replicate",
    dp_shard_cp_mesh_name: str = "dp_shard_cp",
    tp_mesh_name: str = "tp",
=======
    dp_mesh_name: str = "data_parallel",
    tp_mesh_name: str = "tensor_parallel",
>>>>>>> e9813626
):
    """
    Apply parallelisms and activation checkpointing to the model.

    Enhanced version that incorporates advanced features from nemo-rl's _parallelize_model:
    - Automatic parallel plan generation based on model type
    - Custom parallel plan support (dict or string path)
    - Sequence parallel support
    - Activation checkpointing for MLP layers
    - Model validation (attention heads divisible by TP size)
    - Better fallback logic

    Args:
        model: The model to be parallelized.
        device_mesh (DeviceMesh): The device mesh for distributed training.
        mp_policy (Optional[MixedPrecisionPolicy]): Mixed precision policy for model parallelism.
        offload_policy (Optional[OffloadPolicy]): The offload policy for FSDP.
        sequence_parallel (bool): Whether to use sequence parallelism. Defaults to False.
        activation_checkpointing (bool): Whether to use activation checkpointing. Defaults to False.
        tp_shard_plan (Optional[Union[Dict[str, ParallelStyle], str]]):
            Custom tensor parallel plan for the model. Can be:
            - A dictionary mapping module names to parallel styles
            - A string path to a dictionary or function that returns a dictionary
            If provided, this takes precedence over automatic plan generation.
<<<<<<< HEAD
        dp_replicate_mesh_name (str): Key name for the data parallel replicate mesh in device_mesh.
            Used when data parallel replicate is enabled. Defaults to "dp_replicate".
        dp_shard_cp_mesh_name (str): Key name for the data parallel shard + context parallel mesh in device_mesh.
            Used when data parallel shard is enabled. Defaults to "dp_shard_cp".
=======
        dp_mesh_name (str): Key name for the data parallel mesh in device_mesh.
            Defaults to "data_parallel".
>>>>>>> e9813626
        tp_mesh_name (str): Key name for the tensor parallel mesh in device_mesh.
            Defaults to "tp".

    Returns:
        The parallelized model.

    NOTE: The passed-in model preferably should be on meta device. Otherwise,
    the model must fit on GPU or CPU memory.
    """
    # Get model layers for later use
    model_cls = type(model)
    if isinstance(model, Gemma3ForConditionalGeneration):
        layers = model.language_model.layers
        num_attention_heads = model.config.text_config.num_attention_heads
        num_key_value_heads = model.config.text_config.num_key_value_heads
    else:
        layers = model.model.layers
        num_attention_heads = model.config.num_attention_heads
        num_key_value_heads = model.config.num_key_value_heads

    # Set FSDP sharding mesh to context parallel mesh if CP > 1, else default to the data parallel mesh.
<<<<<<< HEAD
    if dp_replicate_mesh_name in _mesh_resources.root_to_flatten_mapping.get(device_mesh, {}):
        # Using HSDP
        dp_mesh_dim_names = (dp_replicate_mesh_name, dp_shard_cp_mesh_name)
    else:
        # Using FSDP
        dp_mesh_dim_names = (dp_shard_cp_mesh_name,)
=======
    dp_mesh = device_mesh[dp_mesh_name]
>>>>>>> e9813626

    dp_mesh = device_mesh[dp_mesh_dim_names]

    tp_mesh = device_mesh[tp_mesh_name]

    # TP sharding with enhanced plan generation
    if tp_mesh.size() > 1:
        # Validate that attention heads are divisible by TP size
        assert num_key_value_heads % tp_mesh.size() == 0, (
            f"num_key_value_heads ({num_key_value_heads}) must be divisible by TP size ({tp_mesh.size()})"
        )
        assert num_attention_heads % tp_mesh.size() == 0, (
            f"num_attention_heads ({num_attention_heads}) must be divisible by TP size ({tp_mesh.size()})"
        )

        # Generate or use tensor parallel plan
        model_parallel_plan = None

        # 1. Use custom parallel plan if provided
        if tp_shard_plan is not None:
            if isinstance(tp_shard_plan, dict):
                model_parallel_plan = tp_shard_plan
                print("Using provided parallel plan (dictionary).")
            else:
                try:
                    plan_obj = import_class_from_path(tp_shard_plan)
                    if isinstance(plan_obj, FunctionType):
                        model_parallel_plan = plan_obj()
                    else:
                        model_parallel_plan = plan_obj
                    assert isinstance(model_parallel_plan, dict), (
                        f"Parallel plan must be a dictionary, got {type(model_parallel_plan)}"
                    )
                    print("Using provided parallel plan (from path).")
                except Exception as e:
                    raise ValueError(
                        f"Custom parallel plan '{tp_shard_plan}' is not valid. "
                        f"Please ensure it is one of the following:\n"
                        "1. A dictionary mapping module names to parallel styles\n"
                        "2. A path to a dictionary\n"
                        "3. A path to a function that returns a dictionary\n"
                        f"Error: {e}"
                    )

        # 2. Use optimized parallel plan based on model type
        elif model_cls in PARALLELIZE_FUNCTIONS:
            try:
                func = PARALLELIZE_FUNCTIONS[model_cls]
                model_parallel_plan = func(model, sequence_parallel)
                print("Using optimized parallel plan.")
            except Exception as e:
                print(f"Optimized parallel plan is not available: {e}. Falling back to the HF tp plan.")
                assert not sequence_parallel, "sequence_parallel is not supported in HF tp plan."
                model_parallel_plan = get_hf_tp_shard_plan(model)

        # 3. Use HF TP plan as fallback
        else:
            if model_cls not in PARALLELIZE_FUNCTIONS:
                print(f"Optimized parallel plan is not supported for {model_cls}. Falling back to the HF tp plan.")
            assert not sequence_parallel, "sequence_parallel is not supported in HF tp plan."
            model_parallel_plan = get_hf_tp_shard_plan(model)

        # Apply tensor parallelism
        if model_parallel_plan:
            parallelize_module(model, tp_mesh, model_parallel_plan)

    # Apply activation checkpointing to MLP layers if requested
    if activation_checkpointing:
        for i, layer in enumerate(layers):
            if hasattr(layer, "mlp"):
                layers[i].mlp = checkpoint_wrapper(layer.mlp)

    # Set up mixed precision policy
    if not mp_policy:
        mp_policy = MixedPrecisionPolicy(
            param_dtype=torch.bfloat16,
            reduce_dtype=torch.float32,
            output_dtype=torch.float32,
        )

    # FSDP sharding
    assert dp_mesh.ndim == 1, "Hybrid-sharding not supported"

    # Find transformer layers and apply parallelisms
    apply_fsdp2_sharding_recursively(model, dp_mesh, mp_policy, offload_policy)

    # Apply FSDP to the root model
    # Do not reshard after forward for root model because its parameters
    # will be used in backward immediately
    model = fully_shard(
        model,
        mesh=dp_mesh,
        mp_policy=mp_policy,
        reshard_after_forward=False,
        offload_policy=offload_policy,
    )

    return model


def nvfsdp_strategy_parallelize(
    model,
    device_mesh: DeviceMesh,
    optimizer=None,
    nvfsdp_unit_modules: Optional[List[str]] = None,
    tp_shard_plan: Optional[Dict[str, Union[RowwiseParallel, ColwiseParallel, SequenceParallel]]] = None,
    data_parallel_sharding_strategy: str = "optim_grads_params",
    init_nvfsdp_with_meta_device: bool = False,
    grad_reduce_in_fp32: bool = False,
    preserve_fp32_weights: bool = False,
    overlap_grad_reduce: bool = True,
    overlap_param_gather: bool = True,
    check_for_nan_in_grad: bool = True,
    average_in_collective: bool = False,
    disable_bucketing: bool = False,
    calculate_per_token_loss: bool = False,
    keep_fp8_transpose_cache_when_using_custom_fsdp: bool = False,
    nccl_ub: bool = False,
    fsdp_double_buffer: bool = False,
    dp_mesh_name: str = "dp",
    cp_mesh_name: str = "cp",
    tp_mesh_name: str = "tp",
):
    """
    Apply tensor/data parallelism (nvFSDP) and optional activation-checkpointing to the model.

    Args:
        model: The model to be parallelized.
        device_mesh (DeviceMesh): The device mesh describing the physical devices
            used for distributed training.
        nvfsdp_unit_modules (Optional[List[str]]): Names of sub-modules that should
            become individual nvFSDP units. If None, the full model is wrapped as
            a single unit.
        tp_shard_plan (Optional[Dict[str, Union[RowwiseParallel, ColwiseParallel, SequenceParallel]]]):
            A tensor-parallel sharding plan.
            Keys are module names; values specify the parallel style to apply
            (e.g., RowwiseParallel, ColwiseParallel, SequenceParallel).
        data_parallel_sharding_strategy (str): Strategy for sharding parameters,
            gradients, and optimizer states across data-parallel ranks.
            Valid options include "params", "grads_params", and
            "optim_grads_params" (default).
        init_nvfsdp_with_meta_device (bool): If True, construct the model on a
            meta device first and materialize weights lazily to reduce memory
            fragmentation.
        grad_reduce_in_fp32 (bool): Reduce gradients in FP32 irrespective of the
            parameter precision to improve numerical stability.
        preserve_fp32_weights (bool): Keep a master FP32 copy of weights when
            training in reduced precision (e.g., FP16/BF16).
        overlap_grad_reduce (bool): If True, overlap gradient reduction with
            backward computation.
        overlap_param_gather (bool): If True, overlap parameter gathering with
            forward computation.
        check_for_nan_in_grad (bool): Whether to check gradients for NaNs/Infs
            before applying the optimizer step.
        average_in_collective (bool): Perform gradient averaging inside the
            collective operation instead of dividing afterward.
        disable_bucketing (bool): Disable gradient bucketing; gradients are
            reduced immediately as they are produced.
        calculate_per_token_loss (bool): Compute loss normalized by the number of
            tokens instead of the number of sequences.
        keep_fp8_transpose_cache_when_using_custom_fsdp (bool): Retain the FP8
            transpose cache when using a custom nvFSDP wrapper.
        nccl_ub (bool): Enable NCCL user-buffer API (experimental) for reduced
            latency on some networks.
        fsdp_double_buffer (bool): Enable double buffering of parameters to
            overlap communication and computation in nvFSDP.
        dp_mesh_name (str): Key name for the data parallel mesh in device_mesh.
            Defaults to "data_parallel".
        cp_mesh_name (str): Key name for the context parallel mesh in device_mesh.
            Defaults to "context_parallel".
        tp_mesh_name (str): Key name for the tensor parallel mesh in device_mesh.
            Defaults to "tensor_parallel".

    NOTE: The passed-in model should preferably reside on the meta device.
    Otherwise, ensure the model fits into available GPU or CPU memory.

    NOTE: The user must ensure that the provided tp_shard_plan is compatible
    with the model architecture.
    """
    assert HAVE_NVFSDP, (
        "nvFSDP is not installed, please visit \
        https://github.com/NVIDIA-NeMo/nvFSDP for more information"
    )

    # DP_CP ranks are sharded by FSDP.
    dp_mesh = device_mesh[dp_mesh_name]
    cp_mesh = device_mesh[cp_mesh_name]
    tp_mesh = device_mesh[tp_mesh_name]

    if dp_mesh.size() > 1:
        # TODO(boxiangw): remove this once HSDP is supported.
        assert dp_mesh.ndim == 1, "Hybrid-sharding not supported"

    # TP sharding.
    if tp_mesh.size() > 1:
        parallelize_module(model, tp_mesh, tp_shard_plan)

    if cp_mesh.size() > 1:
        dp_cp_mesh_name = "dp_cp"
    else:
        dp_cp_mesh_name = "dp"

    # Import nvFSDP unit modules specified by the user.
    nvfsdp_unit_modules = import_classes_from_paths(nvfsdp_unit_modules)

    # Wrap model with nvFSDP.
    model, optimizer = nvfsdp_fully_shard(
        module=model,
        optimizer=optimizer,
        fsdp_unit_modules=nvfsdp_unit_modules,
        device_mesh=device_mesh,
        dp_mesh_name=dp_mesh_name,
        cp_mesh_name=cp_mesh_name,
        tp_mesh_name=tp_mesh_name,
        dp_cp_mesh_name=dp_cp_mesh_name,
        data_parallel_sharding_strategy=data_parallel_sharding_strategy,
        init_model_with_meta_device=init_nvfsdp_with_meta_device,
        grad_reduce_in_fp32=grad_reduce_in_fp32,
        preserve_fp32_weights=preserve_fp32_weights,
        overlap_grad_reduce=overlap_grad_reduce,
        overlap_param_gather=overlap_param_gather,
        sync_grads_each_step=False,  # For better performance, avoid sync every step
        check_for_nan_in_grad=check_for_nan_in_grad,
        average_in_collective=average_in_collective,
        disable_bucketing=disable_bucketing,
        calculate_per_token_loss=calculate_per_token_loss,
        keep_fp8_transpose_cache_when_using_custom_fsdp=keep_fp8_transpose_cache_when_using_custom_fsdp,
        nccl_ub=nccl_ub,
        fsdp_double_buffer=fsdp_double_buffer,
    )

    return model, optimizer


def _destroy_dist_connection() -> None:
    """
    Destroy process group.
    """
    # Don't allow Ctrl+C to interrupt this handler
    signal.signal(signal.SIGINT, signal.SIG_IGN)
    if torch.distributed.is_available() and torch.distributed.is_initialized():
        torch.distributed.destroy_process_group()
    signal.signal(signal.SIGINT, signal.SIG_DFL)


@contextmanager
def unshard_fsdp2_model(model: nn.Module) -> Generator[None, None, None]:
    """Explicitly unshard and then reshard the FSDP2 modules. Useful for logprob inference."""
    try:
        for module in model.modules():
            if isinstance(module, FSDPModule):
                module.unshard()
        yield
    finally:
        for module in model.modules():
            if isinstance(module, FSDPModule):
                module.reshard()<|MERGE_RESOLUTION|>--- conflicted
+++ resolved
@@ -224,14 +224,9 @@
     sequence_parallel: bool = False,
     activation_checkpointing: bool = False,
     tp_shard_plan: Optional[Union[Dict[str, ParallelStyle], str]] = None,
-<<<<<<< HEAD
     dp_replicate_mesh_name: str = "dp_replicate",
     dp_shard_cp_mesh_name: str = "dp_shard_cp",
     tp_mesh_name: str = "tp",
-=======
-    dp_mesh_name: str = "data_parallel",
-    tp_mesh_name: str = "tensor_parallel",
->>>>>>> e9813626
 ):
     """
     Apply parallelisms and activation checkpointing to the model.
@@ -256,15 +251,10 @@
             - A dictionary mapping module names to parallel styles
             - A string path to a dictionary or function that returns a dictionary
             If provided, this takes precedence over automatic plan generation.
-<<<<<<< HEAD
         dp_replicate_mesh_name (str): Key name for the data parallel replicate mesh in device_mesh.
             Used when data parallel replicate is enabled. Defaults to "dp_replicate".
         dp_shard_cp_mesh_name (str): Key name for the data parallel shard + context parallel mesh in device_mesh.
             Used when data parallel shard is enabled. Defaults to "dp_shard_cp".
-=======
-        dp_mesh_name (str): Key name for the data parallel mesh in device_mesh.
-            Defaults to "data_parallel".
->>>>>>> e9813626
         tp_mesh_name (str): Key name for the tensor parallel mesh in device_mesh.
             Defaults to "tp".
 
@@ -286,16 +276,12 @@
         num_key_value_heads = model.config.num_key_value_heads
 
     # Set FSDP sharding mesh to context parallel mesh if CP > 1, else default to the data parallel mesh.
-<<<<<<< HEAD
     if dp_replicate_mesh_name in _mesh_resources.root_to_flatten_mapping.get(device_mesh, {}):
         # Using HSDP
         dp_mesh_dim_names = (dp_replicate_mesh_name, dp_shard_cp_mesh_name)
     else:
         # Using FSDP
         dp_mesh_dim_names = (dp_shard_cp_mesh_name,)
-=======
-    dp_mesh = device_mesh[dp_mesh_name]
->>>>>>> e9813626
 
     dp_mesh = device_mesh[dp_mesh_dim_names]
 
