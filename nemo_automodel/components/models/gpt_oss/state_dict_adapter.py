--- conflicted
+++ resolved
@@ -16,7 +16,7 @@
 import math
 import re
 from collections import defaultdict
-from typing import Any, Optional
+from typing import TYPE_CHECKING, Any, Optional
 
 import torch
 from transformers import GptOssConfig
@@ -24,6 +24,9 @@
 from nemo_automodel.components.checkpoint.state_dict_adapter import StateDictAdapter
 from nemo_automodel.components.moe.layers import MoEConfig
 from nemo_automodel.components.moe.utils import BackendConfig
+
+if TYPE_CHECKING:
+    from torch.distributed.device_mesh import DeviceMesh
 
 FP4_VALUES = [
     +0.0,
@@ -195,13 +198,7 @@
         return out.transpose(1, 2).contiguous()
 
 
-<<<<<<< HEAD
-    def to_hf(self, state_dict: dict[str, Any], exclude_key_regex: Optional[str] = None, quantization: bool = False) -> dict[str, Any]:
-=======
-    def to_hf(
-        self, state_dict: dict[str, Any], exclude_key_regex: Optional[str] = None, quantization: bool = False, **kwargs
-    ) -> dict[str, Any]:
->>>>>>> 9e1e18d1
+    def to_hf(self, state_dict: dict[str, Any], exclude_key_regex: Optional[str] = None, quantization: bool = False, **kwargs) -> dict[str, Any]:
         """Convert from native model state dict to HuggingFace format."""
         hf_state_dict = dict(state_dict)
         hf_state_dict = self._apply_key_mapping(hf_state_dict, self.internal_to_hf_map)
@@ -217,10 +214,7 @@
     def from_hf(
         self,
         hf_state_dict: dict[str, Any],
-<<<<<<< HEAD
-=======
         device_mesh: Optional["DeviceMesh"] = None,
->>>>>>> 9e1e18d1
         **kwargs,
     ) -> dict[str, Any]:
         """Convert HF checkpoint to native format.
