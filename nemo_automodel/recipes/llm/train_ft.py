# Copyright (c) 2025, NVIDIA CORPORATION. All rights reserved.
#
# Licensed under the Apache License, Version 2.0 (the "License");
# you may not use this file except in compliance with the License.
# You may obtain a copy of the License at
#
#     http://www.apache.org/licenses/LICENSE-2.0
#
# Unless required by applicable law or agreed to in writing, software
# distributed under the License is distributed on an "AS IS" BASIS,
# WITHOUT WARRANTIES OR CONDITIONS OF ANY KIND, either express or implied.
# See the License for the specific language governing permissions and
# limitations under the License.

from __future__ import annotations

import inspect
import logging
import pathlib
import time
from contextlib import nullcontext
from functools import partial
from typing import TYPE_CHECKING, Any, Dict, Optional, Union

import torch
import torch.nn as nn
import wandb
from torch.distributed.device_mesh import DeviceMesh
from torch.utils.data import DataLoader, IterableDataset
from torchao.float8 import precompute_float8_dynamic_scale_for_fsdp
from torchdata.stateful_dataloader.sampler import StatefulDistributedSampler
from transformers import AutoTokenizer
from transformers.integrations.accelerate import init_empty_weights
from transformers.modeling_utils import no_init_weights
from transformers.tokenization_utils_base import PreTrainedTokenizerBase
from transformers.utils import TRANSFORMERS_CACHE, ContextManagers
from transformers.utils.hub import TRANSFORMERS_CACHE
from wandb import Settings

from nemo_automodel.components._peft.lora import apply_lora_to_linear_modules
from nemo_automodel.components.checkpoint.checkpointing import CheckpointingConfig, load_model_from_base_checkpoint
from nemo_automodel.components.config._arg_parser import parse_args_and_load_config
from nemo_automodel.components.datasets.llm.megatron.sampler import create_megatron_sampler
from nemo_automodel.components.datasets.llm.megatron_dataset import MegatronPretraining
from nemo_automodel.components.datasets.llm.packed_sequence import PackedSequence
from nemo_automodel.components.distributed.cp_utils import make_cp_batch_and_ctx
from nemo_automodel.components.distributed.init_utils import (
    get_rank_safe,
    initialize_distributed,
)
from nemo_automodel.components.distributed.nvfsdp import NVFSDPManager
from nemo_automodel.components.distributed.pipelining import AutoPipeline
from nemo_automodel.components.distributed.utils import FirstRankPerNode, get_sync_ctx
from nemo_automodel.components.loggers.log_utils import setup_logging
from nemo_automodel.components.loggers.wandb_utils import suppress_wandb_log_messages
from nemo_automodel.components.loss.linear_ce import FusedLinearCrossEntropy
from nemo_automodel.components.loss.masked_ce import MaskedCrossEntropy
from nemo_automodel.components.optim.scheduler import OptimizerParamScheduler
from nemo_automodel.components.quantization.fp8 import apply_fp8_to_model, build_fp8_config
from nemo_automodel.components.training.rng import StatefulRNG
from nemo_automodel.components.training.step_scheduler import StepScheduler
from nemo_automodel.components.training.utils import count_tail_padding
from nemo_automodel.components.utils.compile_utils import (
    build_compile_config,
    compile_model,
)
from nemo_automodel.components.utils.model_utils import _supports_logits_to_keep, print_trainable_parameters
from nemo_automodel.recipes.base_recipe import BaseRecipe

if TYPE_CHECKING:
    from torch.optim import Optimizer

    from nemo_automodel.components.distributed.init_utils import DistInfo

logger = logging.getLogger(__name__)

# ---------------------------
#  Stateless helper functions
# ---------------------------


def build_model_and_optimizer(
    device,
    cfg_model,
    cfg_opt,
    use_hf_fa2,
    cfg_peft,
    model_wrapper,
    seed,
    tp_size=1,
    cfg_fp8=None,
    cfg_compile=None,
    cfg_quantization=None,
    autopipeline: AutoPipeline | None = None,
    loss_fn=None,
    parallelize_fn=None,
) -> tuple[nn.Module | AutoPipeline, list["Optimizer"]]:  # noqa: F821
    """
    Build and initialize a model and optimizer.

    Args:
        device: The target device.
        model_wrapper: Optional parallelism wrapper.
        cfg_model: Configuration for model instantiation.
        cfg_opt: Configuration for optimizer instantiation.
        use_hf_fa2: Whether to use HF's flash_attention_2. This takes precedence over Pytorch's sdpa_methods for attn.
        cfg_peft: Configuration for PEFT.
        model_wrapper: Optional parallelism wrapper.
        seed: Random seed.
        tp_size: Tensor parallel size.
        cfg_fp8: Configuration for FP8.
        cfg_compile: Configuration for torch.compile.

    Returns:
        The instantiated model on the specified device and optimizer.
    """
    is_meta_device = False
    if hasattr(cfg_model, "is_meta_device"):
        is_meta_device = cfg_model.is_meta_device
        if is_meta_device and isinstance(model_wrapper, NVFSDPManager):
            raise ValueError("Meta device initialization is not supported with NVFSDPManager")
        del cfg_model.is_meta_device
    if autopipeline is not None:
        is_meta_device = True

    init_ctx = ContextManagers([no_init_weights(), init_empty_weights()]) if is_meta_device else nullcontext()
    with StatefulRNG(seed=seed, ranked=True):
        kwargs = {}
        if use_hf_fa2:
            kwargs["attn_implementation"] = "flash_attention_2"
            logger.warning(
                "Packed sequence is supported only with Flash Attention. "
                "Setting model's attn_implementation to flash_attention_2"
            )

        if cfg_quantization is not None:
            logger.info("Model weight quantization enabled with BitsAndBytes")
            from nemo_automodel.components.quantization.qlora import create_bnb_config

            kwargs["quantization_config"] = create_bnb_config(cfg_quantization)

        # Instantiate the model in meta device to avoid OOM
        with init_ctx:
            model = cfg_model.instantiate(**kwargs)

            # Optionally apply PEFT (e.g., LoRA/DoRA, etc)
            if cfg_peft is not None:
                assert autopipeline is None, "PEFT is not supported with AutoPipeline"
                apply_lora_to_linear_modules(
                    model, cfg_peft, quantization_config=kwargs.get("quantization_config", None)
                )

            if cfg_fp8 is not None:
                fp8_config = build_fp8_config(cfg_fp8)
                model = apply_fp8_to_model(model, config=fp8_config)

    print_trainable_parameters(model)

    if not _supports_logits_to_keep(model):
        logger.warning("logits_to_keep not found in model.forward. Using MaskedCrossEntropy instead.")
        loss_fn = MaskedCrossEntropy()

    if autopipeline is not None:
        autopipeline.build(model, loss_fn=loss_fn, parallelize_fn=parallelize_fn)
        for mp in autopipeline.parts:
            load_model_from_base_checkpoint(
                mp,
                device,
                cfg_peft is not None,
                cfg_model.get("cache_dir", TRANSFORMERS_CACHE),
                cfg_model.pretrained_model_name_or_path,
                getattr(cfg_peft, "lora_A_init", None),
                device_mesh=autopipeline.world_mesh,
            )

        # Create optimizer for all model parts
        trainable_params = []
        for i, model_part in enumerate(autopipeline.parts):
            trainable_params.append(
                {
                    "params": list(filter(lambda x: x.requires_grad, model_part.parameters())),
                    "name": f"rank_{get_rank_safe()}_model_part_{i}",
                }
            )
        model = autopipeline
    else:
        if callable(getattr(model_wrapper, "parallelize", None)):
            # FSDP2 and nvFSDP should already be on the correct device
            if isinstance(model_wrapper, NVFSDPManager):
                # nvFSDP instantiate optimizer inside parallelize_function
                trainable_params = list(filter(lambda x: x.requires_grad, model.parameters()))
                assert len(trainable_params) > 0, "trainable_params cannot be empty"
                if tp_size > 1:
                    # TP does not support foreach
                    cfg_opt.foreach = False
                optimizer = cfg_opt.instantiate(params=trainable_params)

                model, optimizer = model_wrapper.parallelize(model, optimizer)

                return model, [optimizer], loss_fn

            else:
                model = model_wrapper.parallelize(model)

                # Load the weights into the model in parallel.
                if is_meta_device:
                    load_model_from_base_checkpoint(
                        model,
                        device,
                        cfg_peft is not None,
                        cfg_model.get("cache_dir", TRANSFORMERS_CACHE),
                        cfg_model.pretrained_model_name_or_path,
                        getattr(cfg_peft, "lora_A_init", None),
                    )

        # ensure the model is on device
        model = model.to(device)

        # Apply torch.compile if configured
        if cfg_compile is not None:
            compile_config = build_compile_config(cfg_compile)
            model = compile_model(model, compile_config)

    if tp_size > 1:
        # TP does not support foreach
        cfg_opt.foreach = False

    if hasattr(model, "parts"):
        optimizer = []
        for part in model.parts:
            trainable_params = list(filter(lambda x: x.requires_grad, part.parameters()))
            assert len(trainable_params) > 0, "trainable_params cannot be empty"
            optimizer.append(cfg_opt.instantiate(params=trainable_params))
    else:
        trainable_params = list(filter(lambda x: x.requires_grad, model.parameters()))
        assert len(trainable_params) > 0, "trainable_params cannot be empty"
        optimizer = [cfg_opt.instantiate(params=trainable_params)]

    return model, optimizer, loss_fn


def build_checkpoint_config(cfg_ckpt, cache_dir, model_repo_id, is_peft) -> CheckpointingConfig:
    """Build a checkpoint configuration.

    Args:
        cfg_ckpt: Configuration for checkpointing.
        cache_dir: Cache directory for the model.
        model_repo_id: Model repository ID.
        is_peft: Whether the model is PEFT.

    Returns:
        The instantiated checkpoint configuration.
    """

    ckpt_kwargs = dict(
        enabled=False,
        checkpoint_dir="checkpoints/",
        model_save_format="safetensors",
        model_repo_id=model_repo_id,
        model_cache_dir=cache_dir if cache_dir is not None else TRANSFORMERS_CACHE,
        save_consolidated=False,
        is_peft=is_peft,
    )
    if cfg_ckpt is not None:
        cfg_ckpt = cfg_ckpt.to_dict()
        cfg_ckpt.pop("restore_from", None)
        ckpt_kwargs |= cfg_ckpt
    if ckpt_kwargs.get("is_peft", False) and ckpt_kwargs.get("model_save_format") == "torch_save":
        raise ValueError(
            "PEFT checkpointing is not supported for torch_save format. Save using `safetensors` format instead."
        )
    checkpoint_config = CheckpointingConfig(**ckpt_kwargs)
    return checkpoint_config


def build_loss_fn(cfg_loss):
    """Build a loss function.

    Args:
        cfg_loss (ConfigNode): Loss function configuration.

    Returns:
        The instantiated loss function on the specified device.
    """
    return cfg_loss.instantiate()


def _build_tokenizer(cfg_model, cfg_ds):
    # if tokenizer is not provided, use the model config to instantiate it
    if "tokenizer" not in cfg_ds and cfg_model.get("pretrained_model_name_or_path", None) is not None:
        logging.info("Using model config to instantiate tokenizer")
        trust_remote_code = getattr(cfg_model, "trust_remote_code", False)
        tokenizer = AutoTokenizer.from_pretrained(
            cfg_model.pretrained_model_name_or_path, trust_remote_code=trust_remote_code
        )
    elif cfg_ds.get("tokenizer", None) is None:
        tokenizer = None
    elif "_target_" not in cfg_ds.tokenizer:
        tokenizer = AutoTokenizer.from_pretrained(**cfg_ds.tokenizer.to_dict())
    else:
        tokenizer = cfg_ds.tokenizer.instantiate()

    # Finally, check if the dataset target accepts a tokenizer parameter
    kwargs = {}
    if tokenizer is not None and callable(cfg_ds._target_):
        try:
            sig = inspect.signature(cfg_ds._target_)
            if "tokenizer" in sig.parameters:
                kwargs["tokenizer"] = tokenizer
        except (ValueError, TypeError):
            # If we can't get the signature, skip adding tokenizer
            pass
    return kwargs, tokenizer


def build_dataloader(
    cfg_ds,
    cfg_dl,
    cfg_model,
    cfg_ps,
    seed,
    local_batch_size,
    global_batch_size,
    max_steps,
    val_check_interval,
    dp_rank,
    dp_world_size,
    pp_enabled,
) -> tuple[DataLoader, PreTrainedTokenizerBase]:
    """Build a DataLoader for the dataset.

    Args:
        cfg_ds: Dataset configuration.
        cfg_dl: DataLoader configuration.
        cfg_model: Model configuration.
        cfg_ps: Packed sequence configuration.
        seed: Random seed.
        local_batch_size: Local batch size.
        global_batch_size: Global batch size.
        max_steps: Maximum number of steps.
        val_check_interval: Validation check interval.
        dp_rank: Data parallel rank.
        dp_world_size: Data parallel world size.
        pp_enabled: Whether pipeline parallelism is enabled.
    Returns:
        The instantiated DataLoader and tokenizer.
    """
    with StatefulRNG(seed=seed, ranked=True):
        kwargs, tokenizer = _build_tokenizer(cfg_model, cfg_ds)
<<<<<<< HEAD
        with FirstRankPerNode():
            ds = cfg_ds.instantiate(**kwargs)
=======

        # Megatron specific kwargs
        if cfg_ds._target_ == MegatronPretraining:
            kwargs["global_batch_size"] = global_batch_size
            kwargs["trainer_max_steps"] = max_steps if max_steps is not None else None
            kwargs["trainer_val_check_interval"] = val_check_interval
            ds = cfg_ds.instantiate(**kwargs)
            ds.build()
        else:
            ds = cfg_ds.instantiate(**kwargs)

>>>>>>> a4518eec
        # Apply packing if configured
        if getattr(cfg_ps, "packed_sequence_size", 0) > 0:
            logger.info(f"Packing dataset with size: {cfg_ps.packed_sequence_size}")
            ds = PackedSequence(
                ds,
                split=cfg_ds.split,  # Assumes split is defined in dataset config
                packed_sequence_size=cfg_ps.packed_sequence_size,
                split_across_pack=getattr(cfg_ps, "split_across_pack", False),
                max_packs=getattr(cfg_ps, "max_packs", None),
            ).pack()

        if isinstance(ds, MegatronPretraining):
            ds = ds.get_dataset(split=cfg_ds.splits_to_build)
            dataloader_type = cfg_dl.get("dataloader_type", "single")
            if "dataloader_type" in cfg_dl:
                del cfg_dl.dataloader_type
            batch_sampler = create_megatron_sampler(
                dataset_len=len(ds),
                micro_batch_size=local_batch_size,
                global_batch_size=global_batch_size,
                dataloader_type=dataloader_type,
                rank=dp_rank,
                world_size=dp_world_size,
            )
            dl_kwargs = {"batch_sampler": batch_sampler}
        elif not isinstance(ds, IterableDataset):
            shuffle = cfg_dl.get("shuffle", True)
            if "shuffle" in cfg_dl:
                del cfg_dl.shuffle

            dist_sampler_kwargs = {
                "num_replicas": dp_world_size,
                "rank": dp_rank,
                "shuffle": shuffle,
            }
            sampler = StatefulDistributedSampler(
                ds,
                seed=seed,
                drop_last=True,
                **dist_sampler_kwargs,
            )
            dl_kwargs = {"sampler": sampler, "batch_size": local_batch_size}
            if pp_enabled:
                dl_kwargs["drop_last"] = True
        else:
            logging.info("Using IterableDataset; skipping sampler.")
            dl_kwargs = {}

        # Handle collate_fn instantiation if it's a ConfigNode
        dl_kwargs = dl_kwargs | {"dataset": ds}
        if hasattr(cfg_dl, "collate_fn") and hasattr(cfg_dl.collate_fn, "_target_"):
            collate_cfg = cfg_dl.collate_fn
            dl_kwargs["collate_fn"] = lambda batch: collate_cfg.instantiate(batch=batch)

        try:
            import torch.multiprocessing as mp

            if mp.get_start_method(allow_none=True) is None:
                mp.set_start_method("spawn", force=True)
        except RuntimeError:
            pass
        return cfg_dl.instantiate(**dl_kwargs), tokenizer


def build_distributed(cfg_dist: Dict[str, Any]) -> "DistInfo":  # noqa: F821
    """Build and initialize distributed training resources.

    Args:
        cfg_dist: Configuration for distributed training.

    Returns:
        Distributed training information from initialize_distributed.
    """
    backend = cfg_dist.get("backend", "nccl")
    timeout = cfg_dist.get("timeout_minutes", 1)
    return initialize_distributed(backend=backend, timeout_minutes=timeout)


def build_step_scheduler(cfg, dataloader, dp_group_size, local_batch_size):
    """Build the step scheduler.

    Args:
        cfg: configuration for the StepScheduler class.
        dataloader: the training dataloader, used for extracting the epoch_len (in batches).
        dp_group_size: the size of the data parallel group.
        micro_batch_size: the size of the micro batch.

    Returns:
        StepScheduler: the configured StepScheduler.
    """
    assert "_target_" not in cfg, "_target_ not permitted in step scheduler"
    default_kwargs = dict(
        num_epochs=10,
        global_batch_size=32,
        local_batch_size=local_batch_size,
        dp_size=dp_group_size,
        ckpt_every_steps=100,
        dataloader=dataloader,
    )
    if cfg is not None:
        default_kwargs |= cfg.to_dict()
    return StepScheduler(**default_kwargs)


def build_lr_scheduler(cfg, optimizer, step_scheduler) -> list[OptimizerParamScheduler] | None:  # noqa: F821
    """Build the learning rate scheduler.

    Args:
        cfg: Configuration for the OptimizerParamScheduler.
        optimizer: The optimizer to be scheduled.
        step_scheduler: The step scheduler to extract training parameters.

    Returns:
        OptimizerParamScheduler: The configured learning rate scheduler, or None if not configured.
    """
    if cfg is None:
        return None

    # Calculate total steps for the training run
    total_epochs = step_scheduler.num_epochs
    epoch_len = len(step_scheduler.dataloader)
    grad_acc_steps = step_scheduler.grad_acc_steps

    # Total optimizer steps (accounting for gradient accumulation)
    total_steps = (total_epochs * epoch_len) // grad_acc_steps
    if step_scheduler.max_steps is not None:
        total_steps = min(total_steps, step_scheduler.max_steps)

    # Extract learning rate from optimizer
    base_lrs = [opt.param_groups[0]["lr"] for opt in optimizer]

    # Set defaults for scheduler parameters
    default_kwargs_list = []
    for base_lr, opt in zip(base_lrs, optimizer):
        default_kwargs = dict(
            optimizer=opt,
            init_lr=base_lr * 0.1,  # Start warmup at 10% of base LR
            max_lr=base_lr,
            min_lr=base_lr * 0.01,  # End at 1% of base LR
            lr_warmup_steps=min(1000, total_steps // 10),  # 10% warmup or max 1000 steps
            lr_decay_steps=total_steps,
            lr_decay_style="cosine",
            start_wd=opt.param_groups[0].get("weight_decay", 0.0),
            end_wd=opt.param_groups[0].get("weight_decay", 0.0),
            wd_incr_steps=total_steps,
            wd_incr_style="constant",
        )
        default_kwargs_list.append(default_kwargs)

    # Override with user-provided config
    if cfg is not None:
        user_cfg = cfg.to_dict() if hasattr(cfg, "to_dict") else dict(cfg)
        default_kwargs.update(user_cfg)

    logger.info(
        f"Building LR scheduler with total_steps={total_steps}, "
        f"warmup_steps={default_kwargs['lr_warmup_steps']}, "
        f"decay_style={default_kwargs['lr_decay_style']}"
    )

    return [OptimizerParamScheduler(**default_kwargs) for default_kwargs in default_kwargs_list]


def build_wandb(cfg) -> wandb.Run:
    """Instantiates wandb and returns the instance. If no name is given, it will use the model name.

    Args:
        cfg: Configuration for wandb.

    Returns:
        The wandb instance.
    """
    assert cfg.get("wandb", None) is not None
    kwargs = cfg.wandb.to_dict()
    if kwargs.get("name", "") == "":
        kwargs["name"] = "_".join(cfg.get("model.pretrained_model_name_or_path").split("/")[-2:])
    run = wandb.init(
        **kwargs,
        config=cfg.to_dict(),
        settings=Settings(silent=True),
    )
    return run


def calculate_loss(loss_fn, **kwargs) -> torch.Tensor:
    """Calculate the loss.

    Args:
        loss_fn: Loss function.
        **kwargs: Keyword arguments for the loss function.

    Returns:
        The loss.
    """
    loss_fn_kwargs = {"num_label_tokens": kwargs.pop("num_label_tokens", None)}
    if isinstance(loss_fn, FusedLinearCrossEntropy):
        model = kwargs.pop("model")
        labels = kwargs.pop("labels")

        # find the lm_head in the model
        lm_head = None
        if hasattr(model, "get_output_embeddings"):
            lm_head = model.get_output_embeddings().weight
        else:
            for n, p in model.named_parameters(remove_duplicate=False):
                if "lm_head" in n and n.endswith(".weight"):
                    lm_head = p
                    break
        if lm_head is None:
            raise ValueError("lm_head.weight not found in model")

        # unshard the possibly sharded lm_head
        lm_head = lm_head.full_tensor() if hasattr(lm_head, "full_tensor") else lm_head
        loss_fn_kwargs.update(
            {
                "hidden_states": kwargs.pop("hidden_states"),
                "labels": labels,
                "lm_weight": lm_head,
            }
        )
    else:
        loss_fn_kwargs.update(
            {
                "logits": kwargs.pop("logits"),
                "labels": kwargs.pop("labels"),
            }
        )

    return loss_fn(**loss_fn_kwargs)


def parallelize_for_pp(
    model: nn.Module,
    *,
    world_mesh: DeviceMesh,
    moe_mesh: Optional[DeviceMesh] = None,
    pp_enabled: bool = False,
    dp_axis_names: Union[tuple[str, ...], str] = ("data_parallel",),
    cp_axis_name: Optional[str] = None,
    tp_axis_name: Optional[str] = None,
    ep_axis_name: Optional[str] = None,
    ep_shard_axis_names: Optional[tuple[str, ...]] = None,
    model_wrapper: Optional[Any] = None,
) -> nn.Module:
    if model_wrapper is not None:
        if callable(getattr(model_wrapper, "parallelize", None)):
            model = model_wrapper.parallelize(model)
    return model


# ---------------------------------------------------------------------------
#  Trainer class – orchestration only
# ---------------------------------------------------------------------------


class TrainFinetuneRecipeForNextTokenPrediction(BaseRecipe):
    """Recipe for fine-tuning a model for next-token prediction.

    This class orchestrates training, from setup to main training loop.
    """

    def __init__(self, cfg):
        """Initialize the recipe with configuration.

        Args:
            cfg: Configuration dictionary/object for training.
        """
        self.cfg = cfg

    # ------------------ build phase ------------------
    def setup(self):
        """Builds all components needed for training/validation/logging/checkpointing/etc.

        This is the last place where self.cfg should be referenced.

        Raises:
            NotImplemented: Raises if it tries to restore a checkpoint; will be removed.
        """
        torch.cuda.reset_peak_memory_stats()
        self.dist_env = build_distributed(self.cfg.get("dist_env", {}))
        # setups logging and adds the rankfilter to logging
        setup_logging()

        self.device_mesh = None
        self.model_wrapper = None
        if "distributed" in self.cfg:
            self.model_wrapper = self.cfg.distributed.instantiate(world_size=self.dist_env.world_size)
            self.device_mesh = getattr(self.model_wrapper, "device_mesh", None)

        if self.dist_env.is_main and hasattr(self.cfg, "wandb"):
            suppress_wandb_log_messages()
            run = build_wandb(self.cfg)
            logging.info("🚀 View run at {}".format(run.url))

        # Log experiment details on main rank
        self._log_experiment_details()
        self._log_library_versions()

        # Check if packed_sequence_size > 0 and use HF's flash_attention_2 for attn implementation.
        use_hf_fa2 = self.cfg.get("packed_sequence.packed_sequence_size", 0) > 0

        self.pp_enabled: bool = (
            True if hasattr(self.model_wrapper, "pp_size") and self.model_wrapper.pp_size > 1 else False
        )
        autopipeline_cfg = self.cfg.get("autopipeline", None)
        if self.pp_enabled:
            assert autopipeline_cfg is not None, (
                "AutoPipeline configuration is required when pipeline parallelism is enabled"
            )
            assert not isinstance(self.model_wrapper, NVFSDPManager), (
                "NVFSDPManager is not supported when pipeline parallelism is enabled"
            )
            # Create AutoPipeline from config
            autopipeline = autopipeline_cfg.instantiate(
                world_mesh=self.device_mesh,
                moe_mesh=None,
                pp_axis_name="pp",
                dp_axis_names=(
                    ("dp_replicate", "dp_shard")
                    if "dp_replicate" in self.device_mesh.mesh_dim_names
                    and "dp_shard" in self.device_mesh.mesh_dim_names
                    else ("dp_shard",)
                ),
                cp_axis_name="cp" if "cp" in self.device_mesh.mesh_dim_names else None,
                tp_axis_name="tp" if "tp" in self.device_mesh.mesh_dim_names else None,
                ep_axis_name=None,
                ep_shard_axis_names=None,
                pp_batch_size=self.cfg.get("step_scheduler.local_batch_size", 1),
                device=torch.cuda.current_device(),
            )
            assert isinstance(autopipeline, AutoPipeline), (
                f"autopipeline {autopipeline.__class__} is not an instance of AutoPipeline"
            )
        else:
            autopipeline = None

        # Build components
        self.peft_config = None
        if self.cfg.get("peft", None) is not None:
            self.peft_config = self.cfg.peft.instantiate()
        model, self.optimizer, self.loss_fn = build_model_and_optimizer(
            self.dist_env.device,
            self.cfg.model,
            self.cfg.optimizer,
            use_hf_fa2,
            self.peft_config,
            self.model_wrapper,
            seed=self.cfg.get("seed", 42),
            tp_size=self.cfg.get("distributed.tp_size", 1),
            cfg_fp8=self.cfg.get("fp8", None),
            cfg_compile=self.cfg.get("compile", None),
            cfg_quantization=self.cfg.get("quantization", None),
            autopipeline=autopipeline,
            loss_fn=build_loss_fn(self.cfg.loss_fn),
            parallelize_fn=partial(parallelize_for_pp, model_wrapper=self.model_wrapper),
        )
        if isinstance(model, AutoPipeline):
            self.model_parts = model.parts
            self.pp = model
        else:
            self.model_parts = [model]
            self.pp = None

        self.dataloader, self.tokenizer = build_dataloader(
            self.cfg.dataset,
            self.cfg.dataloader,
            self.cfg.model,
            self.cfg.get("packed_sequence", None),
            seed=self.cfg.get("seed", 42),
            local_batch_size=self.cfg.get("step_scheduler.local_batch_size", 1),
            global_batch_size=self.cfg.get("step_scheduler.global_batch_size", 1),
            max_steps=self.cfg.get("step_scheduler.max_steps", None),
            val_check_interval=self.cfg.get("step_scheduler.val_every_steps", None),
            dp_rank=self._get_dp_rank(),
            dp_world_size=self._get_dp_group_size(),
            pp_enabled=self.pp_enabled,
        )

        # Build validation dataloader if the config provides it
        self.val_dataloader = None
        if "validation_dataset" in self.cfg:
            # For validation, do not use packed sequences for fair comparison with baseline

            self.val_dataloader, _ = build_dataloader(
                self.cfg.validation_dataset,
                self.cfg.validation_dataloader,
                self.cfg.model,
                cfg_ps=None,  # Use unpacked config for validation
                seed=self.cfg.get("seed", 42),
                local_batch_size=self.cfg.get("step_scheduler.local_batch_size", 1),
                global_batch_size=self.cfg.get("step_scheduler.global_batch_size", 1),
                max_steps=self.cfg.get("step_scheduler.max_steps", None),
                val_check_interval=self.cfg.get("step_scheduler.val_every_steps", None),
                dp_rank=self._get_dp_rank(),
                dp_world_size=self._get_dp_group_size(),
                pp_enabled=self.pp_enabled,
            )

        # Scheduler
        self.step_scheduler = build_step_scheduler(
            self.cfg.get("step_scheduler", None),
            self.dataloader,
            self._get_dp_group_size(),
            local_batch_size=self.cfg.get("step_scheduler.local_batch_size", 1),
        )

        # Build learning rate scheduler
        self.lr_scheduler = build_lr_scheduler(self.cfg.get("lr_scheduler", None), self.optimizer, self.step_scheduler)

        # Log model, parameter counts, norms, optimizer and scheduler
        self._log_model_and_optimizer_details(self.model_parts, self.optimizer, self.lr_scheduler)

        # Build checkpointing config
        restore_from = self.cfg.get("checkpoint.restore_from", None)
        self.checkpoint_config = build_checkpoint_config(
            self.cfg.get("checkpoint", None),
            self.cfg.get("model.cache_dir", None),
            self.cfg.model.get("pretrained_model_name_or_path", None),
            True if self.cfg.get("peft", None) else False,
        )

        # Set up the stateful random number generator
        self.rng = StatefulRNG(seed=self.cfg.get("seed", 42), ranked=True)

        # Optionally resume
        self.load_checkpoint(restore_from)

        # Log step scheduler details
        self._log_step_scheduler_details(self.step_scheduler)

    # ------------------ main loop ------------------
    def run_train_validation_loop(self):
        """Run the training loop over all epochs and batches.

        For each batch, perform a forward pass, compute loss, backpropagate,
        and update model parameters when necessary. Also prints loss every gradient step.
        """
        for mp in self.model_parts:
            mp.train()
        self.timestamp = time.perf_counter()

        for epoch in self.step_scheduler.epochs:
            self.step_scheduler.set_epoch(epoch)
            # The step scheduler yields a list of batches with the following properties:
            # 1. len(batches) == grad_acc_steps
            # 2. len(batches[0]) == batch_size
            for i, batches in enumerate(self.step_scheduler):
                reporting_loss, grad_norm, tps, num_tokens_in_batch, num_label_tokens = self._run_train_optim_step(
                    batches, 1.0
                )

                # log
                self.log_train_metrics(reporting_loss, grad_norm, num_tokens_in_batch, tps, num_label_tokens)

                # Save the checkpoint every ckpt_every_steps
                if self.step_scheduler.is_ckpt_step:
                    self.save_checkpoint(epoch, self.step_scheduler.step)

                # Run validation every val_every_steps
                if self.step_scheduler.is_val_step and self.val_dataloader is not None:
                    self._run_validation_epoch()
                    for mp in self.model_parts:
                        mp.train()

    # ------------------ helpers ------------------
    def _forward_backward_step(
        self,
        idx,
        batch,
        *,
        loss_buffer,
        num_label_tokens,
        num_batches,
        is_train: bool = True,
    ):
        batch = {k: v.to(self.dist_env.device, non_blocking=True) for k, v in batch.items()}
        labels = batch.pop("labels")

        if (
            "position_ids" not in batch
            and self.device_mesh is not None
            and (self.device_mesh["cp"].size() > 1 or self.device_mesh["tp"].size() > 1)
        ):
            batch["position_ids"] = (
                torch.arange(0, batch["input_ids"].shape[1])
                .unsqueeze(0)
                .expand(batch["input_ids"].shape[0], -1)
                .to(self.dist_env.device)
            )

        train_ctx, batch = make_cp_batch_and_ctx(self.device_mesh, batch, labels)
        if self.pp_enabled:
            if not is_train:
                logging.info("Skipping forward pass for validation because pipeline parallelism is enabled")
                return

            with train_ctx():
                losses = [] if self.pp.info.has_last_stage else None
                if self.pp.info.has_last_stage:
                    masked_labels = labels.clone()
                    targets = masked_labels
                else:
                    targets = None

                input_ids = batch.pop("input_ids")
                if self.pp.info.has_first_stage:
                    self.pp.info.schedule.step(input_ids, target=targets, losses=losses, **batch)
                else:
                    self.pp.info.schedule.step(target=targets, losses=losses, **batch)

            if self.pp.info.has_last_stage:
                local_loss = torch.sum(torch.stack(losses))
            else:
                local_loss = torch.tensor(0.0, device=self.dist_env.device)

            loss_buffer.append(local_loss.clone().detach())
        else:
            model = self.model_parts[0]
            sync_ctx = get_sync_ctx(model, idx == num_batches - 1) if is_train else nullcontext()
            with train_ctx(), sync_ctx:
                if isinstance(self.loss_fn, FusedLinearCrossEntropy):
                    # use num_logits_to_keep to avoid full logits matrix in memory
                    out = model(logits_to_keep=1, **batch)
                    if "hidden_states" not in out:
                        raise ValueError(
                            "FusedLinearCrossEntropy requires the model to output hidden states. Set `model.output_hidden_states=True` in the config."
                        )
                else:
                    out = model(**batch)

                local_loss = calculate_loss(
                    self.loss_fn,
                    logits=getattr(out, "logits", out),
                    labels=labels,
                    model=model,
                    hidden_states=out.hidden_states[-1] if getattr(out, "hidden_states", None) is not None else None,
                    num_label_tokens=num_label_tokens,
                )
                loss_buffer.append(local_loss.clone().detach())
                if is_train:
                    (local_loss * self._get_dp_group_size()).backward()

    def _run_train_optim_step(self, batches, max_grad_norm: Optional[float] = None):
        """Execute a single training step.

        Args:
            batches: List of batches of training data.
            max_grad_norm: Gradient clipping norm. Optional, if None will not clip gradients.
        """

        num_label_tokens = torch.tensor(
            sum((batch["labels"] != -100).sum().item() for batch in batches), dtype=torch.long
        )
        num_label_tokens = self._dp_allreduce(num_label_tokens).item()
        loss_buffer = []

        # number of tokens in the batch, excluding any tail padding.
        num_tokens_in_batch = torch.tensor(
            sum(batch["labels"].numel() - count_tail_padding(batch["labels"]) for batch in batches),
            dtype=torch.long,
        )
        num_tokens_in_batch = self._dp_allreduce(num_tokens_in_batch).item()

        num_batches = len(batches)
        for i, batch in enumerate(batches):
            self._forward_backward_step(
                i, batch, loss_buffer=loss_buffer, num_label_tokens=num_label_tokens, num_batches=num_batches
            )

        if self.pp_enabled:
            self.pp.scale_grads_by_divisor(num_label_tokens / self._get_dp_group().size())

        grad_norm = 0
        # Clip gradients **after** any rescaling.
        # TODO(@boxiangw): Fix TP gradient clipping
        if max_grad_norm is not None:
            if self.pp_enabled:
                grad_norm = self.pp.clip_grad_norm(
                    max_grad_norm,
                    foreach=True,
                    pp_mesh=(self.device_mesh["pp"] if self.pp_enabled else None),
                )
            else:
                if not self.device_mesh or self.device_mesh["tp"].size() == 1:
                    grad_norm = torch.nn.utils.clip_grad_norm_(
                        [p for p in self.model_parts[0].parameters() if p.requires_grad], max_grad_norm
                    )
                    if hasattr(grad_norm, "full_tensor"):
                        grad_norm = grad_norm.full_tensor()  # collect the summed grad norm across ranks

            if isinstance(grad_norm, torch.Tensor):
                grad_norm = grad_norm.item()

        # Note(nvFSDP): Need to call these functions for nvFSDP if not using latest api
        # self.model_parts[0].finish_grad_sync()

        for opt in self.optimizer:
            opt.step()
            opt.zero_grad()

        if self.lr_scheduler is not None:
            for scheduler in self.lr_scheduler:
                scheduler.step(1)

        # Precompute FP8 scales
        fp8_config = self.cfg.get("fp8", None)
        if (
            fp8_config is not None
            and fp8_config.get("enabled", False)
            and fp8_config.get("precompute_float8_dynamic_scale_for_fsdp", False)
            and not self.pp_enabled
            and self.device_mesh is not None
            and self.device_mesh["dp_shard"].size() > 1
        ):
            precompute_float8_dynamic_scale_for_fsdp(self.model_parts[0])

        # Note(nvFSDP): Need to call these functions for nvFSDP if not using latest api
        # self.model_parts[0].install_optimized_model_weights()
        # self.model_parts[0].zero_grad_buffer()

        t = time.perf_counter()
        time_delta = t - self.timestamp
        self.timestamp = t
        tps = num_tokens_in_batch / time_delta
        reporting_loss = torch.sum(torch.stack(loss_buffer))
        reporting_loss = self._dp_allreduce(reporting_loss)
        if self.pp_enabled:
            reporting_loss = reporting_loss / num_label_tokens
            reporting_loss = reporting_loss.to(self.dist_env.device)
            # Send loss to first rank if pp group rank is 0
            src_rank = self.device_mesh.mesh.reshape(-1)[-1].item()
            if self.dist_env.rank == src_rank:
                torch.distributed.send(reporting_loss, dst=0)
            elif self.dist_env.is_main:
                torch.distributed.recv(reporting_loss, src=src_rank)

        reporting_loss = reporting_loss.cpu().item()
        # fix reporting_loss, tps across ranks
        return reporting_loss, grad_norm, tps, num_tokens_in_batch, num_label_tokens

    @torch.no_grad()
    def _run_validation_epoch(self):
        """Run one pass over `self.val_dataloader`."""
        if self.pp_enabled:
            logger.warning("Validation is not supported for pipeline parallelism")
            return

        with StatefulRNG(seed=1, ranked=True):
            for mp in self.model_parts:
                mp.eval()

            total_loss = torch.tensor(0.0, dtype=torch.float32, device=self.dist_env.device)
            total_num_label_tokens = 0

            for batch in self.val_dataloader:
                loss_buffer = []
                num_label_tokens = (batch["labels"] != -100).sum().item()
                self._forward_backward_step(
                    0,
                    batch,
                    loss_buffer=loss_buffer,
                    num_label_tokens=None,  # we will normalize outside.
                    num_batches=1,
                    is_train=False,
                )

                total_loss += torch.sum(torch.stack(loss_buffer)).item()
                total_num_label_tokens += num_label_tokens

        total_loss = self._dp_allreduce(total_loss).item()
        total_num_label_tokens = self._dp_allreduce(torch.tensor(total_num_label_tokens, dtype=torch.long)).item()

        val_loss = total_loss / max(total_num_label_tokens, 1e-8)
        if self.dist_env.is_main:
            if wandb.run is not None:
                wandb.log({"val_loss": val_loss, "step": self.step_scheduler.step, "epoch": self.step_scheduler.epoch})

        # assumes all model parts' optimizers have the same learning rate
        current_lr = self.optimizer[0].param_groups[0]["lr"]
        logging.info(
            "[val] step {} | epoch {} | loss {:.4f} | lr {:.2e} | num_label_tokens {}".format(
                self.step_scheduler.step,
                self.step_scheduler.epoch,
                val_loss,
                current_lr,
                total_num_label_tokens,
            )
        )

    def log_train_metrics(self, train_loss, grad_norm, num_tokens_in_batch, tps, num_label_tokens) -> float:
        """Log metrics to wandb.

        Args:
            train_loss: Training loss.
            grad_norm: Grad norm from the training step.
            num_tokens_in_batch: Total number of loss tokens.
            tps: Tokens per second.
        """
        log_data = {
            "step": self.step_scheduler.step,
            "epoch": self.step_scheduler.epoch,
            "train_loss": train_loss,
            "grad_norm": grad_norm,
            "num_tokens_per_step": num_tokens_in_batch,
            "tps": tps,
            "tps_per_gpu": tps / self._get_dp_group_size(),
        }
        # assumes all model parts' optimizers have the same learning rate
        current_lr = self.optimizer[0].param_groups[0]["lr"]
        log_data["learning_rate"] = current_lr

        if wandb.run is not None:
            wandb.log(log_data, step=self.step_scheduler.step)

        if self.dist_env.is_main:
            logging.info(
                "step {} | epoch {} | loss {:.4f} | grad_norm {:.4f} | lr {:.2e} | mem {:.2f} GiB | tps {:.2f}({:.2f}/gpu) | num_label_tokens {}".format(
                    self.step_scheduler.step,
                    self.step_scheduler.epoch,
                    train_loss,
                    grad_norm,
                    current_lr,
                    torch.cuda.max_memory_allocated() / 1024**3,
                    tps,
                    tps / self._get_dp_group_size(),
                    num_label_tokens,
                )
            )
        torch.cuda.reset_peak_memory_stats()


# ---------------------------------------------------------------------------
# Entry point
# ---------------------------------------------------------------------------


def main(config_path=None):
    """Main entry point for the fine-tuning recipe.

    Loads the configuration, sets up the trainer, and initiates the training loop.
    """
    if config_path is None:
        config_path = pathlib.Path(__file__).parent.resolve() / "llama_3_2_1b_hellaswag.yaml"
    cfg = parse_args_and_load_config(config_path)
    trainer = TrainFinetuneRecipeForNextTokenPrediction(cfg)
    trainer.setup()
    trainer.run_train_validation_loop()


if __name__ == "__main__":
    main()<|MERGE_RESOLUTION|>--- conflicted
+++ resolved
@@ -347,22 +347,17 @@
     """
     with StatefulRNG(seed=seed, ranked=True):
         kwargs, tokenizer = _build_tokenizer(cfg_model, cfg_ds)
-<<<<<<< HEAD
         with FirstRankPerNode():
-            ds = cfg_ds.instantiate(**kwargs)
-=======
-
-        # Megatron specific kwargs
-        if cfg_ds._target_ == MegatronPretraining:
-            kwargs["global_batch_size"] = global_batch_size
-            kwargs["trainer_max_steps"] = max_steps if max_steps is not None else None
-            kwargs["trainer_val_check_interval"] = val_check_interval
-            ds = cfg_ds.instantiate(**kwargs)
-            ds.build()
-        else:
-            ds = cfg_ds.instantiate(**kwargs)
-
->>>>>>> a4518eec
+            # Megatron specific kwargs
+            if cfg_ds._target_ == MegatronPretraining:
+                kwargs["global_batch_size"] = global_batch_size
+                kwargs["trainer_max_steps"] = max_steps if max_steps is not None else None
+                kwargs["trainer_val_check_interval"] = val_check_interval
+                ds = cfg_ds.instantiate(**kwargs)
+                ds.build()
+            else:
+                ds = cfg_ds.instantiate(**kwargs)
+
         # Apply packing if configured
         if getattr(cfg_ps, "packed_sequence_size", 0) > 0:
             logger.info(f"Packing dataset with size: {cfg_ps.packed_sequence_size}")
