# Copyright (c) 2025, NVIDIA CORPORATION. All rights reserved.
#
# Licensed under the Apache License, Version 2.0 (the "License");
# you may not use this file except in compliance with the License.
# You may obtain a copy of the License at
#
#     http://www.apache.org/licenses/LICENSE-2.0
#
# Unless required by applicable law or agreed to in writing, software
# distributed under the License is distributed on an "AS IS" BASIS,
# WITHOUT WARRANTIES OR CONDITIONS OF ANY KIND, either express or implied.
# See the License for the specific language governing permissions and
# limitations under the License.

from __future__ import annotations

import inspect
import logging
import pathlib
import time
from contextlib import nullcontext
from functools import partial
from typing import TYPE_CHECKING, Any, Dict, Optional, Union

import torch
import torch.nn as nn
import wandb
from torch.distributed.device_mesh import DeviceMesh
from torch.utils.data import DataLoader, IterableDataset
from torchao.float8 import precompute_float8_dynamic_scale_for_fsdp
from torchdata.stateful_dataloader.sampler import StatefulDistributedSampler
from transformers import AutoTokenizer
from transformers.integrations.accelerate import init_empty_weights
from transformers.modeling_utils import no_init_weights
from transformers.tokenization_utils_base import PreTrainedTokenizerBase
from transformers.utils import TRANSFORMERS_CACHE, ContextManagers
from transformers.utils.hub import TRANSFORMERS_CACHE
from wandb import Settings

from nemo_automodel.components._peft.lora import apply_lora_to_linear_modules
from nemo_automodel.components.checkpoint.checkpointing import CheckpointingConfig, load_model_from_base_checkpoint
from nemo_automodel.components.config._arg_parser import parse_args_and_load_config
from nemo_automodel.components.datasets.llm.megatron.sampler import create_megatron_sampler
from nemo_automodel.components.datasets.llm.megatron_dataset import MegatronPretraining
from nemo_automodel.components.datasets.llm.packed_sequence import PackedSequence
from nemo_automodel.components.distributed.cp_utils import make_cp_batch_and_ctx
from nemo_automodel.components.distributed.init_utils import (
    get_rank_safe,
    initialize_distributed,
)
from nemo_automodel.components.distributed.nvfsdp import NVFSDPManager
from nemo_automodel.components.distributed.pipelining import AutoPipeline
from nemo_automodel.components.loggers.log_utils import setup_logging
from nemo_automodel.components.loggers.wandb_utils import suppress_wandb_log_messages
from nemo_automodel.components.loss.linear_ce import FusedLinearCrossEntropy
from nemo_automodel.components.loss.masked_ce import MaskedCrossEntropy
from nemo_automodel.components.optim.scheduler import OptimizerParamScheduler
from nemo_automodel.components.quantization.fp8 import apply_fp8_to_model, build_fp8_config
from nemo_automodel.components.training.rng import StatefulRNG
from nemo_automodel.components.training.step_scheduler import StepScheduler
from nemo_automodel.components.training.utils import count_tail_padding
from nemo_automodel.components.utils.compile_utils import (
    build_compile_config,
    compile_model,
)
from nemo_automodel.components.utils.dist_utils import get_sync_ctx
from nemo_automodel.components.utils.model_utils import _supports_logits_to_keep, print_trainable_parameters
from nemo_automodel.recipes.base_recipe import BaseRecipe

if TYPE_CHECKING:
    from torch.optim import Optimizer

    from nemo_automodel.components.distributed.init_utils import DistInfo

logger = logging.getLogger(__name__)

# ---------------------------
#  Stateless helper functions
# ---------------------------


def build_model_and_optimizer(
    device,
    cfg_model,
    cfg_opt,
    use_hf_fa2,
    cfg_peft,
    model_wrapper,
    seed,
    tp_size=1,
    cfg_fp8=None,
    cfg_compile=None,
    cfg_quantization=None,
    autopipeline: AutoPipeline | None = None,
    loss_fn=None,
    parallelize_fn=None,
) -> tuple[nn.Module | AutoPipeline, list["Optimizer"]]:  # noqa: F821
    """
    Build and initialize a model and optimizer.

    Args:
        device: The target device.
        model_wrapper: Optional parallelism wrapper.
        cfg_model: Configuration for model instantiation.
        cfg_opt: Configuration for optimizer instantiation.
        use_hf_fa2: Whether to use HF's flash_attention_2. This takes precedence over Pytorch's sdpa_methods for attn.
        cfg_peft: Configuration for PEFT.
        model_wrapper: Optional parallelism wrapper.
        seed: Random seed.
        tp_size: Tensor parallel size.
        cfg_fp8: Configuration for FP8.
        cfg_compile: Configuration for torch.compile.

    Returns:
        The instantiated model on the specified device and optimizer.
    """
    is_meta_device = False
    if hasattr(cfg_model, "is_meta_device"):
        is_meta_device = cfg_model.is_meta_device
        if is_meta_device and isinstance(model_wrapper, NVFSDPManager):
            raise ValueError("Meta device initialization is not supported with NVFSDPManager")
        del cfg_model.is_meta_device
    if autopipeline is not None:
        is_meta_device = True

    init_ctx = ContextManagers([no_init_weights(), init_empty_weights()]) if is_meta_device else nullcontext()
    with StatefulRNG(seed=seed, ranked=True):
        kwargs = {}
        if use_hf_fa2:
            kwargs["attn_implementation"] = "flash_attention_2"
            logger.warning(
                "Packed sequence is supported only with Flash Attention. "
                "Setting model's attn_implementation to flash_attention_2"
            )

        if cfg_quantization is not None:
            logger.info("Model weight quantization enabled with BitsAndBytes")
            from nemo_automodel.components.quantization.qlora import create_bnb_config

            kwargs["quantization_config"] = create_bnb_config(cfg_quantization)

        # Instantiate the model in meta device to avoid OOM
        with init_ctx:
            model = cfg_model.instantiate(**kwargs)

            # Optionally apply PEFT (e.g., LoRA/DoRA, etc)
            if cfg_peft is not None:
                assert autopipeline is None, "PEFT is not supported with AutoPipeline"
                apply_lora_to_linear_modules(
                    model, cfg_peft, quantization_config=kwargs.get("quantization_config", None)
                )

            if cfg_fp8 is not None:
                fp8_config = build_fp8_config(cfg_fp8)
                model = apply_fp8_to_model(model, config=fp8_config)

    print_trainable_parameters(model)

    if not _supports_logits_to_keep(model):
        logger.warning("logits_to_keep not found in model.forward. Using MaskedCrossEntropy instead.")
        loss_fn = MaskedCrossEntropy()

    if autopipeline is not None:
        autopipeline.build(model, loss_fn=loss_fn, parallelize_fn=parallelize_fn)
        for mp in autopipeline.parts:
            load_model_from_base_checkpoint(
                mp,
                device,
                cfg_peft is not None,
                cfg_model.get("cache_dir", TRANSFORMERS_CACHE),
                cfg_model.pretrained_model_name_or_path,
                getattr(cfg_peft, "lora_A_init", None),
                device_mesh=autopipeline.world_mesh,
                moe_mesh=autopipeline.moe_mesh,
            )

        # Create optimizer for all model parts
        trainable_params = []
        for i, model_part in enumerate(autopipeline.parts):
            trainable_params.append(
                {
                    "params": list(filter(lambda x: x.requires_grad, model_part.parameters())),
                    "name": f"rank_{get_rank_safe()}_model_part_{i}",
                }
            )
        model = autopipeline
    else:
        if callable(getattr(model_wrapper, "parallelize", None)):
            # FSDP2 and nvFSDP should already be on the correct device
            if isinstance(model_wrapper, NVFSDPManager):
                # nvFSDP instantiate optimizer inside parallelize_function
                trainable_params = list(filter(lambda x: x.requires_grad, model.parameters()))
                assert len(trainable_params) > 0, "trainable_params cannot be empty"
                if tp_size > 1:
                    # TP does not support foreach
                    cfg_opt.foreach = False
                optimizer = cfg_opt.instantiate(params=trainable_params)

                model, optimizer = model_wrapper.parallelize(model, optimizer)

                return model, [optimizer], loss_fn

            else:
                model = model_wrapper.parallelize(model)

                # Load the weights into the model in parallel.
                if is_meta_device:
                    load_model_from_base_checkpoint(
                        model,
                        device,
                        cfg_peft is not None,
                        cfg_model.get("cache_dir", TRANSFORMERS_CACHE),
                        cfg_model.pretrained_model_name_or_path,
                        getattr(cfg_peft, "lora_A_init", None),
                        device_mesh=model_wrapper.device_mesh,
                        moe_mesh=model_wrapper.moe_mesh,
                    )

        # ensure the model is on device
        model = model.to(device)

        # Apply torch.compile if configured
        if cfg_compile is not None:
            compile_config = build_compile_config(cfg_compile)
            model = compile_model(model, compile_config)

    if tp_size > 1:
        # TP does not support foreach
        cfg_opt.foreach = False

    if hasattr(model, "parts"):
        optimizer = []
        for part in model.parts:
            trainable_params = list(filter(lambda x: x.requires_grad, part.parameters()))
            assert len(trainable_params) > 0, "trainable_params cannot be empty"
            optimizer.append(cfg_opt.instantiate(params=trainable_params))
    else:
        trainable_params = list(filter(lambda x: x.requires_grad, model.parameters()))
        assert len(trainable_params) > 0, "trainable_params cannot be empty"
        optimizer = [cfg_opt.instantiate(params=trainable_params)]

    return model, optimizer, loss_fn


def build_checkpoint_config(cfg_ckpt, cache_dir, model_repo_id, is_peft) -> CheckpointingConfig:
    """Build a checkpoint configuration.

    Args:
        cfg_ckpt: Configuration for checkpointing.
        cache_dir: Cache directory for the model.
        model_repo_id: Model repository ID.
        is_peft: Whether the model is PEFT.

    Returns:
        The instantiated checkpoint configuration.
    """

    ckpt_kwargs = dict(
        enabled=False,
        checkpoint_dir="checkpoints/",
        model_save_format="safetensors",
        model_repo_id=model_repo_id,
        model_cache_dir=cache_dir if cache_dir is not None else TRANSFORMERS_CACHE,
        save_consolidated=False,
        is_peft=is_peft,
    )
    if cfg_ckpt is not None:
        cfg_ckpt = cfg_ckpt.to_dict()
        cfg_ckpt.pop("restore_from", None)
        ckpt_kwargs |= cfg_ckpt
    if ckpt_kwargs.get("is_peft", False) and ckpt_kwargs.get("model_save_format") == "torch_save":
        raise ValueError(
            "PEFT checkpointing is not supported for torch_save format. Save using `safetensors` format instead."
        )
    checkpoint_config = CheckpointingConfig(**ckpt_kwargs)
    return checkpoint_config


def build_loss_fn(cfg_loss):
    """Build a loss function.

    Args:
        cfg_loss (ConfigNode): Loss function configuration.

    Returns:
        The instantiated loss function on the specified device.
    """
    return cfg_loss.instantiate()


def _build_tokenizer(cfg_model, cfg_ds):
    # if tokenizer is not provided, use the model config to instantiate it
    if "tokenizer" not in cfg_ds and cfg_model.get("pretrained_model_name_or_path", None) is not None:
        logging.info("Using model config to instantiate tokenizer")
        trust_remote_code = getattr(cfg_model, "trust_remote_code", False)
        tokenizer = AutoTokenizer.from_pretrained(
            cfg_model.pretrained_model_name_or_path, trust_remote_code=trust_remote_code
        )
    elif cfg_ds.get("tokenizer", None) is None:
        tokenizer = None
    elif "_target_" not in cfg_ds.tokenizer:
        tokenizer = AutoTokenizer.from_pretrained(**cfg_ds.tokenizer.to_dict())
    else:
        tokenizer = cfg_ds.tokenizer.instantiate()

    # Finally, check if the dataset target accepts a tokenizer parameter
    kwargs = {}
    if tokenizer is not None and callable(cfg_ds._target_):
        try:
            sig = inspect.signature(cfg_ds._target_)
            if "tokenizer" in sig.parameters:
                kwargs["tokenizer"] = tokenizer
        except (ValueError, TypeError):
            # If we can't get the signature, skip adding tokenizer
            pass
    return kwargs, tokenizer


def build_dataloader(
    cfg_ds,
    cfg_dl,
    cfg_model,
    cfg_ps,
    seed,
    local_batch_size,
    global_batch_size,
    max_steps,
    val_check_interval,
    dp_rank,
    dp_world_size,
    pp_enabled,
) -> tuple[DataLoader, PreTrainedTokenizerBase]:
    """Build a DataLoader for the dataset.

    Args:
        cfg_ds: Dataset configuration.
        cfg_dl: DataLoader configuration.
        cfg_model: Model configuration.
        cfg_ps: Packed sequence configuration.
        seed: Random seed.
        local_batch_size: Local batch size.
        global_batch_size: Global batch size.
        max_steps: Maximum number of steps.
        val_check_interval: Validation check interval.
        dp_rank: Data parallel rank.
        dp_world_size: Data parallel world size.
        pp_enabled: Whether pipeline parallelism is enabled.
    Returns:
        The instantiated DataLoader and tokenizer.
    """
    with StatefulRNG(seed=seed, ranked=True):
        kwargs, tokenizer = _build_tokenizer(cfg_model, cfg_ds)

        # Megatron specific kwargs
        if cfg_ds._target_ == MegatronPretraining:
            kwargs["global_batch_size"] = global_batch_size
            kwargs["trainer_max_steps"] = max_steps if max_steps is not None else None
            kwargs["trainer_val_check_interval"] = val_check_interval
            ds = cfg_ds.instantiate(**kwargs)
            ds.build()
        else:
            ds = cfg_ds.instantiate(**kwargs)

        # Apply packing if configured
        if getattr(cfg_ps, "packed_sequence_size", 0) > 0:
            logger.info(f"Packing dataset with size: {cfg_ps.packed_sequence_size}")
            ds = PackedSequence(
                ds,
                split=cfg_ds.split,  # Assumes split is defined in dataset config
                packed_sequence_size=cfg_ps.packed_sequence_size,
                split_across_pack=getattr(cfg_ps, "split_across_pack", False),
                max_packs=getattr(cfg_ps, "max_packs", None),
            ).pack()

        if isinstance(ds, MegatronPretraining):
            ds = ds.get_dataset(split=cfg_ds.splits_to_build)
            dataloader_type = cfg_dl.get("dataloader_type", "single")
            if "dataloader_type" in cfg_dl:
                del cfg_dl.dataloader_type
            batch_sampler = create_megatron_sampler(
                dataset_len=len(ds),
                micro_batch_size=local_batch_size,
                global_batch_size=global_batch_size,
                dataloader_type=dataloader_type,
                rank=dp_rank,
                world_size=dp_world_size,
            )
            dl_kwargs = {"batch_sampler": batch_sampler}
        elif not isinstance(ds, IterableDataset):
            shuffle = cfg_dl.get("shuffle", True)
            if "shuffle" in cfg_dl:
                del cfg_dl.shuffle

            dist_sampler_kwargs = {
                "num_replicas": dp_world_size,
                "rank": dp_rank,
                "shuffle": shuffle,
            }
            sampler = StatefulDistributedSampler(
                ds,
                seed=seed,
                drop_last=True,
                **dist_sampler_kwargs,
            )
            dl_kwargs = {"sampler": sampler, "batch_size": local_batch_size}
            if pp_enabled:
                dl_kwargs["drop_last"] = True
        else:
            logging.info("Using IterableDataset; skipping sampler.")
            dl_kwargs = {}

        # Handle collate_fn instantiation if it's a ConfigNode
        dl_kwargs = dl_kwargs | {"dataset": ds}
        if hasattr(cfg_dl, "collate_fn") and hasattr(cfg_dl.collate_fn, "_target_"):
            collate_cfg = cfg_dl.collate_fn
            dl_kwargs["collate_fn"] = lambda batch: collate_cfg.instantiate(batch=batch)

        try:
            import torch.multiprocessing as mp

            if mp.get_start_method(allow_none=True) is None:
                mp.set_start_method("spawn", force=True)
        except RuntimeError:
            pass
        return cfg_dl.instantiate(**dl_kwargs), tokenizer


def build_distributed(cfg_dist: Dict[str, Any]) -> "DistInfo":  # noqa: F821
    """Build and initialize distributed training resources.

    Args:
        cfg_dist: Configuration for distributed training.

    Returns:
        Distributed training information from initialize_distributed.
    """
    backend = cfg_dist.get("backend", "nccl")
    timeout = cfg_dist.get("timeout_minutes", 1)
    return initialize_distributed(backend=backend, timeout_minutes=timeout)


def build_step_scheduler(cfg, dataloader, dp_group_size, local_batch_size):
    """Build the step scheduler.

    Args:
        cfg: configuration for the StepScheduler class.
        dataloader: the training dataloader, used for extracting the epoch_len (in batches).
        dp_group_size: the size of the data parallel group.
        micro_batch_size: the size of the micro batch.

    Returns:
        StepScheduler: the configured StepScheduler.
    """
    assert "_target_" not in cfg, "_target_ not permitted in step scheduler"
    default_kwargs = dict(
        num_epochs=10,
        global_batch_size=32,
        local_batch_size=local_batch_size,
        dp_size=dp_group_size,
        ckpt_every_steps=100,
        dataloader=dataloader,
    )
    if cfg is not None:
        default_kwargs |= cfg.to_dict()
    return StepScheduler(**default_kwargs)


def build_lr_scheduler(cfg, optimizer, step_scheduler) -> list[OptimizerParamScheduler] | None:  # noqa: F821
    """Build the learning rate scheduler.

    Args:
        cfg: Configuration for the OptimizerParamScheduler.
        optimizer: The optimizer to be scheduled.
        step_scheduler: The step scheduler to extract training parameters.

    Returns:
        OptimizerParamScheduler: The configured learning rate scheduler, or None if not configured.
    """
    if cfg is None:
        return None

    # Calculate total steps for the training run
    total_epochs = step_scheduler.num_epochs
    epoch_len = len(step_scheduler.dataloader)
    grad_acc_steps = step_scheduler.grad_acc_steps

    # Total optimizer steps (accounting for gradient accumulation)
    total_steps = (total_epochs * epoch_len) // grad_acc_steps
    if step_scheduler.max_steps is not None:
        total_steps = min(total_steps, step_scheduler.max_steps)

    # Extract learning rate from optimizer
    base_lrs = [opt.param_groups[0]["lr"] for opt in optimizer]

    # Set defaults for scheduler parameters
    default_kwargs_list = []
    for base_lr, opt in zip(base_lrs, optimizer):
        default_kwargs = dict(
            optimizer=opt,
            init_lr=base_lr * 0.1,  # Start warmup at 10% of base LR
            max_lr=base_lr,
            min_lr=base_lr * 0.01,  # End at 1% of base LR
            lr_warmup_steps=min(1000, total_steps // 10),  # 10% warmup or max 1000 steps
            lr_decay_steps=total_steps,
            lr_decay_style="cosine",
            start_wd=opt.param_groups[0].get("weight_decay", 0.0),
            end_wd=opt.param_groups[0].get("weight_decay", 0.0),
            wd_incr_steps=total_steps,
            wd_incr_style="constant",
        )
        default_kwargs_list.append(default_kwargs)

    # Override with user-provided config
    if cfg is not None:
        user_cfg = cfg.to_dict() if hasattr(cfg, "to_dict") else dict(cfg)
        default_kwargs.update(user_cfg)

    logger.info(
        f"Building LR scheduler with total_steps={total_steps}, "
        f"warmup_steps={default_kwargs['lr_warmup_steps']}, "
        f"decay_style={default_kwargs['lr_decay_style']}"
    )

    return [OptimizerParamScheduler(**default_kwargs) for default_kwargs in default_kwargs_list]


def build_wandb(cfg) -> wandb.Run:
    """Instantiates wandb and returns the instance. If no name is given, it will use the model name.

    Args:
        cfg: Configuration for wandb.

    Returns:
        The wandb instance.
    """
    assert cfg.get("wandb", None) is not None
    kwargs = cfg.wandb.to_dict()
    if kwargs.get("name", "") == "":
        kwargs["name"] = "_".join(cfg.get("model.pretrained_model_name_or_path").split("/")[-2:])
    run = wandb.init(
        **kwargs,
        config=cfg.to_dict(),
        settings=Settings(silent=True),
    )
    return run


def calculate_loss(loss_fn, **kwargs) -> torch.Tensor:
    """Calculate the loss.

    Args:
        loss_fn: Loss function.
        **kwargs: Keyword arguments for the loss function.

    Returns:
        The loss.
    """
    loss_fn_kwargs = {"num_label_tokens": kwargs.pop("num_label_tokens", None)}
    if isinstance(loss_fn, FusedLinearCrossEntropy):
        model = kwargs.pop("model")
        labels = kwargs.pop("labels")

        # find the lm_head in the model
        lm_head = None
        if hasattr(model, "get_output_embeddings"):
            lm_head = model.get_output_embeddings().weight
        else:
            for n, p in model.named_parameters(remove_duplicate=False):
                if "lm_head" in n and n.endswith(".weight"):
                    lm_head = p
                    break
        if lm_head is None:
            raise ValueError("lm_head.weight not found in model")

        # unshard the possibly sharded lm_head
        lm_head = lm_head.full_tensor() if hasattr(lm_head, "full_tensor") else lm_head
        loss_fn_kwargs.update(
            {
                "hidden_states": kwargs.pop("hidden_states"),
                "labels": labels,
                "lm_weight": lm_head,
            }
        )
    else:
        loss_fn_kwargs.update(
            {
                "logits": kwargs.pop("logits"),
                "labels": kwargs.pop("labels"),
            }
        )

    return loss_fn(**loss_fn_kwargs)


def parallelize_for_pp(
    model: nn.Module,
    *,
    world_mesh: DeviceMesh,
    moe_mesh: Optional[DeviceMesh] = None,
    pp_enabled: bool = False,
    dp_axis_names: Union[tuple[str, ...], str] = ("data_parallel",),
    cp_axis_name: Optional[str] = None,
    tp_axis_name: Optional[str] = None,
    ep_axis_name: Optional[str] = None,
    ep_shard_axis_names: Optional[tuple[str, ...]] = None,
    model_wrapper: Optional[Any] = None,
) -> nn.Module:
    if model_wrapper is not None:
        if callable(getattr(model_wrapper, "parallelize", None)):
            model = model_wrapper.parallelize(model)
    return model


# ---------------------------------------------------------------------------
#  Trainer class – orchestration only
# ---------------------------------------------------------------------------


class TrainFinetuneRecipeForNextTokenPrediction(BaseRecipe):
    """Recipe for fine-tuning a model for next-token prediction.

    This class orchestrates training, from setup to main training loop.
    """

    def __init__(self, cfg):
        """Initialize the recipe with configuration.

        Args:
            cfg: Configuration dictionary/object for training.
        """
        self.cfg = cfg

    # ------------------ build phase ------------------
    def setup(self):
        """Builds all components needed for training/validation/logging/checkpointing/etc.

        This is the last place where self.cfg should be referenced.

        Raises:
            NotImplemented: Raises if it tries to restore a checkpoint; will be removed.
        """
        torch.cuda.reset_peak_memory_stats()
        self.dist_env = build_distributed(self.cfg.get("dist_env", {}))
        # setups logging and adds the rankfilter to logging
        setup_logging()

        self.device_mesh = None
        self.moe_mesh = None
        self.model_wrapper = None
        if "distributed" in self.cfg:
            self.model_wrapper = self.cfg.distributed.instantiate(world_size=self.dist_env.world_size)
            self.device_mesh = getattr(self.model_wrapper, "device_mesh", None)
            self.moe_mesh = getattr(self.model_wrapper, "moe_mesh", None)

        if self.dist_env.is_main and hasattr(self.cfg, "wandb"):
            suppress_wandb_log_messages()
            run = build_wandb(self.cfg)
            logging.info("🚀 View run at {}".format(run.url))

        # Log experiment details on main rank
        self._log_experiment_details()
        self._log_library_versions()

        # Check if packed_sequence_size > 0 and use HF's flash_attention_2 for attn implementation.
        use_hf_fa2 = self.cfg.get("packed_sequence.packed_sequence_size", 0) > 0

        self.pp_enabled: bool = (
            True if hasattr(self.model_wrapper, "pp_size") and self.model_wrapper.pp_size > 1 else False
        )
        autopipeline_cfg = self.cfg.get("autopipeline", None)
        if self.pp_enabled:
            assert autopipeline_cfg is not None, (
                "AutoPipeline configuration is required when pipeline parallelism is enabled"
            )
            assert not isinstance(self.model_wrapper, NVFSDPManager), (
                "NVFSDPManager is not supported when pipeline parallelism is enabled"
            )
            # Create AutoPipeline from config
            autopipeline = autopipeline_cfg.instantiate(
                world_mesh=self.device_mesh,
                moe_mesh=self.moe_mesh,
                pp_axis_name="pp",
                dp_axis_names=(
                    ("dp_replicate", "dp_shard")
                    if "dp_replicate" in self.device_mesh.mesh_dim_names
                    and "dp_shard" in self.device_mesh.mesh_dim_names
                    else ("dp_shard",)
                ),
                cp_axis_name="cp" if "cp" in self.device_mesh.mesh_dim_names else None,
                tp_axis_name="tp" if "tp" in self.device_mesh.mesh_dim_names else None,
                ep_axis_name="ep" if self.moe_mesh is not None and "ep" in self.moe_mesh.mesh_dim_names else None,
                ep_shard_axis_names=(
                    ("ep_shard",) if self.moe_mesh is not None and "ep_shard" in self.moe_mesh.mesh_dim_names else None
                ),
                pp_batch_size=self.cfg.get("step_scheduler.local_batch_size", 1),
                device=torch.cuda.current_device(),
            )
            assert isinstance(autopipeline, AutoPipeline), (
                f"autopipeline {autopipeline.__class__} is not an instance of AutoPipeline"
            )
        else:
            autopipeline = None

        # Build components
        self.peft_config = None
        if self.cfg.get("peft", None) is not None:
            self.peft_config = self.cfg.peft.instantiate()
<<<<<<< HEAD
        self.loss_fn = build_loss_fn(self.cfg.loss_fn)
        parallelize_fn = self.cfg.get("parallelize_fn", None)
        if parallelize_fn is None:
            parallelize_fn = partial(parallelize_for_pp, model_wrapper=self.model_wrapper)

        model, self.optimizer = build_model_and_optimizer(
=======
        model, self.optimizer, self.loss_fn = build_model_and_optimizer(
>>>>>>> a4518eec
            self.dist_env.device,
            self.cfg.model,
            self.cfg.optimizer,
            use_hf_fa2,
            self.peft_config,
            self.model_wrapper,
            seed=self.cfg.get("seed", 42),
            tp_size=self.cfg.get("distributed.tp_size", 1),
            cfg_fp8=self.cfg.get("fp8", None),
            cfg_compile=self.cfg.get("compile", None),
            cfg_quantization=self.cfg.get("quantization", None),
            autopipeline=autopipeline,
<<<<<<< HEAD
            loss_fn=self.loss_fn,
            parallelize_fn=parallelize_fn,
=======
            loss_fn=build_loss_fn(self.cfg.loss_fn),
            parallelize_fn=partial(parallelize_for_pp, model_wrapper=self.model_wrapper),
>>>>>>> a4518eec
        )
        if isinstance(model, AutoPipeline):
            self.model_parts = model.parts
            self.pp = model
        else:
            self.model_parts = [model]
            self.pp = None

        self.dataloader, self.tokenizer = build_dataloader(
            self.cfg.dataset,
            self.cfg.dataloader,
            self.cfg.model,
            self.cfg.get("packed_sequence", None),
            seed=self.cfg.get("seed", 42),
            local_batch_size=self.cfg.get("step_scheduler.local_batch_size", 1),
            global_batch_size=self.cfg.get("step_scheduler.global_batch_size", 1),
            max_steps=self.cfg.get("step_scheduler.max_steps", None),
            val_check_interval=self.cfg.get("step_scheduler.val_every_steps", None),
            dp_rank=self._get_dp_rank(),
            dp_world_size=self._get_dp_group_size(),
            pp_enabled=self.pp_enabled,
        )

        # Build validation dataloader if the config provides it
        self.val_dataloader = None
        if "validation_dataset" in self.cfg:
            # For validation, do not use packed sequences for fair comparison with baseline

            self.val_dataloader, _ = build_dataloader(
                self.cfg.validation_dataset,
                self.cfg.validation_dataloader,
                self.cfg.model,
                cfg_ps=None,  # Use unpacked config for validation
                seed=self.cfg.get("seed", 42),
                local_batch_size=self.cfg.get("step_scheduler.local_batch_size", 1),
                global_batch_size=self.cfg.get("step_scheduler.global_batch_size", 1),
                max_steps=self.cfg.get("step_scheduler.max_steps", None),
                val_check_interval=self.cfg.get("step_scheduler.val_every_steps", None),
                dp_rank=self._get_dp_rank(),
                dp_world_size=self._get_dp_group_size(),
                pp_enabled=self.pp_enabled,
            )

        # Scheduler
        self.step_scheduler = build_step_scheduler(
            self.cfg.get("step_scheduler", None),
            self.dataloader,
            self._get_dp_group_size(),
            local_batch_size=self.cfg.get("step_scheduler.local_batch_size", 1),
        )

        # Build learning rate scheduler
        self.lr_scheduler = build_lr_scheduler(self.cfg.get("lr_scheduler", None), self.optimizer, self.step_scheduler)

        # Log model, parameter counts, norms, optimizer and scheduler
        self._log_model_and_optimizer_details(self.model_parts, self.optimizer, self.lr_scheduler)

        # Build checkpointing config
        restore_from = self.cfg.get("checkpoint.restore_from", None)
        self.checkpoint_config = build_checkpoint_config(
            self.cfg.get("checkpoint", None),
            self.cfg.get("model.cache_dir", None),
            self.cfg.model.get("pretrained_model_name_or_path", None),
            True if self.cfg.get("peft", None) else False,
        )

        # Set up the stateful random number generator
        self.rng = StatefulRNG(seed=self.cfg.get("seed", 42), ranked=True)

        # Optionally resume
        self.load_checkpoint(restore_from, moe_mesh=self.moe_mesh)

        # Log step scheduler details
        self._log_step_scheduler_details(self.step_scheduler)

    # ------------------ main loop ------------------
    def run_train_validation_loop(self):
        """Run the training loop over all epochs and batches.

        For each batch, perform a forward pass, compute loss, backpropagate,
        and update model parameters when necessary. Also prints loss every gradient step.
        """
        for mp in self.model_parts:
            mp.train()
        self.timestamp = time.perf_counter()

        for epoch in self.step_scheduler.epochs:
            self.step_scheduler.set_epoch(epoch)
            # The step scheduler yields a list of batches with the following properties:
            # 1. len(batches) == grad_acc_steps
            # 2. len(batches[0]) == batch_size
            for i, batches in enumerate(self.step_scheduler):
                reporting_loss, grad_norm, tps, num_tokens_in_batch, num_label_tokens = self._run_train_optim_step(
                    batches, 1.0
                )

                # log
                self.log_train_metrics(reporting_loss, grad_norm, num_tokens_in_batch, tps, num_label_tokens)

                # Save the checkpoint every ckpt_every_steps
                if self.step_scheduler.is_ckpt_step:
                    self.save_checkpoint(epoch, self.step_scheduler.step)

                # Run validation every val_every_steps
                if self.step_scheduler.is_val_step and self.val_dataloader is not None:
                    self._run_validation_epoch()
                    for mp in self.model_parts:
                        mp.train()

    # ------------------ helpers ------------------
    def _forward_backward_step(
        self,
        idx,
        batch,
        *,
        loss_buffer,
        num_label_tokens,
        num_batches,
        is_train: bool = True,
    ):
        batch = {k: v.to(self.dist_env.device, non_blocking=True) for k, v in batch.items()}
        labels = batch.pop("labels")

        if (
            "position_ids" not in batch
            and self.device_mesh is not None
            and (self.device_mesh["cp"].size() > 1 or self.device_mesh["tp"].size() > 1)
        ):
            batch["position_ids"] = (
                torch.arange(0, batch["input_ids"].shape[1])
                .unsqueeze(0)
                .expand(batch["input_ids"].shape[0], -1)
                .to(self.dist_env.device)
            )

        train_ctx, batch = make_cp_batch_and_ctx(self.device_mesh, batch, labels)
        if self.pp_enabled:
            if not is_train:
                logging.info("Skipping forward pass for validation because pipeline parallelism is enabled")
                return

            with train_ctx():
                losses = [] if self.pp.info.has_last_stage else None
                if self.pp.info.has_last_stage:
                    masked_labels = labels.clone()
                    targets = masked_labels
                else:
                    targets = None

                input_ids = batch.pop("input_ids")
                if self.pp.info.has_first_stage:
                    self.pp.info.schedule.step(input_ids, target=targets, losses=losses, **batch)
                else:
                    self.pp.info.schedule.step(target=targets, losses=losses, **batch)

            if self.pp.info.has_last_stage:
                local_loss = torch.sum(torch.stack(losses))
            else:
                local_loss = torch.tensor(0.0, device=self.dist_env.device)

            loss_buffer.append(local_loss.clone().detach())
        else:
            model = self.model_parts[0]
            sync_ctx = get_sync_ctx(model, idx == num_batches - 1) if is_train else nullcontext()
            with train_ctx(), sync_ctx:
                if isinstance(self.loss_fn, FusedLinearCrossEntropy):
                    # use num_logits_to_keep to avoid full logits matrix in memory
                    out = model(logits_to_keep=1, **batch)
                    if "hidden_states" not in out:
                        raise ValueError(
                            "FusedLinearCrossEntropy requires the model to output hidden states. Set `model.output_hidden_states=True` in the config."
                        )
                else:
                    out = model(**batch)

                local_loss = calculate_loss(
                    self.loss_fn,
                    logits=getattr(out, "logits", out),
                    labels=labels,
                    model=model,
                    hidden_states=out.hidden_states[-1] if getattr(out, "hidden_states", None) is not None else None,
                    num_label_tokens=num_label_tokens,
                )
                loss_buffer.append(local_loss.clone().detach())
                if is_train:
                    (local_loss * self._get_dp_group_size()).backward()

    def _run_train_optim_step(self, batches, max_grad_norm: Optional[float] = None):
        """Execute a single training step.

        Args:
            batches: List of batches of training data.
            max_grad_norm: Gradient clipping norm. Optional, if None will not clip gradients.
        """

        num_label_tokens = torch.tensor(
            sum((batch["labels"] != -100).sum().item() for batch in batches), dtype=torch.long
        )
        num_label_tokens = self._dp_allreduce(num_label_tokens).item()
        loss_buffer = []

        # number of tokens in the batch, excluding any tail padding.
        num_tokens_in_batch = torch.tensor(
            sum(batch["labels"].numel() - count_tail_padding(batch["labels"]) for batch in batches),
            dtype=torch.long,
        )
        num_tokens_in_batch = self._dp_allreduce(num_tokens_in_batch).item()

        num_batches = len(batches)
        for i, batch in enumerate(batches):
            self._forward_backward_step(
                i, batch, loss_buffer=loss_buffer, num_label_tokens=num_label_tokens, num_batches=num_batches
            )

        if self.pp_enabled:
            self.pp.scale_grads_by_divisor(num_label_tokens / self._get_dp_group().size())

        grad_norm = 0
        # Clip gradients **after** any rescaling.
        # TODO(@boxiangw): Fix TP gradient clipping
        if max_grad_norm is not None:
            if self.pp_enabled:
                grad_norm = self.pp.clip_grad_norm(
                    max_grad_norm,
                    foreach=True,
                    pp_mesh=(self.device_mesh["pp"] if self.pp_enabled else None),
                    ep_axis_name="ep" if self.moe_mesh is not None and "ep" in self.moe_mesh.mesh_dim_names else None,
                )
            else:
                if not self.device_mesh or self.device_mesh["tp"].size() == 1:
                    grad_norm = torch.nn.utils.clip_grad_norm_(
                        [p for p in self.model_parts[0].parameters() if p.requires_grad], max_grad_norm
                    )
                    if hasattr(grad_norm, "full_tensor"):
                        grad_norm = grad_norm.full_tensor()  # collect the summed grad norm across ranks

            if isinstance(grad_norm, torch.Tensor):
                grad_norm = grad_norm.item()

        # Note(nvFSDP): Need to call these functions for nvFSDP if not using latest api
        # self.model_parts[0].finish_grad_sync()

        for opt in self.optimizer:
            opt.step()
            opt.zero_grad()

        if self.lr_scheduler is not None:
            for scheduler in self.lr_scheduler:
                scheduler.step(1)

        # Precompute FP8 scales
        fp8_config = self.cfg.get("fp8", None)
        if (
            fp8_config is not None
            and fp8_config.get("enabled", False)
            and fp8_config.get("precompute_float8_dynamic_scale_for_fsdp", False)
            and not self.pp_enabled
            and self.device_mesh is not None
            and self.device_mesh["dp_shard"].size() > 1
        ):
            precompute_float8_dynamic_scale_for_fsdp(self.model_parts[0])

        # Note(nvFSDP): Need to call these functions for nvFSDP if not using latest api
        # self.model_parts[0].install_optimized_model_weights()
        # self.model_parts[0].zero_grad_buffer()

        t = time.perf_counter()
        time_delta = t - self.timestamp
        self.timestamp = t
        tps = num_tokens_in_batch / time_delta
        reporting_loss = torch.sum(torch.stack(loss_buffer))
        reporting_loss = self._dp_allreduce(reporting_loss)
        if self.pp_enabled:
            reporting_loss = reporting_loss / num_label_tokens
            reporting_loss = reporting_loss.to(self.dist_env.device)
            # Send loss to first rank if pp group rank is 0
            src_rank = self.device_mesh.mesh.reshape(-1)[-1].item()
            if self.dist_env.rank == src_rank:
                torch.distributed.send(reporting_loss, dst=0)
            elif self.dist_env.is_main:
                torch.distributed.recv(reporting_loss, src=src_rank)

        reporting_loss = reporting_loss.cpu().item()
        # fix reporting_loss, tps across ranks
        return reporting_loss, grad_norm, tps, num_tokens_in_batch, num_label_tokens

    @torch.no_grad()
    def _run_validation_epoch(self):
        """Run one pass over `self.val_dataloader`."""
        if self.pp_enabled:
            logger.warning("Validation is not supported for pipeline parallelism")
            return

        with StatefulRNG(seed=1, ranked=True):
            for mp in self.model_parts:
                mp.eval()

            total_loss = torch.tensor(0.0, dtype=torch.float32, device=self.dist_env.device)
            total_num_label_tokens = 0

            for batch in self.val_dataloader:
                loss_buffer = []
                num_label_tokens = (batch["labels"] != -100).sum().item()
                self._forward_backward_step(
                    0,
                    batch,
                    loss_buffer=loss_buffer,
                    num_label_tokens=None,  # we will normalize outside.
                    num_batches=1,
                    is_train=False,
                )

                total_loss += torch.sum(torch.stack(loss_buffer)).item()
                total_num_label_tokens += num_label_tokens

        total_loss = self._dp_allreduce(total_loss).item()
        total_num_label_tokens = self._dp_allreduce(torch.tensor(total_num_label_tokens, dtype=torch.long)).item()

        val_loss = total_loss / max(total_num_label_tokens, 1e-8)
        if self.dist_env.is_main:
            if wandb.run is not None:
                wandb.log({"val_loss": val_loss, "step": self.step_scheduler.step, "epoch": self.step_scheduler.epoch})

        # assumes all model parts' optimizers have the same learning rate
        current_lr = self.optimizer[0].param_groups[0]["lr"]
        logging.info(
            "[val] step {} | epoch {} | loss {:.4f} | lr {:.2e} | num_label_tokens {}".format(
                self.step_scheduler.step,
                self.step_scheduler.epoch,
                val_loss,
                current_lr,
                total_num_label_tokens,
            )
        )

    def log_train_metrics(self, train_loss, grad_norm, num_tokens_in_batch, tps, num_label_tokens) -> float:
        """Log metrics to wandb.

        Args:
            train_loss: Training loss.
            grad_norm: Grad norm from the training step.
            num_tokens_in_batch: Total number of loss tokens.
            tps: Tokens per second.
        """
        log_data = {
            "step": self.step_scheduler.step,
            "epoch": self.step_scheduler.epoch,
            "train_loss": train_loss,
            "grad_norm": grad_norm,
            "num_tokens_per_step": num_tokens_in_batch,
            "tps": tps,
            "tps_per_gpu": tps / self._get_dp_group_size(),
        }
        # assumes all model parts' optimizers have the same learning rate
        current_lr = self.optimizer[0].param_groups[0]["lr"]
        log_data["learning_rate"] = current_lr

        if wandb.run is not None:
            wandb.log(log_data, step=self.step_scheduler.step)

        if self.dist_env.is_main:
            logging.info(
                "step {} | epoch {} | loss {:.4f} | grad_norm {:.4f} | lr {:.2e} | mem {:.2f} GiB | tps {:.2f}({:.2f}/gpu) | num_label_tokens {}".format(
                    self.step_scheduler.step,
                    self.step_scheduler.epoch,
                    train_loss,
                    grad_norm,
                    current_lr,
                    torch.cuda.max_memory_allocated() / 1024**3,
                    tps,
                    tps / self._get_dp_group_size(),
                    num_label_tokens,
                )
            )
        torch.cuda.reset_peak_memory_stats()


# ---------------------------------------------------------------------------
# Entry point
# ---------------------------------------------------------------------------


def main(config_path=None):
    """Main entry point for the fine-tuning recipe.

    Loads the configuration, sets up the trainer, and initiates the training loop.
    """
    if config_path is None:
        config_path = pathlib.Path(__file__).parent.resolve() / "llama_3_2_1b_hellaswag.yaml"
    cfg = parse_args_and_load_config(config_path)
    trainer = TrainFinetuneRecipeForNextTokenPrediction(cfg)
    trainer.setup()
    trainer.run_train_validation_loop()


if __name__ == "__main__":
    main()<|MERGE_RESOLUTION|>--- conflicted
+++ resolved
@@ -705,16 +705,12 @@
         self.peft_config = None
         if self.cfg.get("peft", None) is not None:
             self.peft_config = self.cfg.peft.instantiate()
-<<<<<<< HEAD
         self.loss_fn = build_loss_fn(self.cfg.loss_fn)
         parallelize_fn = self.cfg.get("parallelize_fn", None)
         if parallelize_fn is None:
             parallelize_fn = partial(parallelize_for_pp, model_wrapper=self.model_wrapper)
 
-        model, self.optimizer = build_model_and_optimizer(
-=======
         model, self.optimizer, self.loss_fn = build_model_and_optimizer(
->>>>>>> a4518eec
             self.dist_env.device,
             self.cfg.model,
             self.cfg.optimizer,
@@ -727,13 +723,8 @@
             cfg_compile=self.cfg.get("compile", None),
             cfg_quantization=self.cfg.get("quantization", None),
             autopipeline=autopipeline,
-<<<<<<< HEAD
             loss_fn=self.loss_fn,
             parallelize_fn=parallelize_fn,
-=======
-            loss_fn=build_loss_fn(self.cfg.loss_fn),
-            parallelize_fn=partial(parallelize_for_pp, model_wrapper=self.model_wrapper),
->>>>>>> a4518eec
         )
         if isinstance(model, AutoPipeline):
             self.model_parts = model.parts
