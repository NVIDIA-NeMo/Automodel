--- conflicted
+++ resolved
@@ -754,16 +754,12 @@
         self.peft_config = None
         if self.cfg.get("peft", None) is not None:
             self.peft_config = self.cfg.peft.instantiate()
-<<<<<<< HEAD
-        model, model_state_dict_keys, self.optimizer, self.loss_fn = build_model_and_optimizer(
-=======
         self.loss_fn = build_loss_fn(self.cfg.loss_fn)
         parallelize_fn = self.cfg.get("parallelize_fn", None)
         if parallelize_fn is None and self.pp_enabled:
             parallelize_fn = partial(parallelize_for_pp, model_wrapper=self.model_wrapper)
 
-        model, self.optimizer, self.loss_fn = build_model_and_optimizer(
->>>>>>> 6bc3d0b2
+        model, model_state_dict_keys, self.optimizer, self.loss_fn = build_model_and_optimizer(
             self.dist_env.device,
             self.cfg.model,
             self.cfg.optimizer,
