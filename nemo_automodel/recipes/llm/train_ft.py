# Copyright (c) 2025, NVIDIA CORPORATION. All rights reserved.
#
# Licensed under the Apache License, Version 2.0 (the "License");
# you may not use this file except in compliance with the License.
# You may obtain a copy of the License at
#
#     http://www.apache.org/licenses/LICENSE-2.0
#
# Unless required by applicable law or agreed to in writing, software
# distributed under the License is distributed on an "AS IS" BASIS,
# WITHOUT WARRANTIES OR CONDITIONS OF ANY KIND, either express or implied.
# See the License for the specific language governing permissions and
# limitations under the License.

from __future__ import annotations

import logging
import pathlib
import time
from contextlib import nullcontext
from functools import partial
from typing import TYPE_CHECKING, Any, Dict, Optional, Union

import torch
import torch.nn as nn
import wandb
from torch.distributed.device_mesh import DeviceMesh
from torch.utils.data import DataLoader, IterableDataset
from torchao.float8 import precompute_float8_dynamic_scale_for_fsdp
from torchdata.stateful_dataloader.sampler import StatefulDistributedSampler
from transformers import AutoTokenizer
from transformers.integrations.accelerate import init_empty_weights
from transformers.modeling_utils import no_init_weights
from transformers.tokenization_utils_base import PreTrainedTokenizerBase
from transformers.utils import TRANSFORMERS_CACHE, ContextManagers
from transformers.utils.hub import TRANSFORMERS_CACHE
from wandb import Settings

from nemo_automodel.components._peft.lora import apply_lora_to_linear_modules
from nemo_automodel.components.checkpoint.checkpointing import CheckpointingConfig, load_model_from_base_checkpoint
from nemo_automodel.components.config._arg_parser import parse_args_and_load_config
from nemo_automodel.components.datasets.llm.packed_sequence import PackedSequence
from nemo_automodel.components.distributed.cp_utils import make_cp_batch_and_ctx
from nemo_automodel.components.distributed.init_utils import (
    get_rank_safe,
    initialize_distributed,
)
from nemo_automodel.components.distributed.nvfsdp import NVFSDPManager
from nemo_automodel.components.distributed.pipelining import AutoPipeline
from nemo_automodel.components.loggers.log_utils import setup_logging
from nemo_automodel.components.loggers.wandb_utils import suppress_wandb_log_messages
from nemo_automodel.components.loss.linear_ce import FusedLinearCrossEntropy
from nemo_automodel.components.optim.scheduler import OptimizerParamScheduler
from nemo_automodel.components.quantization.fp8 import apply_fp8_to_model, build_fp8_config
from nemo_automodel.components.training.rng import StatefulRNG
from nemo_automodel.components.training.step_scheduler import StepScheduler
from nemo_automodel.components.training.utils import count_tail_padding
from nemo_automodel.components.utils.compile_utils import (
    build_compile_config,
    compile_model,
)
from nemo_automodel.components.utils.dist_utils import get_sync_ctx
from nemo_automodel.components.utils.model_utils import print_trainable_parameters
from nemo_automodel.recipes.base_recipe import BaseRecipe

if TYPE_CHECKING:
    from torch.optim import Optimizer

    from nemo_automodel.components.distributed.init_utils import DistInfo

logger = logging.getLogger(__name__)

# ---------------------------
#  Stateless helper functions
# ---------------------------


def build_model_and_optimizer(
    device,
    cfg_model,
    cfg_opt,
    use_hf_fa2,
    cfg_peft,
    model_wrapper,
    seed,
    tp_size=1,
    cfg_fp8=None,
    cfg_compile=None,
    autopipeline: AutoPipeline | None = None,
    loss_fn=None,
    parallelize_fn=None,
) -> tuple[nn.Module | AutoPipeline, list["Optimizer"]]:  # noqa: F821
    """
    Build and initialize a model and optimizer.

    Args:
        device: The target device.
        model_wrapper: Optional parallelism wrapper.
        cfg_model: Configuration for model instantiation.
        cfg_opt: Configuration for optimizer instantiation.
        use_hf_fa2: Whether to use HF's flash_attention_2. This takes precedence over Pytorch's sdpa_methods for attn.
        cfg_peft: Configuration for PEFT.
        model_wrapper: Optional parallelism wrapper.
        seed: Random seed.
        tp_size: Tensor parallel size.
        cfg_fp8: Configuration for FP8.
        cfg_compile: Configuration for torch.compile.

    Returns:
        The instantiated model on the specified device and optimizer.
    """
    is_meta_device = False
    if hasattr(cfg_model, "is_meta_device"):
        is_meta_device = cfg_model.is_meta_device
<<<<<<< HEAD
        if is_meta_device and isinstance(model_wrapper, MegatronFSDPManager):
            raise ValueError("Meta device initialization is not supported with MegatronFSDPManager")
        init_ctx = ContextManagers([no_init_weights(), init_empty_weights()]) if is_meta_device else init_ctx
=======
        if is_meta_device and isinstance(model_wrapper, NVFSDPManager):
            raise ValueError("Meta device initialization is not supported with NVFSDPManager")
>>>>>>> a1e23216
        del cfg_model.is_meta_device
    if autopipeline is not None:
        is_meta_device = True

    init_ctx = ContextManagers([no_init_weights(), init_empty_weights()]) if is_meta_device else nullcontext()
    with StatefulRNG(seed=seed, ranked=True):
        kwargs = {}
        if use_hf_fa2:
            kwargs["attn_implementation"] = "flash_attention_2"
            logger.warning(
                "Packed sequence is supported only with Flash Attention. "
                "Setting model's attn_implementation to flash_attention_2"
            )

        # Instantiate the model in meta device to avoid OOM
        with init_ctx:
            model = cfg_model.instantiate(**kwargs)

            # Optionally apply PEFT (e.g., LoRA/DoRA, etc)
            if cfg_peft is not None:
                assert autopipeline is None, "PEFT is not supported with AutoPipeline"
                apply_lora_to_linear_modules(model, cfg_peft)

            if cfg_fp8 is not None:
                fp8_config = build_fp8_config(cfg_fp8)
                model = apply_fp8_to_model(model, config=fp8_config)

    print_trainable_parameters(model)

    if autopipeline is not None:
        autopipeline.build(model, loss_fn=loss_fn, parallelize_fn=parallelize_fn)
        for mp in autopipeline.parts:
            load_model_from_base_checkpoint(
                mp,
                device,
                cfg_peft is not None,
                cfg_model.get("cache_dir", TRANSFORMERS_CACHE),
                cfg_model.pretrained_model_name_or_path,
                getattr(cfg_peft, "lora_A_init", None),
                device_mesh=autopipeline.world_mesh,
            )

        # Create optimizer for all model parts
        trainable_params = []
        for i, model_part in enumerate(autopipeline.parts):
            trainable_params.append(
                {
                    "params": list(filter(lambda x: x.requires_grad, model_part.parameters())),
                    "name": f"rank_{get_rank_safe()}_model_part_{i}",
                }
            )
        model = autopipeline
    else:
        if callable(getattr(model_wrapper, "parallelize", None)):
            # FSDP2 and nvFSDP should already be on the correct device
            if isinstance(model_wrapper, NVFSDPManager):
                # nvFSDP instantiate optimizer inside parallelize_function
                trainable_params = list(filter(lambda x: x.requires_grad, model.parameters()))
                assert len(trainable_params) > 0, "trainable_params cannot be empty"
                if tp_size > 1:
                    # TP does not support foreach
                    cfg_opt.foreach = False
                optimizer = cfg_opt.instantiate(params=trainable_params)

                model, optimizer = model_wrapper.parallelize(model, optimizer)

                return model, [optimizer]

            else:
                model = model_wrapper.parallelize(model)

                # Load the weights into the model in parallel.
                if is_meta_device:
                    load_model_from_base_checkpoint(
                        model,
                        device,
                        cfg_peft is not None,
                        cfg_model.get("cache_dir", TRANSFORMERS_CACHE),
                        cfg_model.pretrained_model_name_or_path,
                        getattr(cfg_peft, "lora_A_init", None),
                    )

        # ensure the model is on device
        model = model.to(device)

        # Apply torch.compile if configured
        if cfg_compile is not None:
            compile_config = build_compile_config(cfg_compile)
            model = compile_model(model, compile_config)

    if tp_size > 1:
        # TP does not support foreach
        cfg_opt.foreach = False

    if hasattr(model, "parts"):
        optimizer = []
        for part in model.parts:
            trainable_params = list(filter(lambda x: x.requires_grad, part.parameters()))
            assert len(trainable_params) > 0, "trainable_params cannot be empty"
            optimizer.append(cfg_opt.instantiate(params=trainable_params))
    else:
        trainable_params = list(filter(lambda x: x.requires_grad, model.parameters()))
        assert len(trainable_params) > 0, "trainable_params cannot be empty"
        optimizer = [cfg_opt.instantiate(params=trainable_params)]

    return model, optimizer


def build_checkpoint_config(cfg_ckpt, cache_dir, model_repo_id, is_peft) -> CheckpointingConfig:
    """Build a checkpoint configuration.

    Args:
        cfg_ckpt: Configuration for checkpointing.
        cache_dir: Cache directory for the model.
        model_repo_id: Model repository ID.
        is_peft: Whether the model is PEFT.

    Returns:
        The instantiated checkpoint configuration.
    """

    ckpt_kwargs = dict(
        enabled=False,
        checkpoint_dir="checkpoints/",
        model_save_format="safetensors",
        model_repo_id=model_repo_id,
        model_cache_dir=cache_dir if cache_dir is not None else TRANSFORMERS_CACHE,
        save_consolidated=False,
        is_peft=is_peft,
    )
    if cfg_ckpt is not None:
        cfg_ckpt = cfg_ckpt.to_dict()
        cfg_ckpt.pop("restore_from", None)
        ckpt_kwargs |= cfg_ckpt
    if ckpt_kwargs.get("is_peft", False) and ckpt_kwargs.get("model_save_format") == "torch_save":
        raise ValueError(
            "PEFT checkpointing is not supported for torch_save format. Save using `safetensors` format instead."
        )
    checkpoint_config = CheckpointingConfig(**ckpt_kwargs)
    return checkpoint_config


def build_loss_fn(cfg_loss):
    """Build a loss function.

    Args:
        cfg_loss: Loss function configuration.

    Returns:
        The instantiated loss function on the specified device.
    """
    return cfg_loss.instantiate()


def build_dataloader(
    cfg_ds, cfg_dl, cfg_model, cfg_ps, device_mesh, seed, local_batch_size
) -> tuple[DataLoader, PreTrainedTokenizerBase]:
    """Build a DataLoader for the dataset.

    Args:
        cfg_ds: Dataset configuration.
        cfg_dl: DataLoader configuration.
        cfg_model: Model configuration.
        cfg_ps: Packed sequence configuration.
        device_mesh: Device mesh.
        seed: Random seed.
        local_batch_size: Local batch size.

    Returns:
        The instantiated DataLoader and tokenizer.
    """
    dist_sampler_kwargs = {
        "shuffle": cfg_dl.get("shuffle", True),
    }
    if "shuffle" in cfg_dl:
        del cfg_dl.shuffle
    if device_mesh is not None:
        dist_sampler_kwargs |= {
            "num_replicas": device_mesh["dp"].size(),
            "rank": device_mesh["dp"].get_local_rank(),
        }
    # if tokenizer is not provided, use the model config to instantiate it
    if "tokenizer" not in cfg_ds and cfg_model.get("pretrained_model_name_or_path", None) is not None:
        logging.info("Using model config to instantiate tokenizer")
        trust_remote_code = getattr(cfg_model, "trust_remote_code", False)
        tokenizer = AutoTokenizer.from_pretrained(
            cfg_model.pretrained_model_name_or_path, trust_remote_code=trust_remote_code
        )
    elif cfg_ds.get("tokenizer", None) is None:
        tokenizer = None
    elif "_target_" not in cfg_ds.tokenizer:
        tokenizer = AutoTokenizer.from_pretrained(**cfg_ds.tokenizer.to_dict())
    else:
        tokenizer = cfg_ds.tokenizer.instantiate()

    with StatefulRNG(seed=seed, ranked=True):
        kwargs = {}
        if tokenizer is not None:
            kwargs["tokenizer"] = tokenizer
        ds = cfg_ds.instantiate(**kwargs)
        # Apply packing if configured
        if getattr(cfg_ps, "packed_sequence_size", 0) > 0:
            logger.info(f"Packing dataset with size: {cfg_ps.packed_sequence_size}")
            ds = PackedSequence(
                ds,
                split=cfg_ds.split,  # Assumes split is defined in dataset config
                packed_sequence_size=cfg_ps.packed_sequence_size,
                split_across_pack=getattr(cfg_ps, "split_across_pack", False),
                max_packs=getattr(cfg_ps, "max_packs", None),
            ).pack()

        if not isinstance(ds, IterableDataset):
            sampler = StatefulDistributedSampler(
                ds,
                seed=seed,
                drop_last=True,
                **dist_sampler_kwargs,
            )
        else:
            logging.info("Using IterableDataset; skipping sampler.")
            sampler = None

        # Handle collate_fn instantiation if it's a ConfigNode
        dl_kwargs = {"dataset": ds, "sampler": sampler, "batch_size": local_batch_size, "drop_last": True}
        if hasattr(cfg_dl, "collate_fn") and hasattr(cfg_dl.collate_fn, "_target_"):
            collate_cfg = cfg_dl.collate_fn
            dl_kwargs["collate_fn"] = lambda batch: collate_cfg.instantiate(batch=batch)

        try:
            import torch.multiprocessing as mp

            if mp.get_start_method(allow_none=True) is None:
                mp.set_start_method("spawn", force=True)
        except RuntimeError:
            pass
        return cfg_dl.instantiate(**dl_kwargs), tokenizer


def build_distributed(cfg_dist: Dict[str, Any]) -> "DistInfo":  # noqa: F821
    """Build and initialize distributed training resources.

    Args:
        cfg_dist: Configuration for distributed training.

    Returns:
        Distributed training information from initialize_distributed.
    """
    backend = cfg_dist.get("backend", "nccl")
    timeout = cfg_dist.get("timeout_minutes", 1)
    return initialize_distributed(backend=backend, timeout_minutes=timeout)


def build_step_scheduler(cfg, dataloader, dp_group_size, local_batch_size):
    """Build the step scheduler.

    Args:
        cfg: configuration for the StepScheduler class.
        dataloader: the training dataloader, used for extracting the epoch_len (in batches).
        dp_group_size: the size of the data parallel group.
        micro_batch_size: the size of the micro batch.

    Returns:
        StepScheduler: the configured StepScheduler.
    """
    assert "_target_" not in cfg, "_target_ not permitted in step scheduler"
    default_kwargs = dict(
        num_epochs=10,
        global_batch_size=32,
        local_batch_size=local_batch_size,
        dp_size=dp_group_size,
        ckpt_every_steps=100,
        dataloader=dataloader,
    )
    if cfg is not None:
        default_kwargs |= cfg.to_dict()
    return StepScheduler(**default_kwargs)


def build_lr_scheduler(cfg, optimizer, step_scheduler) -> list[OptimizerParamScheduler] | None:  # noqa: F821
    """Build the learning rate scheduler.

    Args:
        cfg: Configuration for the OptimizerParamScheduler.
        optimizer: The optimizer to be scheduled.
        step_scheduler: The step scheduler to extract training parameters.

    Returns:
        OptimizerParamScheduler: The configured learning rate scheduler, or None if not configured.
    """
    if cfg is None:
        return None

    # Calculate total steps for the training run
    total_epochs = step_scheduler.num_epochs
    epoch_len = len(step_scheduler.dataloader)
    grad_acc_steps = step_scheduler.grad_acc_steps

    # Total optimizer steps (accounting for gradient accumulation)
    total_steps = (total_epochs * epoch_len) // grad_acc_steps

    # Extract learning rate from optimizer
    base_lrs = [opt.param_groups[0]["lr"] for opt in optimizer]

    # Set defaults for scheduler parameters
    default_kwargs_list = []
    for base_lr, opt in zip(base_lrs, optimizer):
        default_kwargs = dict(
            optimizer=opt,
            init_lr=base_lr * 0.1,  # Start warmup at 10% of base LR
            max_lr=base_lr,
            min_lr=base_lr * 0.01,  # End at 1% of base LR
            lr_warmup_steps=min(1000, total_steps // 10),  # 10% warmup or max 1000 steps
            lr_decay_steps=total_steps,
            lr_decay_style="cosine",
            start_wd=opt.param_groups[0].get("weight_decay", 0.0),
            end_wd=opt.param_groups[0].get("weight_decay", 0.0),
            wd_incr_steps=total_steps,
            wd_incr_style="constant",
        )
        default_kwargs_list.append(default_kwargs)

    # Override with user-provided config
    if cfg is not None:
        user_cfg = cfg.to_dict() if hasattr(cfg, "to_dict") else dict(cfg)
        default_kwargs.update(user_cfg)

    logger.info(
        f"Building LR scheduler with total_steps={total_steps}, "
        f"warmup_steps={default_kwargs['lr_warmup_steps']}, "
        f"decay_style={default_kwargs['lr_decay_style']}"
    )

    return [OptimizerParamScheduler(**default_kwargs) for default_kwargs in default_kwargs_list]


def build_wandb(cfg) -> wandb.Run:
    """Instantiates wandb and returns the instance. If no name is given, it will use the model name.

    Args:
        cfg: Configuration for wandb.

    Returns:
        The wandb instance.
    """
    assert cfg.get("wandb", None) is not None
    kwargs = cfg.wandb.to_dict()
    if kwargs.get("name", "") == "":
        kwargs["name"] = "_".join(cfg.get("model.pretrained_model_name_or_path").split("/")[-2:])
    run = wandb.init(
        **kwargs,
        config=cfg.to_dict(),
        settings=Settings(silent=True),
    )
    return run


def calculate_loss(loss_fn, **kwargs) -> torch.Tensor:
    """Calculate the loss.

    Args:
        loss_fn: Loss function.
        **kwargs: Keyword arguments for the loss function.

    Returns:
        The loss.
    """
    loss_fn_kwargs = {"num_label_tokens": kwargs.pop("num_label_tokens", None)}
    if isinstance(loss_fn, FusedLinearCrossEntropy):
        model = kwargs.pop("model")
        labels = kwargs.pop("labels")

        # find the lm_head in the model
        lm_head = None
        if hasattr(model, "get_output_embeddings"):
            lm_head = model.get_output_embeddings().weight
        else:
            for n, p in model.named_parameters(remove_duplicate=False):
                if "lm_head" in n and n.endswith(".weight"):
                    lm_head = p
                    break
        if lm_head is None:
            raise ValueError("lm_head.weight not found in model")

        # unshard the possibly sharded lm_head
        lm_head = lm_head.full_tensor() if hasattr(lm_head, "full_tensor") else lm_head
        loss_fn_kwargs.update(
            {
                "hidden_states": kwargs.pop("hidden_states"),
                "labels": labels,
                "lm_weight": lm_head,
            }
        )
    else:
        loss_fn_kwargs.update(
            {
                "logits": kwargs.pop("logits"),
                "labels": kwargs.pop("labels"),
            }
        )

    return loss_fn(**loss_fn_kwargs)


def parallelize_for_pp(
    model: nn.Module,
    *,
    world_mesh: DeviceMesh,
    moe_mesh: Optional[DeviceMesh] = None,
    pp_enabled: bool = False,
    dp_axis_names: Union[tuple[str, ...], str] = ("data_parallel",),
    cp_axis_name: Optional[str] = None,
    tp_axis_name: Optional[str] = None,
    ep_axis_name: Optional[str] = None,
    ep_shard_axis_names: Optional[tuple[str, ...]] = None,
    model_wrapper: Optional[Any] = None,
) -> nn.Module:
    if model_wrapper is not None:
        if callable(getattr(model_wrapper, "parallelize", None)):
            model = model_wrapper.parallelize(model)
    return model


# ---------------------------------------------------------------------------
#  Trainer class – orchestration only
# ---------------------------------------------------------------------------


class TrainFinetuneRecipeForNextTokenPrediction(BaseRecipe):
    """Recipe for fine-tuning a model for next-token prediction.

    This class orchestrates training, from setup to main training loop.
    """

    def __init__(self, cfg):
        """Initialize the recipe with configuration.

        Args:
            cfg: Configuration dictionary/object for training.
        """
        self.cfg = cfg

    # ------------------ build phase ------------------
    def setup(self):
        """Builds all components needed for training/validation/logging/checkpointing/etc.

        This is the last place where self.cfg should be referenced.

        Raises:
            NotImplemented: Raises if it tries to restore a checkpoint; will be removed.
        """
        torch.cuda.reset_peak_memory_stats()
        self.dist_env = build_distributed(self.cfg.get("dist_env", {}))
        # setups logging and adds the rankfilter to logging
        setup_logging()

        self.device_mesh = None
        self.model_wrapper = None
        if "distributed" in self.cfg:
            self.model_wrapper = self.cfg.distributed.instantiate(world_size=self.dist_env.world_size)
            self.device_mesh = getattr(self.model_wrapper, "device_mesh", None)

        if self.dist_env.is_main and hasattr(self.cfg, "wandb"):
            suppress_wandb_log_messages()
            run = build_wandb(self.cfg)
            logging.info("🚀 View run at {}".format(run.url))

        # Log experiment details on main rank
        self._log_experiment_details()
        self._log_library_versions()

        # Check if packed_sequence_size > 0 and use HF's flash_attention_2 for attn implementation.
        use_hf_fa2 = self.cfg.get("packed_sequence.packed_sequence_size", 0) > 0

        self.pp_enabled: bool = (
            True if hasattr(self.model_wrapper, "pp_size") and self.model_wrapper.pp_size > 1 else False
        )
        autopipeline_cfg = self.cfg.get("autopipeline", None)
        if self.pp_enabled:
            assert autopipeline_cfg is not None, (
                "AutoPipeline configuration is required when pipeline parallelism is enabled"
            )
            assert not isinstance(self.model_wrapper, NVFSDPManager), (
                "NVFSDPManager is not supported when pipeline parallelism is enabled"
            )
            # Create AutoPipeline from config
            autopipeline = autopipeline_cfg.instantiate(
                world_mesh=self.device_mesh,
                moe_mesh=None,
                pp_axis_name="pp",
                dp_axis_names=(
                    ("dp_replicate", "dp_shard")
                    if "dp_replicate" in self.device_mesh.mesh_dim_names
                    and "dp_shard" in self.device_mesh.mesh_dim_names
                    else ("dp_shard",)
                ),
                cp_axis_name="cp" if "cp" in self.device_mesh.mesh_dim_names else None,
                tp_axis_name="tp" if "tp" in self.device_mesh.mesh_dim_names else None,
                ep_axis_name=None,
                ep_shard_axis_names=None,
                pp_batch_size=self.cfg.get("step_scheduler.local_batch_size", 1),
                device=torch.cuda.current_device(),
            )
            assert isinstance(autopipeline, AutoPipeline), (
                f"autopipeline {autopipeline.__class__} is not an instance of AutoPipeline"
            )
        else:
            autopipeline = None

        # Build components
        self.peft_config = None
        if self.cfg.get("peft", None) is not None:
            self.peft_config = self.cfg.peft.instantiate()
        self.loss_fn = build_loss_fn(self.cfg.loss_fn)
        model, self.optimizer = build_model_and_optimizer(
            self.dist_env.device,
            self.cfg.model,
            self.cfg.optimizer,
            use_hf_fa2,
            self.peft_config,
            self.model_wrapper,
            seed=self.cfg.get("seed", 42),
            tp_size=self.cfg.get("distributed.tp_size", 1),
            cfg_fp8=self.cfg.get("fp8", None),
            cfg_compile=self.cfg.get("compile", None),
            autopipeline=autopipeline,
            loss_fn=self.loss_fn,
            parallelize_fn=partial(parallelize_for_pp, model_wrapper=self.model_wrapper),
        )
        if isinstance(model, AutoPipeline):
            self.model_parts = model.parts
            self.pp = model
        else:
            self.model_parts = [model]
            self.pp = None

        self.dataloader, self.tokenizer = build_dataloader(
            self.cfg.dataset,
            self.cfg.dataloader,
            self.cfg.model,
            self.cfg.get("packed_sequence", None),
            device_mesh=self.device_mesh,
            seed=self.cfg.get("seed", 42),
            local_batch_size=self.cfg.get("step_scheduler.local_batch_size", 1),
        )

        # Build validation dataloader if the config provides it
        self.val_dataloader = None
        if "validation_dataset" in self.cfg:
            # For validation, do not use packed sequences for fair comparison with baseline

            self.val_dataloader, _ = build_dataloader(
                self.cfg.validation_dataset,
                self.cfg.validation_dataloader,
                self.cfg.model,
                cfg_ps=None,  # Use unpacked config for validation
                device_mesh=self.device_mesh,
                seed=self.cfg.get("seed", 42),
                local_batch_size=self.cfg.get("step_scheduler.local_batch_size", 1),
            )

        # Scheduler
        self.step_scheduler = build_step_scheduler(
            self.cfg.get("step_scheduler", None),
            self.dataloader,
            self._get_dp_group_size(),
            local_batch_size=self.cfg.get("step_scheduler.local_batch_size", 1),
        )

        # Build learning rate scheduler
        self.lr_scheduler = build_lr_scheduler(self.cfg.get("lr_scheduler", None), self.optimizer, self.step_scheduler)

        # Log model, parameter counts, norms, optimizer and scheduler
        self._log_model_and_optimizer_details(self.model_parts, self.optimizer, self.lr_scheduler)

        # Build checkpointing config
        restore_from = self.cfg.get("checkpoint.restore_from", None)
        self.checkpoint_config = build_checkpoint_config(
            self.cfg.get("checkpoint", None),
            self.cfg.get("model.cache_dir", None),
            self.cfg.model.get("pretrained_model_name_or_path", None),
            True if self.cfg.get("peft", None) else False,
        )

        # Set up the stateful random number generator
        self.rng = StatefulRNG(seed=self.cfg.get("seed", 42), ranked=True)

        # Optionally resume
        self.load_checkpoint(restore_from)

        # Log step scheduler details
        self._log_step_scheduler_details(self.step_scheduler)

    # ------------------ main loop ------------------
    def run_train_validation_loop(self):
        """Run the training loop over all epochs and batches.

        For each batch, perform a forward pass, compute loss, backpropagate,
        and update model parameters when necessary. Also prints loss every gradient step.
        """
        for mp in self.model_parts:
            mp.train()
        self.timestamp = time.perf_counter()

        for epoch in self.step_scheduler.epochs:
            self.step_scheduler.set_epoch(epoch)
            # The step scheduler yields a list of batches with the following properties:
            # 1. len(batches) == grad_acc_steps
            # 2. len(batches[0]) == batch_size
            for i, batches in enumerate(self.step_scheduler):
                reporting_loss, grad_norm, tps, num_tokens_in_batch, num_label_tokens = self._run_train_optim_step(
                    batches, 1.0
                )

                # log
                self.log_train_metrics(reporting_loss, grad_norm, num_tokens_in_batch, tps, num_label_tokens)

                # Save the checkpoint every ckpt_every_steps
                if self.step_scheduler.is_ckpt_step:
                    self.save_checkpoint(epoch, self.step_scheduler.step)

                # Run validation every val_every_steps
                if self.step_scheduler.is_val_step and self.val_dataloader is not None:
                    self._run_validation_epoch()
                    for mp in self.model_parts:
                        mp.train()

    # ------------------ helpers ------------------
    def _forward_backward_step(
        self,
        idx,
        batch,
        *,
        loss_buffer,
        num_label_tokens,
        num_batches,
        is_train: bool = True,
    ):
        batch = {k: v.to(self.dist_env.device, non_blocking=True) for k, v in batch.items()}
        labels = batch.pop("labels")

        if (
            "position_ids" not in batch
            and self.device_mesh is not None
            and (self.device_mesh["cp"].size() > 1 or self.device_mesh["tp"].size() > 1)
        ):
            batch["position_ids"] = (
                torch.arange(0, batch["input_ids"].shape[1])
                .unsqueeze(0)
                .expand(batch["input_ids"].shape[0], -1)
                .to(self.dist_env.device)
            )

        train_ctx, batch = make_cp_batch_and_ctx(self.device_mesh, batch, labels)
        if self.pp_enabled:
            if not is_train:
                logging.info("Skipping forward pass for validation because pipeline parallelism is enabled")
                return

            with train_ctx():
                losses = [] if self.pp.info.has_last_stage else None
                if self.pp.info.has_last_stage:
                    masked_labels = labels.clone()
                    targets = masked_labels
                else:
                    targets = None

                input_ids = batch.pop("input_ids")
                if self.pp.info.has_first_stage:
                    self.pp.info.schedule.step(input_ids, target=targets, losses=losses, **batch)
                else:
                    self.pp.info.schedule.step(target=targets, losses=losses, **batch)

            if self.pp.info.has_last_stage:
                local_loss = torch.sum(torch.stack(losses))
            else:
                local_loss = torch.tensor(0.0, device=self.dist_env.device)

            loss_buffer.append(local_loss.clone().detach())
        else:
            model = self.model_parts[0]
            sync_ctx = get_sync_ctx(model, idx == num_batches - 1) if is_train else nullcontext()
            with train_ctx(), sync_ctx:
                if isinstance(self.loss_fn, FusedLinearCrossEntropy):
                    # use num_logits_to_keep to avoid full logits matrix in memory
                    out = model(logits_to_keep=1, **batch)
                    if "hidden_states" not in out:
                        raise ValueError(
                            "FusedLinearCrossEntropy requires the model to output hidden states. Set `model.output_hidden_states=True` in the config."
                        )
                else:
                    out = model(**batch)

                local_loss = calculate_loss(
                    self.loss_fn,
                    logits=out.logits,
                    labels=labels,
                    model=model,
                    hidden_states=out.hidden_states[-1] if "hidden_states" in out else None,
                    num_label_tokens=num_label_tokens,
                )
                loss_buffer.append(local_loss.clone().detach())
                if is_train:
                    (local_loss * self._get_dp_group_size()).backward()

    def _run_train_optim_step(self, batches, max_grad_norm: Optional[float] = None):
        """Execute a single training step.

        Args:
            batches: List of batches of training data.
            max_grad_norm: Gradient clipping norm. Optional, if None will not clip gradients.
        """

        num_label_tokens = torch.tensor(
            sum((batch["labels"] != -100).sum().item() for batch in batches), dtype=torch.long
        )
        num_label_tokens = self._dp_allreduce(num_label_tokens).item()
        loss_buffer = []

        # number of tokens in the batch, excluding any tail padding.
        num_tokens_in_batch = torch.tensor(
            sum(batch["labels"].numel() - count_tail_padding(batch["labels"]) for batch in batches),
            dtype=torch.long,
        )
        num_tokens_in_batch = self._dp_allreduce(num_tokens_in_batch).item()

        num_batches = len(batches)
        for i, batch in enumerate(batches):
            self._forward_backward_step(
                i, batch, loss_buffer=loss_buffer, num_label_tokens=num_label_tokens, num_batches=num_batches
            )

        if self.pp_enabled:
            self.pp.scale_grads_by_divisor(num_label_tokens / self._get_dp_group().size())

        grad_norm = 0
        # Clip gradients **after** any rescaling.
        # TODO(@boxiangw): Fix TP gradient clipping
        if max_grad_norm is not None:
            if self.pp_enabled:
                grad_norm = self.pp.clip_grad_norm(
                    max_grad_norm,
                    foreach=True,
                    pp_mesh=(self.device_mesh["pp"] if self.pp_enabled else None),
                )
            else:
                if not self.device_mesh or self.device_mesh["tp"].size() == 1:
                    grad_norm = torch.nn.utils.clip_grad_norm_(
                        [p for p in self.model_parts[0].parameters() if p.requires_grad], max_grad_norm
                    )
                    if hasattr(grad_norm, "full_tensor"):
                        grad_norm = grad_norm.full_tensor()  # collect the summed grad norm across ranks

            if isinstance(grad_norm, torch.Tensor):
                grad_norm = grad_norm.item()

        # Note(nvFSDP): Need to call these functions for nvFSDP if not using latest api
        # self.model_parts[0].finish_grad_sync()

        for opt in self.optimizer:
            opt.step()
            opt.zero_grad()

        if self.lr_scheduler is not None:
            for scheduler in self.lr_scheduler:
                scheduler.step(1)

        # Precompute FP8 scales
        fp8_config = self.cfg.get("fp8", None)
        if (
            fp8_config is not None
            and fp8_config.get("enabled", False)
            and fp8_config.get("precompute_float8_dynamic_scale_for_fsdp", False)
            and not self.pp_enabled
            and self.device_mesh is not None
            and self.device_mesh["dp_shard"].size() > 1
        ):
            precompute_float8_dynamic_scale_for_fsdp(self.model_parts[0])

        # Note(nvFSDP): Need to call these functions for nvFSDP if not using latest api
        # self.model_parts[0].install_optimized_model_weights()
        # self.model_parts[0].zero_grad_buffer()

        t = time.perf_counter()
        time_delta = t - self.timestamp
        self.timestamp = t
        tps = num_tokens_in_batch / time_delta
        reporting_loss = torch.sum(torch.stack(loss_buffer))
        reporting_loss = self._dp_allreduce(reporting_loss)
        if self.pp_enabled:
            reporting_loss = reporting_loss / num_label_tokens
            reporting_loss = reporting_loss.to(self.dist_env.device)
            # Send loss to first rank if pp group rank is 0
            src_rank = self.device_mesh.mesh.reshape(-1)[-1].item()
            if self.dist_env.rank == src_rank:
                torch.distributed.send(reporting_loss, dst=0)
            elif self.dist_env.is_main:
                torch.distributed.recv(reporting_loss, src=src_rank)

        reporting_loss = reporting_loss.cpu().item()
        # fix reporting_loss, tps across ranks
        return reporting_loss, grad_norm, tps, num_tokens_in_batch, num_label_tokens

    @torch.no_grad()
    def _run_validation_epoch(self):
        """Run one pass over `self.val_dataloader`."""
        if self.pp_enabled:
            logger.warning("Validation is not supported for pipeline parallelism")
            return

        with StatefulRNG(seed=1, ranked=True):
            for mp in self.model_parts:
                mp.eval()

            total_loss = torch.tensor(0.0, dtype=torch.float32, device=self.dist_env.device)
            total_num_label_tokens = 0

            for batch in self.val_dataloader:
                loss_buffer = []
                num_label_tokens = (batch["labels"] != -100).sum().item()
                self._forward_backward_step(
                    0,
                    batch,
                    loss_buffer=loss_buffer,
                    num_label_tokens=num_label_tokens,
                    num_batches=1,
                    is_train=False,
                )

                total_loss += torch.sum(torch.stack(loss_buffer)).item()
                total_num_label_tokens += num_label_tokens

        total_loss = self._dp_allreduce(total_loss).item()
        total_num_label_tokens = self._dp_allreduce(torch.tensor(total_num_label_tokens, dtype=torch.long)).item()

        val_loss = total_loss / max(total_num_label_tokens, 1e-8)
        if self.dist_env.is_main:
            if wandb.run is not None:
                wandb.log({"val_loss": val_loss, "step": self.step_scheduler.step, "epoch": self.step_scheduler.epoch})

        # assumes all model parts' optimizers have the same learning rate
        current_lr = self.optimizer[0].param_groups[0]["lr"]
        logging.info(
            "[val] step {} | epoch {} | loss {:.4f} | lr {:.2e} | num_label_tokens {}".format(
                self.step_scheduler.step,
                self.step_scheduler.epoch,
                val_loss,
                current_lr,
                total_num_label_tokens,
            )
        )

    def log_train_metrics(self, train_loss, grad_norm, num_tokens_in_batch, tps, num_label_tokens) -> float:
        """Log metrics to wandb.

        Args:
            train_loss: Training loss.
            grad_norm: Grad norm from the training step.
            num_tokens_in_batch: Total number of loss tokens.
            tps: Tokens per second.
        """
        log_data = {
            "step": self.step_scheduler.step,
            "epoch": self.step_scheduler.epoch,
            "train_loss": train_loss,
            "grad_norm": grad_norm,
            "num_tokens_per_step": num_tokens_in_batch,
            "tps": tps,
        }
        # assumes all model parts' optimizers have the same learning rate
        current_lr = self.optimizer[0].param_groups[0]["lr"]
        log_data["learning_rate"] = current_lr

        if wandb.run is not None:
            wandb.log(log_data)

        if self.dist_env.is_main:
            logging.info(
                "step {} | epoch {} | loss {:.4f} | grad_norm {:.4f} | lr {:.2e} | mem {:.2f} GiB | tps {:.2f} | num_label_tokens {}".format(
                    self.step_scheduler.step,
                    self.step_scheduler.epoch,
                    train_loss,
                    grad_norm,
                    current_lr,
                    torch.cuda.max_memory_allocated() / 1024**3,
                    tps,
                    num_label_tokens,
                )
            )
        torch.cuda.reset_peak_memory_stats()


# ---------------------------------------------------------------------------
# Entry point
# ---------------------------------------------------------------------------


def main(config_path=None):
    """Main entry point for the fine-tuning recipe.

    Loads the configuration, sets up the trainer, and initiates the training loop.
    """
    if config_path is None:
        config_path = pathlib.Path(__file__).parent.resolve() / "llama_3_2_1b_hellaswag.yaml"
    cfg = parse_args_and_load_config(config_path)
    trainer = TrainFinetuneRecipeForNextTokenPrediction(cfg)
    trainer.setup()
    trainer.run_train_validation_loop()


if __name__ == "__main__":
    main()<|MERGE_RESOLUTION|>--- conflicted
+++ resolved
@@ -112,14 +112,8 @@
     is_meta_device = False
     if hasattr(cfg_model, "is_meta_device"):
         is_meta_device = cfg_model.is_meta_device
-<<<<<<< HEAD
         if is_meta_device and isinstance(model_wrapper, MegatronFSDPManager):
             raise ValueError("Meta device initialization is not supported with MegatronFSDPManager")
-        init_ctx = ContextManagers([no_init_weights(), init_empty_weights()]) if is_meta_device else init_ctx
-=======
-        if is_meta_device and isinstance(model_wrapper, NVFSDPManager):
-            raise ValueError("Meta device initialization is not supported with NVFSDPManager")
->>>>>>> a1e23216
         del cfg_model.is_meta_device
     if autopipeline is not None:
         is_meta_device = True
