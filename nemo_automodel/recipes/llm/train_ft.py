# Copyright (c) 2025, NVIDIA CORPORATION. All rights reserved.
#
# Licensed under the Apache License, Version 2.0 (the "License");
# you may not use this file except in compliance with the License.
# You may obtain a copy of the License at
#
#     http://www.apache.org/licenses/LICENSE-2.0
#
# Unless required by applicable law or agreed to in writing, software
# distributed under the License is distributed on an "AS IS" BASIS,
# WITHOUT WARRANTIES OR CONDITIONS OF ANY KIND, either express or implied.
# See the License for the specific language governing permissions and
# limitations under the License.

from __future__ import annotations

import inspect
import logging
import pathlib
import time
from contextlib import nullcontext
from functools import partial
from typing import TYPE_CHECKING, Any, Dict, Optional, Union

import torch
import torch.nn as nn
import wandb
from torch.distributed.device_mesh import DeviceMesh
from torch.utils.data import DataLoader, IterableDataset
from torchao.float8 import precompute_float8_dynamic_scale_for_fsdp
from torchdata.stateful_dataloader.sampler import StatefulDistributedSampler
from transformers import AutoTokenizer
from transformers.integrations.accelerate import init_empty_weights
from transformers.modeling_utils import no_init_weights
from transformers.tokenization_utils_base import PreTrainedTokenizerBase
from transformers.utils import TRANSFORMERS_CACHE, ContextManagers
from transformers.utils.hub import TRANSFORMERS_CACHE
from wandb import Settings

from nemo_automodel.components._peft.lora import apply_lora_to_linear_modules
from nemo_automodel.components.checkpoint.checkpointing import CheckpointingConfig, load_model_from_base_checkpoint
from nemo_automodel.components.config._arg_parser import parse_args_and_load_config
from nemo_automodel.components.datasets.llm.megatron.sampler import create_megatron_sampler
from nemo_automodel.components.datasets.llm.megatron_dataset import MegatronPretraining
from nemo_automodel.components.datasets.llm.packed_sequence import PackedSequence
from nemo_automodel.components.distributed.cp_utils import make_cp_batch_and_ctx
from nemo_automodel.components.distributed.init_utils import (
    get_rank_safe,
    initialize_distributed,
)
from nemo_automodel.components.distributed.megatron_fsdp import MegatronFSDPManager
from nemo_automodel.components.distributed.pipelining import AutoPipeline
from nemo_automodel.components.distributed.utils import FirstRankPerNode, get_sync_ctx
from nemo_automodel.components.loggers.log_utils import setup_logging
from nemo_automodel.components.loggers.wandb_utils import suppress_wandb_log_messages
from nemo_automodel.components.loss.linear_ce import FusedLinearCrossEntropy
from nemo_automodel.components.loss.masked_ce import MaskedCrossEntropy
from nemo_automodel.components.optim.scheduler import OptimizerParamScheduler
from nemo_automodel.components.quantization.fp8 import apply_fp8_to_model, build_fp8_config
from nemo_automodel.components.training.rng import StatefulRNG
from nemo_automodel.components.training.step_scheduler import StepScheduler
from nemo_automodel.components.training.utils import count_tail_padding, scale_grads_and_clip_grad_norm
from nemo_automodel.components.utils.compile_utils import (
    build_compile_config,
    compile_model,
)
from nemo_automodel.components.utils.model_utils import (
    _supports_logits_to_keep,
    _supports_seq_lens,
    print_trainable_parameters,
)
from nemo_automodel.recipes.base_recipe import BaseRecipe

if TYPE_CHECKING:
    from torch.optim import Optimizer

    from nemo_automodel.components.distributed.init_utils import DistInfo

logger = logging.getLogger(__name__)

# ---------------------------
#  Stateless helper functions
# ---------------------------


def build_model_and_optimizer(
    device,
    cfg_model,
    cfg_opt,
    use_hf_fa2,
    cfg_peft,
    model_wrapper,
    seed,
    tp_size=1,
    cfg_fp8=None,
    cfg_compile=None,
    cfg_quantization=None,
    autopipeline: AutoPipeline | None = None,
    loss_fn=None,
    parallelize_fn=None,
) -> tuple[nn.Module | AutoPipeline, list["Optimizer"]]:  # noqa: F821
    """
    Build and initialize a model and optimizer.

    Args:
        device: The target device.
        model_wrapper: Optional parallelism wrapper.
        cfg_model: Configuration for model instantiation.
        cfg_opt: Configuration for optimizer instantiation.
        use_hf_fa2: Whether to use HF's flash_attention_2. This takes precedence over Pytorch's sdpa_methods for attn.
        cfg_peft: Configuration for PEFT.
        model_wrapper: Optional parallelism wrapper.
        seed: Random seed.
        tp_size: Tensor parallel size.
        cfg_fp8: Configuration for FP8.
        cfg_compile: Configuration for torch.compile.

    Returns:
        The instantiated model on the specified device and optimizer.
    """
    is_meta_device = False
    if hasattr(cfg_model, "is_meta_device"):
        is_meta_device = cfg_model.is_meta_device
        if is_meta_device and isinstance(model_wrapper, MegatronFSDPManager):
            raise ValueError("Meta device initialization is not supported with MegatronFSDPManager")
        del cfg_model.is_meta_device
    if autopipeline is not None:
        is_meta_device = True

    init_ctx = ContextManagers([no_init_weights(), init_empty_weights()]) if is_meta_device else nullcontext()
    with StatefulRNG(seed=seed, ranked=True):
        kwargs = {}
        if use_hf_fa2:
            kwargs["attn_implementation"] = "flash_attention_2"
            logger.warning(
                "Packed sequence is supported only with Flash Attention. "
                "Setting model's attn_implementation to flash_attention_2"
            )

        if cfg_quantization is not None:
            logger.info("Model weight quantization enabled with BitsAndBytes")
            from nemo_automodel.components.quantization.qlora import create_bnb_config

            kwargs["quantization_config"] = create_bnb_config(cfg_quantization)

        # Instantiate the model in meta device to avoid OOM
        with init_ctx:
            model = cfg_model.instantiate(**kwargs)

            # Optionally apply PEFT (e.g., LoRA/DoRA, etc)
            if cfg_peft is not None:
                assert autopipeline is None, "PEFT is not supported with AutoPipeline"
                apply_lora_to_linear_modules(
                    model, cfg_peft, quantization_config=kwargs.get("quantization_config", None)
                )

            if cfg_fp8 is not None:
                fp8_config = build_fp8_config(cfg_fp8)
                model = apply_fp8_to_model(model, config=fp8_config)

    print_trainable_parameters(model)

    if not _supports_logits_to_keep(model):
        logger.warning("logits_to_keep not found in model.forward. Using MaskedCrossEntropy instead.")
        loss_fn = MaskedCrossEntropy()

    if autopipeline is not None:
        autopipeline.build(model, loss_fn=loss_fn, parallelize_fn=parallelize_fn)
        for mp in autopipeline.parts:
            load_model_from_base_checkpoint(
                mp,
                device,
                cfg_peft is not None,
                cfg_model.get("cache_dir", TRANSFORMERS_CACHE),
                cfg_model.pretrained_model_name_or_path,
                getattr(cfg_peft, "lora_A_init", None),
                device_mesh=autopipeline.world_mesh,
                moe_mesh=autopipeline.moe_mesh,
            )

        # Create optimizer for all model parts
        trainable_params = []
        for i, model_part in enumerate(autopipeline.parts):
            trainable_params.append(
                {
                    "params": list(filter(lambda x: x.requires_grad, model_part.parameters())),
                    "name": f"rank_{get_rank_safe()}_model_part_{i}",
                }
            )
        model = autopipeline
    else:
<<<<<<< HEAD
        load_weights = False
        if parallelize_fn is not None:
            parallelize_fn(
                model,
                world_mesh=model_wrapper.device_mesh,
                moe_mesh=model_wrapper.moe_mesh,
                pp_enabled=False,
                dp_axis_names=("dp_shard",),
                cp_axis_name="cp",
                tp_axis_name="tp",
                ep_axis_name="ep",
                ep_shard_axis_names=("ep_shard",),
            )
            load_weights = True
        elif callable(getattr(model_wrapper, "parallelize", None)):
            # FSDP2 and nvFSDP should already be on the correct device
            if isinstance(model_wrapper, NVFSDPManager):
                # nvFSDP instantiate optimizer inside parallelize_function
=======
        if callable(getattr(model_wrapper, "parallelize", None)):
            # FSDP2 and MegatronFSDP should already be on the correct device
            if isinstance(model_wrapper, MegatronFSDPManager):
                # MegatronFSDP instantiate optimizer inside parallelize_function
>>>>>>> 759575ae
                trainable_params = list(filter(lambda x: x.requires_grad, model.parameters()))
                assert len(trainable_params) > 0, "trainable_params cannot be empty"
                if tp_size > 1:
                    # TP does not support foreach
                    cfg_opt.foreach = False
                optimizer = cfg_opt.instantiate(params=trainable_params)

                model, optimizer = model_wrapper.parallelize(model, optimizer)

                return model, [optimizer], loss_fn

            else:
                load_weights = True
                model = model_wrapper.parallelize(model)

        # Load the weights into the model in parallel.
        if is_meta_device and load_weights:
            load_model_from_base_checkpoint(
                model,
                device,
                cfg_peft is not None,
                cfg_model.get("cache_dir", TRANSFORMERS_CACHE),
                cfg_model.pretrained_model_name_or_path,
                getattr(cfg_peft, "lora_A_init", None),
                device_mesh=model_wrapper.device_mesh,
                moe_mesh=model_wrapper.moe_mesh,
            )

        # ensure the model is on device
        model = model.to(device)

        # Apply torch.compile if configured
        if cfg_compile is not None:
            compile_config = build_compile_config(cfg_compile)
            model = compile_model(model, compile_config)

    if tp_size > 1:
        # TP does not support foreach
        cfg_opt.foreach = False

    if hasattr(model, "parts"):
        optimizer = []
        for part in model.parts:
            trainable_params = list(filter(lambda x: x.requires_grad, part.parameters()))
            assert len(trainable_params) > 0, "trainable_params cannot be empty"
            optimizer.append(cfg_opt.instantiate(params=trainable_params))
    else:
        trainable_params = list(filter(lambda x: x.requires_grad, model.parameters()))
        assert len(trainable_params) > 0, "trainable_params cannot be empty"
        optimizer = [cfg_opt.instantiate(params=trainable_params)]

    return model, optimizer, loss_fn


def build_checkpoint_config(cfg_ckpt, cache_dir, model_repo_id, is_peft) -> CheckpointingConfig:
    """Build a checkpoint configuration.

    Args:
        cfg_ckpt: Configuration for checkpointing.
        cache_dir: Cache directory for the model.
        model_repo_id: Model repository ID.
        is_peft: Whether the model is PEFT.

    Returns:
        The instantiated checkpoint configuration.
    """

    ckpt_kwargs = dict(
        enabled=False,
        checkpoint_dir="checkpoints/",
        model_save_format="safetensors",
        model_repo_id=model_repo_id,
        model_cache_dir=cache_dir if cache_dir is not None else TRANSFORMERS_CACHE,
        save_consolidated=False,
        is_peft=is_peft,
    )
    if cfg_ckpt is not None:
        cfg_ckpt = cfg_ckpt.to_dict()
        cfg_ckpt.pop("restore_from", None)
        ckpt_kwargs |= cfg_ckpt
    if ckpt_kwargs.get("is_peft", False) and ckpt_kwargs.get("model_save_format") == "torch_save":
        raise ValueError(
            "PEFT checkpointing is not supported for torch_save format. Save using `safetensors` format instead."
        )
    checkpoint_config = CheckpointingConfig(**ckpt_kwargs)
    return checkpoint_config


def build_loss_fn(cfg_loss):
    """Build a loss function.

    Args:
        cfg_loss (ConfigNode): Loss function configuration.

    Returns:
        The instantiated loss function on the specified device.
    """
    return cfg_loss.instantiate()


def _build_tokenizer(cfg_model, cfg_ds):
    # if tokenizer is not provided, use the model config to instantiate it
    if "tokenizer" not in cfg_ds and cfg_model.get("pretrained_model_name_or_path", None) is not None:
        logging.info("Using model config to instantiate tokenizer")
        trust_remote_code = getattr(cfg_model, "trust_remote_code", False)
        tokenizer = AutoTokenizer.from_pretrained(
            cfg_model.pretrained_model_name_or_path, trust_remote_code=trust_remote_code
        )
    elif cfg_ds.get("tokenizer", None) is None:
        tokenizer = None
    elif "_target_" not in cfg_ds.tokenizer:
        tokenizer = AutoTokenizer.from_pretrained(**cfg_ds.tokenizer.to_dict())
    else:
        tokenizer = cfg_ds.tokenizer.instantiate()

    # Finally, check if the dataset target accepts a tokenizer parameter
    kwargs = {}
    if tokenizer is not None and callable(cfg_ds._target_):
        try:
            sig = inspect.signature(cfg_ds._target_)
            if "tokenizer" in sig.parameters:
                kwargs["tokenizer"] = tokenizer
        except (ValueError, TypeError):
            # If we can't get the signature, skip adding tokenizer
            pass
    return kwargs, tokenizer


def build_dataloader(
    cfg_ds,
    cfg_dl,
    cfg_model,
    cfg_ps,
    seed,
    local_batch_size,
    global_batch_size,
    max_steps,
    val_check_interval,
    dp_rank,
    dp_world_size,
    pp_enabled,
    supports_seq_lens=True,
) -> tuple[DataLoader, PreTrainedTokenizerBase]:
    """Build a DataLoader for the dataset.

    Args:
        cfg_ds: Dataset configuration.
        cfg_dl: DataLoader configuration.
        cfg_model: Model configuration.
        cfg_ps: Packed sequence configuration.
        seed: Random seed.
        local_batch_size: Local batch size.
        global_batch_size: Global batch size.
        max_steps: Maximum number of steps.
        val_check_interval: Validation check interval.
        dp_rank: Data parallel rank.
        dp_world_size: Data parallel world size.
        pp_enabled: Whether pipeline parallelism is enabled.
        supports_seq_lens: Whether the model supports seq_lens (Default: True).
    Returns:
        The instantiated DataLoader and tokenizer.
    """
    with StatefulRNG(seed=seed, ranked=True):
        kwargs, tokenizer = _build_tokenizer(cfg_model, cfg_ds)
        with FirstRankPerNode():
            # Megatron specific kwargs
            if cfg_ds._target_ == MegatronPretraining:
                kwargs["global_batch_size"] = global_batch_size
                kwargs["trainer_max_steps"] = max_steps if max_steps is not None else None
                kwargs["trainer_val_check_interval"] = val_check_interval
                ds = cfg_ds.instantiate(**kwargs)
                ds.build()
            else:
                ds = cfg_ds.instantiate(**kwargs)

        packed_sequence_size = getattr(cfg_ps, "packed_sequence_size", 0)
        # check if packed sequence is supported
        if packed_sequence_size > 0 and not supports_seq_lens:
            logging.warning("Packed sequence is not supported without seq_lens; disabling packed sequence")
            packed_sequence_size = 0

        # Apply packing if configured
        if packed_sequence_size > 0:
            logger.info(f"Packing dataset with size: {packed_sequence_size}")
            ds = PackedSequence(
                ds,
                split=cfg_ds.split,  # Assumes split is defined in dataset config
                packed_sequence_size=packed_sequence_size,
                split_across_pack=getattr(cfg_ps, "split_across_pack", False),
                max_packs=getattr(cfg_ps, "max_packs", None),
            ).pack()

        if isinstance(ds, MegatronPretraining):
            ds = ds.get_dataset(split=cfg_ds.splits_to_build)
            dataloader_type = cfg_dl.get("dataloader_type", "single")
            if "dataloader_type" in cfg_dl:
                del cfg_dl.dataloader_type
            batch_sampler = create_megatron_sampler(
                dataset_len=len(ds),
                micro_batch_size=local_batch_size,
                global_batch_size=global_batch_size,
                dataloader_type=dataloader_type,
                rank=dp_rank,
                world_size=dp_world_size,
            )
            dl_kwargs = {"batch_sampler": batch_sampler}
        elif not isinstance(ds, IterableDataset):
            shuffle = cfg_dl.get("shuffle", True)
            if "shuffle" in cfg_dl:
                del cfg_dl.shuffle

            dist_sampler_kwargs = {
                "num_replicas": dp_world_size,
                "rank": dp_rank,
                "shuffle": shuffle,
            }
            sampler = StatefulDistributedSampler(
                ds,
                seed=seed,
                drop_last=True,
                **dist_sampler_kwargs,
            )
            dl_kwargs = {"sampler": sampler, "batch_size": local_batch_size}
            if pp_enabled:
                dl_kwargs["drop_last"] = True
        else:
            logging.info("Using IterableDataset; skipping sampler.")
            dl_kwargs = {}

        # Handle collate_fn instantiation if it's a ConfigNode
        dl_kwargs = dl_kwargs | {"dataset": ds}
        if hasattr(cfg_dl, "collate_fn") and hasattr(cfg_dl.collate_fn, "_target_"):
            collate_cfg = cfg_dl.collate_fn
            dl_kwargs["collate_fn"] = lambda batch: collate_cfg.instantiate(batch=batch)

        try:
            import torch.multiprocessing as mp

            if mp.get_start_method(allow_none=True) is None:
                mp.set_start_method("spawn", force=True)
        except RuntimeError:
            pass
        return cfg_dl.instantiate(**dl_kwargs), tokenizer


def build_distributed(cfg_dist: Dict[str, Any]) -> "DistInfo":  # noqa: F821
    """Build and initialize distributed training resources.

    Args:
        cfg_dist: Configuration for distributed training.

    Returns:
        Distributed training information from initialize_distributed.
    """
    backend = cfg_dist.get("backend", "nccl")
    timeout = cfg_dist.get("timeout_minutes", 1)
    return initialize_distributed(backend=backend, timeout_minutes=timeout)


def build_step_scheduler(cfg, dataloader, dp_group_size, local_batch_size):
    """Build the step scheduler.

    Args:
        cfg: configuration for the StepScheduler class.
        dataloader: the training dataloader, used for extracting the epoch_len (in batches).
        dp_group_size: the size of the data parallel group.
        micro_batch_size: the size of the micro batch.

    Returns:
        StepScheduler: the configured StepScheduler.
    """
    assert "_target_" not in cfg, "_target_ not permitted in step scheduler"
    default_kwargs = dict(
        num_epochs=10,
        global_batch_size=32,
        local_batch_size=local_batch_size,
        dp_size=dp_group_size,
        ckpt_every_steps=100,
        dataloader=dataloader,
    )
    if cfg is not None:
        default_kwargs |= cfg.to_dict()
    return StepScheduler(**default_kwargs)


def build_lr_scheduler(cfg, optimizer, step_scheduler) -> list[OptimizerParamScheduler] | None:  # noqa: F821
    """Build the learning rate scheduler.

    Args:
        cfg: Configuration for the OptimizerParamScheduler.
        optimizer: The optimizer to be scheduled.
        step_scheduler: The step scheduler to extract training parameters.

    Returns:
        OptimizerParamScheduler: The configured learning rate scheduler, or None if not configured.
    """
    if cfg is None:
        return None

    # Calculate total steps for the training run
    total_epochs = step_scheduler.num_epochs
    epoch_len = len(step_scheduler.dataloader)
    grad_acc_steps = step_scheduler.grad_acc_steps

    # Total optimizer steps (accounting for gradient accumulation)
    total_steps = (total_epochs * epoch_len) // grad_acc_steps
    if step_scheduler.max_steps is not None:
        total_steps = min(total_steps, step_scheduler.max_steps)

    # Extract learning rate from optimizer
    base_lrs = [opt.param_groups[0]["lr"] for opt in optimizer]

    # Set defaults for scheduler parameters
    default_kwargs_list = []
    for base_lr, opt in zip(base_lrs, optimizer):
        default_kwargs = dict(
            optimizer=opt,
            init_lr=base_lr * 0.1,  # Start warmup at 10% of base LR
            max_lr=base_lr,
            min_lr=base_lr * 0.01,  # End at 1% of base LR
            lr_warmup_steps=min(1000, total_steps // 10),  # 10% warmup or max 1000 steps
            lr_decay_steps=total_steps,
            lr_decay_style="cosine",
            start_wd=opt.param_groups[0].get("weight_decay", 0.0),
            end_wd=opt.param_groups[0].get("weight_decay", 0.0),
            wd_incr_steps=total_steps,
            wd_incr_style="constant",
        )
        default_kwargs_list.append(default_kwargs)

    # Override with user-provided config
    if cfg is not None:
        user_cfg = cfg.to_dict() if hasattr(cfg, "to_dict") else dict(cfg)
        default_kwargs.update(user_cfg)

    logger.info(
        f"Building LR scheduler with total_steps={total_steps}, "
        f"warmup_steps={default_kwargs['lr_warmup_steps']}, "
        f"decay_style={default_kwargs['lr_decay_style']}"
    )

    return [OptimizerParamScheduler(**default_kwargs) for default_kwargs in default_kwargs_list]


def build_wandb(cfg) -> wandb.Run:
    """Instantiates wandb and returns the instance. If no name is given, it will use the model name.

    Args:
        cfg: Configuration for wandb.

    Returns:
        The wandb instance.
    """
    assert cfg.get("wandb", None) is not None
    kwargs = cfg.wandb.to_dict()
    if kwargs.get("name", "") == "":
        kwargs["name"] = "_".join(cfg.get("model.pretrained_model_name_or_path").split("/")[-2:])
    run = wandb.init(
        **kwargs,
        config=cfg.to_dict(),
        settings=Settings(silent=True),
    )
    return run


def calculate_loss(loss_fn, **kwargs) -> torch.Tensor:
    """Calculate the loss.

    Args:
        loss_fn: Loss function.
        **kwargs: Keyword arguments for the loss function.

    Returns:
        The loss.
    """
    loss_fn_kwargs = {"num_label_tokens": kwargs.pop("num_label_tokens", None)}
    if isinstance(loss_fn, FusedLinearCrossEntropy):
        model = kwargs.pop("model")
        labels = kwargs.pop("labels")

        # find the lm_head in the model
        lm_head = None
        if hasattr(model, "get_output_embeddings"):
            lm_head = model.get_output_embeddings().weight
        else:
            for n, p in model.named_parameters(remove_duplicate=False):
                if "lm_head" in n and n.endswith(".weight"):
                    lm_head = p
                    break
        if lm_head is None:
            raise ValueError("lm_head.weight not found in model")

        # unshard the possibly sharded lm_head
        lm_head = lm_head.full_tensor() if hasattr(lm_head, "full_tensor") else lm_head
        loss_fn_kwargs.update(
            {
                "hidden_states": kwargs.pop("hidden_states"),
                "labels": labels,
                "lm_weight": lm_head,
            }
        )
    else:
        loss_fn_kwargs.update(
            {
                "logits": kwargs.pop("logits"),
                "labels": kwargs.pop("labels"),
            }
        )

    return loss_fn(**loss_fn_kwargs)


def parallelize_for_pp(
    model: nn.Module,
    *,
    world_mesh: DeviceMesh,
    moe_mesh: Optional[DeviceMesh] = None,
    pp_enabled: bool = False,
    dp_axis_names: Union[tuple[str, ...], str] = ("data_parallel",),
    cp_axis_name: Optional[str] = None,
    tp_axis_name: Optional[str] = None,
    ep_axis_name: Optional[str] = None,
    ep_shard_axis_names: Optional[tuple[str, ...]] = None,
    model_wrapper: Optional[Any] = None,
) -> nn.Module:
    if model_wrapper is not None:
        if callable(getattr(model_wrapper, "parallelize", None)):
            model = model_wrapper.parallelize(model)
    return model


# ---------------------------------------------------------------------------
#  Trainer class – orchestration only
# ---------------------------------------------------------------------------


class TrainFinetuneRecipeForNextTokenPrediction(BaseRecipe):
    """Recipe for fine-tuning a model for next-token prediction.

    This class orchestrates training, from setup to main training loop.
    """

    def __init__(self, cfg):
        """Initialize the recipe with configuration.

        Args:
            cfg: Configuration dictionary/object for training.
        """
        self.cfg = cfg

    # ------------------ build phase ------------------
    def setup(self):
        """Builds all components needed for training/validation/logging/checkpointing/etc.

        This is the last place where self.cfg should be referenced.

        Raises:
            NotImplemented: Raises if it tries to restore a checkpoint; will be removed.
        """
        torch.cuda.reset_peak_memory_stats()
        self.dist_env = build_distributed(self.cfg.get("dist_env", {}))
        # setups logging and adds the rankfilter to logging
        setup_logging()

        self.device_mesh = None
        self.moe_mesh = None
        self.model_wrapper = None
        if "distributed" in self.cfg:
            self.model_wrapper = self.cfg.distributed.instantiate(world_size=self.dist_env.world_size)
            self.device_mesh = getattr(self.model_wrapper, "device_mesh", None)
            self.moe_mesh = getattr(self.model_wrapper, "moe_mesh", None)

        if self.dist_env.is_main and hasattr(self.cfg, "wandb"):
            suppress_wandb_log_messages()
            run = build_wandb(self.cfg)
            logging.info("🚀 View run at {}".format(run.url))

        # Log experiment details on main rank
        self._log_experiment_details()
        self._log_library_versions()

        # Check if packed_sequence_size > 0 and use HF's flash_attention_2 for attn implementation.
        use_hf_fa2 = self.cfg.get("packed_sequence.packed_sequence_size", 0) > 0

        self.pp_enabled: bool = (
            True if hasattr(self.model_wrapper, "pp_size") and self.model_wrapper.pp_size > 1 else False
        )
        autopipeline_cfg = self.cfg.get("autopipeline", None)
        if self.pp_enabled:
            assert autopipeline_cfg is not None, (
                "AutoPipeline configuration is required when pipeline parallelism is enabled"
            )
            assert not isinstance(self.model_wrapper, MegatronFSDPManager), (
                "MegatronFSDPManager is not supported when pipeline parallelism is enabled"
            )
            # Create AutoPipeline from config
            autopipeline = autopipeline_cfg.instantiate(
                world_mesh=self.device_mesh,
                moe_mesh=self.moe_mesh,
                pp_axis_name="pp",
                dp_axis_names=(
                    ("dp_replicate", "dp_shard")
                    if "dp_replicate" in self.device_mesh.mesh_dim_names
                    and "dp_shard" in self.device_mesh.mesh_dim_names
                    else ("dp_shard",)
                ),
                cp_axis_name="cp" if "cp" in self.device_mesh.mesh_dim_names else None,
                tp_axis_name="tp" if "tp" in self.device_mesh.mesh_dim_names else None,
                ep_axis_name="ep" if self.moe_mesh is not None and "ep" in self.moe_mesh.mesh_dim_names else None,
                ep_shard_axis_names=(
                    ("ep_shard",) if self.moe_mesh is not None and "ep_shard" in self.moe_mesh.mesh_dim_names else None
                ),
                pp_batch_size=self.cfg.get("step_scheduler.local_batch_size", 1),
                device=torch.cuda.current_device(),
            )
            assert isinstance(autopipeline, AutoPipeline), (
                f"autopipeline {autopipeline.__class__} is not an instance of AutoPipeline"
            )
        else:
            autopipeline = None

        # Build components
        self.peft_config = None
        if self.cfg.get("peft", None) is not None:
            self.peft_config = self.cfg.peft.instantiate()
        self.loss_fn = build_loss_fn(self.cfg.loss_fn)
        parallelize_fn = self.cfg.get("parallelize_fn", None)
        if parallelize_fn is None:
            parallelize_fn = partial(parallelize_for_pp, model_wrapper=self.model_wrapper)

        model, self.optimizer, self.loss_fn = build_model_and_optimizer(
            self.dist_env.device,
            self.cfg.model,
            self.cfg.optimizer,
            use_hf_fa2,
            self.peft_config,
            self.model_wrapper,
            seed=self.cfg.get("seed", 42),
            tp_size=self.cfg.get("distributed.tp_size", 1),
            cfg_fp8=self.cfg.get("fp8", None),
            cfg_compile=self.cfg.get("compile", None),
            cfg_quantization=self.cfg.get("quantization", None),
            autopipeline=autopipeline,
            loss_fn=self.loss_fn,
            parallelize_fn=parallelize_fn,
        )
        if isinstance(model, AutoPipeline):
            self.model_parts = model.parts
            self.pp = model
        else:
            self.model_parts = [model]
            self.pp = None

        self.dataloader, self.tokenizer = build_dataloader(
            self.cfg.dataset,
            self.cfg.dataloader,
            self.cfg.model,
            self.cfg.get("packed_sequence", None),
            seed=self.cfg.get("seed", 42),
            local_batch_size=self.cfg.get("step_scheduler.local_batch_size", 1),
            global_batch_size=self.cfg.get("step_scheduler.global_batch_size", 1),
            max_steps=self.cfg.get("step_scheduler.max_steps", None),
            val_check_interval=self.cfg.get("step_scheduler.val_every_steps", None),
            dp_rank=self._get_dp_rank(),
            dp_world_size=self._get_dp_group_size(),
            pp_enabled=self.pp_enabled,
            supports_seq_lens=_supports_seq_lens(model),
        )

        # Build validation dataloader if the config provides it
        self.val_dataloader = None
        if "validation_dataset" in self.cfg:
            # For validation, do not use packed sequences for fair comparison with baseline

            self.val_dataloader, _ = build_dataloader(
                self.cfg.validation_dataset,
                self.cfg.validation_dataloader,
                self.cfg.model,
                cfg_ps=None,  # Use unpacked config for validation
                seed=self.cfg.get("seed", 42),
                local_batch_size=self.cfg.get("step_scheduler.local_batch_size", 1),
                global_batch_size=self.cfg.get("step_scheduler.global_batch_size", 1),
                max_steps=self.cfg.get("step_scheduler.max_steps", None),
                val_check_interval=self.cfg.get("step_scheduler.val_every_steps", None),
                dp_rank=self._get_dp_rank(),
                dp_world_size=self._get_dp_group_size(),
                pp_enabled=self.pp_enabled,
            )

        # Scheduler
        self.step_scheduler = build_step_scheduler(
            self.cfg.get("step_scheduler", None),
            self.dataloader,
            self._get_dp_group_size(),
            local_batch_size=self.cfg.get("step_scheduler.local_batch_size", 1),
        )

        # Build learning rate scheduler
        self.lr_scheduler = build_lr_scheduler(self.cfg.get("lr_scheduler", None), self.optimizer, self.step_scheduler)

        # Log model, parameter counts, norms, optimizer and scheduler
        self._log_model_and_optimizer_details(self.model_parts, self.optimizer, self.lr_scheduler)

        # Build checkpointing config
        restore_from = self.cfg.get("checkpoint.restore_from", None)
        self.checkpoint_config = build_checkpoint_config(
            self.cfg.get("checkpoint", None),
            self.cfg.get("model.cache_dir", None),
            self.cfg.model.get("pretrained_model_name_or_path", None),
            True if self.cfg.get("peft", None) else False,
        )

        # Set up the stateful random number generator
        self.rng = StatefulRNG(seed=self.cfg.get("seed", 42), ranked=True)

        # Optionally resume
        self.load_checkpoint(restore_from, moe_mesh=self.moe_mesh)

        # Log step scheduler details
        self._log_step_scheduler_details(self.step_scheduler)

    # ------------------ main loop ------------------
    def run_train_validation_loop(self):
        """Run the training loop over all epochs and batches.

        For each batch, perform a forward pass, compute loss, backpropagate,
        and update model parameters when necessary. Also prints loss every gradient step.
        """
        for mp in self.model_parts:
            mp.train()
        self.timestamp = time.perf_counter()

        for epoch in self.step_scheduler.epochs:
            self.step_scheduler.set_epoch(epoch)
            # The step scheduler yields a list of batches with the following properties:
            # 1. len(batches) == grad_acc_steps
            # 2. len(batches[0]) == batch_size
            for i, batches in enumerate(self.step_scheduler):
                reporting_loss, grad_norm, tps, num_tokens_in_batch, num_label_tokens = self._run_train_optim_step(
                    batches, 1.0
                )

                # log
                self.log_train_metrics(reporting_loss, grad_norm, num_tokens_in_batch, tps, num_label_tokens)

                # Save the checkpoint every ckpt_every_steps
                if self.step_scheduler.is_ckpt_step:
                    self.save_checkpoint(epoch, self.step_scheduler.step)

                # Run validation every val_every_steps
                if self.step_scheduler.is_val_step and self.val_dataloader is not None:
                    self._run_validation_epoch()
                    for mp in self.model_parts:
                        mp.train()

    # ------------------ helpers ------------------
    def _forward_backward_step(
        self,
        idx,
        batch,
        *,
        loss_buffer,
        num_label_tokens,
        num_batches,
        is_train: bool = True,
    ):
        batch = {k: v.to(self.dist_env.device, non_blocking=True) for k, v in batch.items()}
        labels = batch.pop("labels")

        if (
            "position_ids" not in batch
            and self.device_mesh is not None
            and (self.device_mesh["cp"].size() > 1 or self.device_mesh["tp"].size() > 1)
        ):
            batch["position_ids"] = (
                torch.arange(0, batch["input_ids"].shape[1])
                .unsqueeze(0)
                .expand(batch["input_ids"].shape[0], -1)
                .to(self.dist_env.device)
            )

        train_ctx, batch = make_cp_batch_and_ctx(self.device_mesh, batch, labels)
        if self.pp_enabled:
            if not is_train:
                logging.info("Skipping forward pass for validation because pipeline parallelism is enabled")
                return

            with train_ctx():
                losses = [] if self.pp.info.has_last_stage else None
                if self.pp.info.has_last_stage:
                    masked_labels = labels.clone()
                    targets = masked_labels
                else:
                    targets = None

                input_ids = batch.pop("input_ids")
                if self.pp.info.has_first_stage:
                    self.pp.info.schedule.step(input_ids, target=targets, losses=losses, **batch)
                else:
                    self.pp.info.schedule.step(target=targets, losses=losses, **batch)

            if self.pp.info.has_last_stage:
                local_loss = torch.sum(torch.stack(losses))
            else:
                local_loss = torch.tensor(0.0, device=self.dist_env.device)

            loss_buffer.append(local_loss.clone().detach())
        else:
            model = self.model_parts[0]
            sync_ctx = get_sync_ctx(model, idx == num_batches - 1) if is_train else nullcontext()
            with train_ctx(), sync_ctx:
                if isinstance(self.loss_fn, FusedLinearCrossEntropy):
                    # use num_logits_to_keep to avoid full logits matrix in memory
                    out = model(logits_to_keep=1, **batch)
                    if "hidden_states" not in out:
                        raise ValueError(
                            "FusedLinearCrossEntropy requires the model to output hidden states. Set `model.output_hidden_states=True` in the config."
                        )
                else:
                    out = model(**batch)

                local_loss = calculate_loss(
                    self.loss_fn,
                    logits=getattr(out, "logits", out),
                    labels=labels,
                    model=model,
                    hidden_states=out.hidden_states[-1] if getattr(out, "hidden_states", None) is not None else None,
                    num_label_tokens=num_label_tokens,
                )
                loss_buffer.append(local_loss.clone().detach())
                if is_train:
                    (local_loss * self._get_dp_group_size()).backward()

    def _run_train_optim_step(self, batches, max_grad_norm: Optional[float] = None):
        """Execute a single training step.

        Args:
            batches: List of batches of training data.
            max_grad_norm: Gradient clipping norm. Optional, if None will not clip gradients.
        """

        num_label_tokens = torch.tensor(
            sum((batch["labels"] != -100).sum().item() for batch in batches), dtype=torch.long
        )
        num_label_tokens = self._dp_allreduce(num_label_tokens).item()
        loss_buffer = []

        # number of tokens in the batch, excluding any tail padding.
        num_tokens_in_batch = torch.tensor(
            sum(batch["labels"].numel() - count_tail_padding(batch["labels"]) for batch in batches),
            dtype=torch.long,
        )
        num_tokens_in_batch = self._dp_allreduce(num_tokens_in_batch).item()

        num_batches = len(batches)
        for i, batch in enumerate(batches):
            self._forward_backward_step(
                i, batch, loss_buffer=loss_buffer, num_label_tokens=num_label_tokens, num_batches=num_batches
            )

        grad_norm = scale_grads_and_clip_grad_norm(
            max_grad_norm,
            self.model_parts,
            norm_type=2.0,
            pp_enabled=self.pp_enabled,
            device_mesh=self.device_mesh,
            moe_mesh=self.moe_mesh,
            ep_axis_name="ep" if self.moe_mesh is not None and "ep" in self.moe_mesh.mesh_dim_names else None,
            pp_axis_name="pp" if self.pp_enabled else None,
            foreach=True,
            num_label_tokens=num_label_tokens,
            dp_group_size=self._get_dp_group_size(),
        )

        # Note(MegatronFSDP): Need to call these functions for MegatronFSDP if not using latest api
        # self.model_parts[0].finish_grad_sync()

        for opt in self.optimizer:
            opt.step()
            opt.zero_grad()

        if self.lr_scheduler is not None:
            for scheduler in self.lr_scheduler:
                scheduler.step(1)

        # Precompute FP8 scales
        fp8_config = self.cfg.get("fp8", None)
        if (
            fp8_config is not None
            and fp8_config.get("enabled", False)
            and fp8_config.get("precompute_float8_dynamic_scale_for_fsdp", False)
            and not self.pp_enabled
            and self.device_mesh is not None
            and self.device_mesh["dp_shard"].size() > 1
        ):
            precompute_float8_dynamic_scale_for_fsdp(self.model_parts[0])

        # Note(MegatronFSDP): Need to call these functions for MegatronFSDP if not using latest api
        # self.model_parts[0].install_optimized_model_weights()
        # self.model_parts[0].zero_grad_buffer()

        t = time.perf_counter()
        time_delta = t - self.timestamp
        self.timestamp = t
        tps = num_tokens_in_batch / time_delta
        reporting_loss = torch.sum(torch.stack(loss_buffer))
        reporting_loss = self._dp_allreduce(reporting_loss)
        if self.pp_enabled:
            reporting_loss = reporting_loss / num_label_tokens
            reporting_loss = reporting_loss.to(self.dist_env.device)
            # Send loss to first rank if pp group rank is 0
            src_rank = self.device_mesh.mesh.reshape(-1)[-1].item()
            if self.dist_env.rank == src_rank:
                torch.distributed.send(reporting_loss, dst=0)
            elif self.dist_env.is_main:
                torch.distributed.recv(reporting_loss, src=src_rank)

        reporting_loss = reporting_loss.cpu().item()
        # fix reporting_loss, tps across ranks
        return reporting_loss, grad_norm, tps, num_tokens_in_batch, num_label_tokens

    @torch.no_grad()
    def _run_validation_epoch(self):
        """Run one pass over `self.val_dataloader`."""
        if self.pp_enabled:
            logger.warning("Validation is not supported for pipeline parallelism")
            return

        with StatefulRNG(seed=1, ranked=True):
            for mp in self.model_parts:
                mp.eval()

            total_loss = torch.tensor(0.0, dtype=torch.float32, device=self.dist_env.device)
            total_num_label_tokens = 0

            for batch in self.val_dataloader:
                loss_buffer = []
                num_label_tokens = (batch["labels"] != -100).sum().item()
                self._forward_backward_step(
                    0,
                    batch,
                    loss_buffer=loss_buffer,
                    num_label_tokens=None,  # we will normalize outside.
                    num_batches=1,
                    is_train=False,
                )

                total_loss += torch.sum(torch.stack(loss_buffer)).item()
                total_num_label_tokens += num_label_tokens

        total_loss = self._dp_allreduce(total_loss).item()
        total_num_label_tokens = self._dp_allreduce(torch.tensor(total_num_label_tokens, dtype=torch.long)).item()

        val_loss = total_loss / max(total_num_label_tokens, 1e-8)
        if self.dist_env.is_main:
            if wandb.run is not None:
                wandb.log({"val_loss": val_loss, "step": self.step_scheduler.step, "epoch": self.step_scheduler.epoch})

        # assumes all model parts' optimizers have the same learning rate
        current_lr = self.optimizer[0].param_groups[0]["lr"]
        logging.info(
            "[val] step {} | epoch {} | loss {:.4f} | lr {:.2e} | num_label_tokens {}".format(
                self.step_scheduler.step,
                self.step_scheduler.epoch,
                val_loss,
                current_lr,
                total_num_label_tokens,
            )
        )

    def log_train_metrics(self, train_loss, grad_norm, num_tokens_in_batch, tps, num_label_tokens) -> float:
        """Log metrics to wandb.

        Args:
            train_loss: Training loss.
            grad_norm: Grad norm from the training step.
            num_tokens_in_batch: Total number of loss tokens.
            tps: Tokens per second.
        """
        log_data = {
            "step": self.step_scheduler.step,
            "epoch": self.step_scheduler.epoch,
            "train_loss": train_loss,
            "grad_norm": grad_norm,
            "num_tokens_per_step": num_tokens_in_batch,
            "tps": tps,
            "tps_per_gpu": tps / self._get_dp_group_size(),
        }
        # assumes all model parts' optimizers have the same learning rate
        current_lr = self.optimizer[0].param_groups[0]["lr"]
        log_data["learning_rate"] = current_lr

        if wandb.run is not None:
            wandb.log(log_data, step=self.step_scheduler.step)

        if self.dist_env.is_main:
            logging.info(
                "step {} | epoch {} | loss {:.4f} | grad_norm {:.4f} | lr {:.2e} | mem {:.2f} GiB | tps {:.2f}({:.2f}/gpu) | num_label_tokens {}".format(
                    self.step_scheduler.step,
                    self.step_scheduler.epoch,
                    train_loss,
                    grad_norm,
                    current_lr,
                    torch.cuda.max_memory_allocated() / 1024**3,
                    tps,
                    tps / self._get_dp_group_size(),
                    num_label_tokens,
                )
            )
        torch.cuda.reset_peak_memory_stats()


# ---------------------------------------------------------------------------
# Entry point
# ---------------------------------------------------------------------------


def main(config_path=None):
    """Main entry point for the fine-tuning recipe.

    Loads the configuration, sets up the trainer, and initiates the training loop.
    """
    if config_path is None:
        config_path = pathlib.Path(__file__).parent.resolve() / "llama_3_2_1b_hellaswag.yaml"
    cfg = parse_args_and_load_config(config_path)
    trainer = TrainFinetuneRecipeForNextTokenPrediction(cfg)
    trainer.setup()
    trainer.run_train_validation_loop()


if __name__ == "__main__":
    main()<|MERGE_RESOLUTION|>--- conflicted
+++ resolved
@@ -189,7 +189,6 @@
             )
         model = autopipeline
     else:
-<<<<<<< HEAD
         load_weights = False
         if parallelize_fn is not None:
             parallelize_fn(
@@ -205,15 +204,9 @@
             )
             load_weights = True
         elif callable(getattr(model_wrapper, "parallelize", None)):
-            # FSDP2 and nvFSDP should already be on the correct device
-            if isinstance(model_wrapper, NVFSDPManager):
-                # nvFSDP instantiate optimizer inside parallelize_function
-=======
-        if callable(getattr(model_wrapper, "parallelize", None)):
             # FSDP2 and MegatronFSDP should already be on the correct device
             if isinstance(model_wrapper, MegatronFSDPManager):
                 # MegatronFSDP instantiate optimizer inside parallelize_function
->>>>>>> 759575ae
                 trainable_params = list(filter(lambda x: x.requires_grad, model.parameters()))
                 assert len(trainable_params) > 0, "trainable_params cannot be empty"
                 if tp_size > 1:
