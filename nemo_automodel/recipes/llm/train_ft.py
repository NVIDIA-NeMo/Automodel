--- conflicted
+++ resolved
@@ -1288,13 +1288,8 @@
             },
         )
 
-<<<<<<< HEAD
-    def log_val_metrics(self, log_data):
+    def log_val_metrics(self, val_name, log_data, metric_logger=None):
         """Log metrics to wandb, MLflow and other loggers
-=======
-    def log_val_metrics(self, val_name, log_data, metric_logger=None):
-        """Log metrics to wandb and other loggers
->>>>>>> 5e995e95
         Args:
             log_data: MetricsSample object, containing:
                 step: int, the current step.
