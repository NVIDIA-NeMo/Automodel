# Copyright (c) 2025, NVIDIA CORPORATION. All rights reserved.
#
# Licensed under the Apache License, Version 2.0 (the "License");
# you may not use this file except in compliance with the License.
# You may obtain a copy of the License at
#
#     http://www.apache.org/licenses/LICENSE-2.0
#
# Unless required by applicable law or agreed to in writing, software
# distributed under the License is distributed on an "AS IS" BASIS,
# WITHOUT WARRANTIES OR CONDITIONS OF ANY KIND, either express or implied.
# See the License for the specific language governing permissions and
# limitations under the License.

from __future__ import annotations

import logging
import pathlib
import time
from typing import Any, Dict

import torch
import torch.distributed as dist
import torch.nn as nn
import wandb
from torch.distributed.device_mesh import _mesh_resources
from torch.utils.data import DataLoader
from torchdata.stateful_dataloader.sampler import StatefulDistributedSampler
from transformers import AutoTokenizer
from transformers.tokenization_utils_base import PreTrainedTokenizerBase
from wandb import Settings

from nemo_automodel.components._peft.lora import apply_lora_to_linear_modules
from nemo_automodel.components.checkpoint.checkpointing import CheckpointingConfig
from nemo_automodel.components.config._arg_parser import parse_args_and_load_config
from nemo_automodel.components.datasets.llm.packed_sequence import PackedSequence
from nemo_automodel.components.distributed.cp_utils import make_cp_batch_and_ctx
from nemo_automodel.components.distributed.init_utils import initialize_distributed
from nemo_automodel.components.distributed.nvfsdp import NVFSDPManager
from nemo_automodel.components.loggers.log_utils import setup_logging
from nemo_automodel.components.loggers.wandb_utils import suppress_wandb_log_messages
from nemo_automodel.components.training.base_recipe import BaseRecipe
from nemo_automodel.components.training.rng import StatefulRNG
from nemo_automodel.components.training.step_scheduler import StepScheduler
from nemo_automodel.components.training.utils import count_tail_padding
from nemo_automodel.components.utils.dist_utils import (
    clip_gradients,
    get_sync_ctx,
    reduce_loss,
    rescale_gradients,
)
from nemo_automodel.components.optim.scheduler import OptimizerParamScheduler

logger = logging.getLogger(__name__)

# ---------------------------
#  Stateless helper functions
# ---------------------------


def build_model_and_optimizer(
    device,
    cfg_model,
    cfg_opt,
    use_hf_fa2,
    cfg_peft,
    model_wrapper,
    seed,
    tp_size=1,
) -> tuple[nn.Module, "Optimizer"]:  # noqa: F821
    """Build and initialize a model.

    Args:
        device: The target device.
        model_wrapper: Optional parallelism wrapper.
        cfg_model: Configuration for model instantiation.
        cfg_opt: Configuration for optimizer instantiation.
        use_hf_fa2: Whether to use HF's flash_attention_2. This takes precedence over Pytorch's sdpa_methods for attn.
        cfg_peft: Configuration for PEFT.
        model_wrapper: Optional parallelism wrapper.
        seed: Random seed.
        tp_size: Tensor parallel size.

    Returns:
        The instantiated model on the specified device.
    """
    with StatefulRNG(seed=seed, ranked=True):
        kwargs = {}
        if use_hf_fa2:
            kwargs["attn_implementation"] = "flash_attention_2"
            logger.warning(
                "Packed sequence is supported only with Flash Attention. "
                "Setting model's attn_implementation to flash_attention_2"
            )
        model = cfg_model.instantiate(**kwargs)
        for m in model.modules():
            if isinstance(m, nn.Embedding):
                m.weight.requires_grad_(False)
        # Optionally apply PEFT (e.g., LoRA/DoRA, etc)
        if cfg_peft is not None:
            apply_lora_to_linear_modules(model, cfg_peft)

    if callable(getattr(model_wrapper, "parallelize", None)):
        # FSDP2 and nvFSDP should already be on the correct device
        if isinstance(model_wrapper, NVFSDPManager):
            # nvFSDP instantiate optimizer inside parallelize_function
            trainable_params = list(filter(lambda x: x.requires_grad, model.parameters()))
            assert len(trainable_params) > 0, "trainable_params cannot be empty"
            if tp_size > 1:
                # TP does not support foreach
                cfg_opt.foreach = False
            optimizer = cfg_opt.instantiate(params=trainable_params)

            model, optimizer = model_wrapper.parallelize(model, optimizer)

            return model, optimizer

        else:
            model = model_wrapper.parallelize(model)
    else:
        model = model.to(device)

    trainable_params = list(filter(lambda x: x.requires_grad, model.parameters()))
    assert len(trainable_params) > 0, "trainable_params cannot be empty"
    if tp_size > 1:
        # TP does not support foreach
        cfg_opt.foreach = False
    optimizer = cfg_opt.instantiate(params=trainable_params)

    return model, optimizer


def build_checkpoint_config(cfg_ckpt, cache_dir, model_repo_id, is_peft) -> CheckpointingConfig:
    """Build a checkpoint configuration.

    Args:
        cfg_ckpt: Configuration for checkpointing.
        cache_dir: Cache directory for the model.
        model_repo_id: Model repository ID.
        is_peft: Whether the model is PEFT.

    Returns:
        The instantiated checkpoint configuration.
    """
    from transformers.utils import TRANSFORMERS_CACHE

    ckpt_kwargs = dict(
        enabled=False,
        checkpoint_dir="checkpoints/",
        model_save_format="safetensors",
        model_repo_id=model_repo_id,
        model_cache_dir=cache_dir if cache_dir is not None else TRANSFORMERS_CACHE,
        save_consolidated=False,
        is_peft=is_peft,
    )
    if cfg_ckpt is not None:
        cfg_ckpt = cfg_ckpt.to_dict()
        cfg_ckpt.pop("restore_from", None)
        ckpt_kwargs |= cfg_ckpt
    if ckpt_kwargs.get("is_peft", False) and ckpt_kwargs.get("model_save_format") == "torch_save":
        raise ValueError(
            "PEFT checkpointing is not supported for torch_save format. Save using `safetensors` format instead."
        )
    checkpoint_config = CheckpointingConfig(**ckpt_kwargs)
    return checkpoint_config


def build_loss_fn(device, cfg_loss):
    """Build a loss function.

    Args:
        device: The target device.
        cfg_loss: Loss function configuration or a callable loss function.

    Returns:
        The instantiated loss function on the specified device.
    """
    if callable(cfg_loss):
        return cfg_loss
    else:
        return cfg_loss.instantiate().to(device)


def build_dataloader(
    cfg_ds, cfg_dl, cfg_model, cfg_ps, device_mesh, seed
) -> tuple[DataLoader, PreTrainedTokenizerBase]:
    """Build a DataLoader for the dataset.

    Args:
        cfg_ds: Dataset configuration.
        cfg_dl: DataLoader configuration.
        cfg_model: Model configuration.
        cfg_ps: Packed sequence configuration.
        device_mesh: Device mesh.
        seed: Random seed.

    Returns:
        The instantiated DataLoader and tokenizer.
    """
    dist_sampler_kwargs = {
        "shuffle": cfg_dl.get("shuffle", True),
    }
    if device_mesh is not None:
        dist_sampler_kwargs |= {
            "num_replicas": device_mesh["data_parallel"].size(),
            "rank": device_mesh["data_parallel"].get_local_rank(),
        }
    if "tokenizer" not in cfg_ds:
        tokenizer = AutoTokenizer.from_pretrained(cfg_model.pretrained_model_name_or_path)
    elif "_target_" not in cfg_ds.tokenizer:
        tokenizer = AutoTokenizer.from_pretrained(**cfg_ds.tokenizer.to_dict())
    else:
        tokenizer = cfg_ds.tokenizer.instantiate()

    with StatefulRNG(seed=seed, ranked=True):
        ds = cfg_ds.instantiate(tokenizer=tokenizer)
        # Apply packing if configured
        if getattr(cfg_ps, "packed_sequence_size", 0) > 0:
            logger.info(f"Packing dataset with size: {cfg_ps.packed_sequence_size}")
            ds = PackedSequence(
                ds,
                split=cfg_ds.split,  # Assumes split is defined in dataset config
                packed_sequence_size=cfg_ps.packed_sequence_size,
                split_across_pack=getattr(cfg_ps, "split_across_pack", False),
                max_packs=getattr(cfg_ps, "max_packs", None),
            ).pack()

        sampler = StatefulDistributedSampler(
            ds,
            seed=seed,
            drop_last=True,
            **dist_sampler_kwargs,
        )
        return cfg_dl.instantiate(dataset=ds, sampler=sampler), tokenizer


def build_distributed(cfg_dist: Dict[str, Any]) -> "DistInfo":  # noqa: F821
    """Build and initialize distributed training resources.

    Args:
        cfg_dist: Configuration for distributed training.

    Returns:
        Distributed training information from initialize_distributed.
    """
    backend = cfg_dist.get("backend", "nccl")
    timeout = cfg_dist.get("timeout_minutes", 1)
    return initialize_distributed(backend=backend, timeout_minutes=timeout)


def build_step_scheduler(cfg, dataloader):
    """Build the step scheduler.

    Args:
        cfg: configuration for the StepScheduler class.
        dataloader: the training dataloader, used for extracting the epoch_len (in batches).

    Returns:
        StepScheduler: the configured StepScheduler.
    """
    assert "_target_" not in cfg, "_target_ not permitted in step scheduler"
    default_kwargs = dict(
        num_epochs=10,
        grad_acc_steps=10,
        ckpt_every_steps=100,
        dataloader=dataloader,
    )
    if cfg is not None:
        default_kwargs |= cfg.to_dict()
    return StepScheduler(**default_kwargs)


<<<<<<< HEAD
def build_lr_scheduler(cfg, optimizer, step_scheduler):
    """Build the learning rate scheduler.

    Args:
        cfg: Configuration for the OptimizerParamScheduler.
        optimizer: The optimizer to be scheduled.
        step_scheduler: The step scheduler to extract training parameters.

    Returns:
        OptimizerParamScheduler: The configured learning rate scheduler, or None if not configured.
    """
    if cfg is None:
        return None
    
    # Calculate total steps for the training run
    total_epochs = step_scheduler.num_epochs
    epoch_len = len(step_scheduler.dataloader)
    grad_acc_steps = step_scheduler.grad_acc_steps
    
    # Total optimizer steps (accounting for gradient accumulation)
    total_steps = (total_epochs * epoch_len) // grad_acc_steps
    
    # Extract learning rate from optimizer
    base_lr = optimizer.param_groups[0]['lr']
    
    # Set defaults for scheduler parameters
    default_kwargs = dict(
        optimizer=optimizer,
        init_lr=base_lr * 0.1,  # Start warmup at 10% of base LR
        max_lr=base_lr,
        min_lr=base_lr * 0.01,  # End at 1% of base LR
        lr_warmup_steps=min(1000, total_steps // 10),  # 10% warmup or max 1000 steps
        lr_decay_steps=total_steps,
        lr_decay_style="cosine",
        start_wd=optimizer.param_groups[0].get('weight_decay', 0.0),
        end_wd=optimizer.param_groups[0].get('weight_decay', 0.0),
        wd_incr_steps=total_steps,
        wd_incr_style="constant",
    )
    
    # Override with user-provided config
    if cfg is not None:
        user_cfg = cfg.to_dict() if hasattr(cfg, 'to_dict') else dict(cfg)
        default_kwargs.update(user_cfg)
    
    logger.info(f"Building LR scheduler with total_steps={total_steps}, "
               f"warmup_steps={default_kwargs['lr_warmup_steps']}, "
               f"decay_style={default_kwargs['lr_decay_style']}")
    
    return OptimizerParamScheduler(**default_kwargs)


def build_wandb(cfg):
    """Instantiates wandb and returns the instance.
    If no name is given, it will use the model name
=======
def build_wandb(cfg) -> wandb.Run:
    """Instantiates wandb and returns the instance. If no name is given, it will use the model name.

    Args:
        cfg: Configuration for wandb.

    Returns:
        The wandb instance.
>>>>>>> 9ed2b72a
    """
    assert cfg.get("wandb", None) is not None
    kwargs = cfg.wandb.to_dict()
    if kwargs.get("name", "") == "":
        kwargs["name"] = "_".join(cfg.get("model.pretrained_model_name_or_path").split("/")[-2:])
    run = wandb.init(
        **kwargs,
        config=cfg,
        settings=Settings(silent=True),
    )
    return run


# ---------------------------------------------------------------------------
#  Trainer class – orchestration only
# ---------------------------------------------------------------------------


class FinetuneRecipeForNextTokenPrediction(BaseRecipe):
    """Recipe for fine-tuning a model for next-token prediction.

    This class orchestrates training, from setup to main training loop.
    """

    def __init__(self, cfg):
        """Initialize the recipe with configuration.

        Args:
            cfg: Configuration dictionary/object for training.
        """
        self.cfg = cfg

    # ------------------ build phase ------------------
    def setup(self):
        """Builds all components needed for training/validation/logging/checkpointing/etc.

        This is the last place where self.cfg should be referenced.

        Raises:
            NotImplemented: Raises if it tries to restore a checkpoint; will be removed.
        """
        torch.cuda.reset_peak_memory_stats()
        self.dist_env = build_distributed(self.cfg.get("dist_env", {}))
        # setups logging and adds the rankfilter to logging
        setup_logging()

        self.device_mesh = None
        self.model_wrapper = None
        if "distributed" in self.cfg:
            self.model_wrapper = self.cfg.distributed.instantiate(world_size=self.dist_env.world_size)
            self.device_mesh = getattr(self.model_wrapper, "device_mesh", None)

        if self.dist_env.is_main and hasattr(self.cfg, "wandb"):
            suppress_wandb_log_messages()
            run = build_wandb(self.cfg)
            logging.info("🚀 View run at {}".format(run.url))

        # Check if packed_sequence_size > 0 and use HF's flash_attention_2 for attn implementation.
        use_hf_fa2 = self.cfg.get("packed_sequence.packed_sequence_size", 0) > 0

        # Build components
        self.peft_config = None
        if self.cfg.get("peft", None) is not None:
            self.peft_config = self.cfg.peft.instantiate()
        self.model, self.optimizer = build_model_and_optimizer(
            self.dist_env.device,
            self.cfg.model,
            self.cfg.optimizer,
            use_hf_fa2,
            self.peft_config,
            self.model_wrapper,
            seed=self.cfg.get("seed", 42),
            tp_size=self.cfg.get("distributed.tp_size", 1),
        )
        self.loss_fn = build_loss_fn(self.dist_env.device, self.cfg.loss_fn)
        self.dataloader, self.tokenizer = build_dataloader(
            self.cfg.dataset,
            self.cfg.dataloader,
            self.cfg.model,
            self.cfg.get("packed_sequence", None),
            device_mesh=self.device_mesh,
            seed=self.cfg.get("seed", 42),
        )

        # Build validation dataloader if the config provides it
        self.val_dataloader = None
        if "validation_dataset" in self.cfg:
            # For validation, do not use packed sequences for fair comparison with baseline

            self.val_dataloader, _ = build_dataloader(
                self.cfg.validation_dataset,
                self.cfg.validation_dataloader,
                self.cfg.model,
                cfg_ps=None,  # Use unpacked config for validation
                device_mesh=self.device_mesh,
                seed=self.cfg.get("seed", 42),
            )

        # Initialize metrics required for calculating loss
        self.total_local_num_loss_tokens = torch.zeros([], dtype=torch.int, device="cuda")
        self.forward_data_store = []

        # Scheduler
        self.step_scheduler = build_step_scheduler(self.cfg.get("step_scheduler", None), self.dataloader)
        
        # Build learning rate scheduler
        self.lr_scheduler = build_lr_scheduler(
            self.cfg.get("lr_scheduler", None), 
            self.optimizer, 
            self.step_scheduler
        )

        # Build checkpointing config
        restore_from = self.cfg.get("checkpoint.restore_from", None)
        self.checkpoint_config = build_checkpoint_config(
            self.cfg.get("checkpoint", None),
            self.cfg.get("model.cache_dir", None),
            self.cfg.model.pretrained_model_name_or_path,
            True if self.cfg.get("peft", None) else False,
        )

        # Set up the stateful random number generator
        self.rng = StatefulRNG(seed=self.cfg.get("seed", 42), ranked=True)

        # Optionally resume
        self.load_checkpoint(restore_from)

    # ------------------ main loop ------------------
    def run_train_validation_loop(self):
        """Run the training loop over all epochs and batches.

        For each batch, perform a forward pass, compute loss, backpropagate,
        and update model parameters when necessary. Also prints loss every gradient step.
        """
        self.model.train()
        self.timestamp = time.perf_counter()
        self.num_nonpad_tokens = 0
        for epoch in self.step_scheduler.epochs:
            self.step_scheduler.set_epoch(epoch)
            for batch_idx, batch in enumerate(self.step_scheduler):
                self._run_train_step(batch, self.step_scheduler.is_optim_step, 1.0)
                if self.step_scheduler.is_ckpt_step:
                    self.save_checkpoint(epoch, self.step_scheduler.step)

                if self.step_scheduler.is_val_step and self.val_dataloader is not None:
                    self._run_validation_epoch()

    # ------------------ helpers ------------------
    def _run_train_step(self, batch, is_optim_step, clip_norm=1.0):
        """Execute a single training step.

        Args:
            batch: Batch of training data.
            is_optim_step: Flag indicating if a gradient step should be applied.
            clip_norm: Gradient clipping norm.
        """
        self.model.train()

        batch = {k: v.to(self.dist_env.device, non_blocking=True) for k, v in batch.items()}
        labels = batch.pop("labels")
        loss_mask = batch.pop("loss_mask", None)
        if loss_mask is None:
            loss_mask = (labels.detach() != -100).to(torch.int)

        if (
            "position_ids" not in batch
            and self.device_mesh is not None
            and (self.device_mesh["context_parallel"].size() > 1 or self.device_mesh["tensor_parallel"].size() > 1)
        ):
            batch["position_ids"] = torch.arange(0, batch["input_ids"].shape[1]).unsqueeze(0).to(self.model.device)

        train_ctx, batch = make_cp_batch_and_ctx(self.device_mesh, batch, labels, loss_mask)
        with train_ctx():
            out = self.model(**batch)
            local_loss = self.loss_fn(
                out.logits.view(-1, out.logits.size(-1)), labels.view(-1), mask=loss_mask, reduction="sum"
            )

        # local_num_loss_tokens are the number of tokens that are used for loss calculation
        # in pretraining, this excludes padding tokens. In SFT, this additionally
        # excludes the context tokens.
        local_num_loss_tokens = loss_mask.sum().detach().to(torch.int)
        # num_nonpad_tokens are the number of non-padding tokens
        self.num_nonpad_tokens += labels.numel() - count_tail_padding(labels)
        self.total_local_num_loss_tokens += local_num_loss_tokens
        self.forward_data_store.append(local_loss.detach())

        with get_sync_ctx(self.model, is_optim_step):
            local_loss.backward()

        grad_norm = None
        if is_optim_step:
            rescale_gradients(
                self.model,
                self.total_local_num_loss_tokens,
                self.device_mesh[
                    (
                        "dp_cp"
                        if "dp_cp" in _mesh_resources.root_to_flatten_mapping.get(self.device_mesh, {})
                        else "data_parallel"
                    )
                ].get_group()
                if self.device_mesh is not None
                else None,
            )

            # Clip gradients **after** any rescaling.
            # TODO(@boxiangw): Fix TP gradient clipping
            if not self.device_mesh or self.device_mesh["tensor_parallel"].size() == 1:
                grad_norm = clip_gradients(self.model, clip_norm)
            else:
                # TODO: TP WAR
                grad_norm = 0.0

            # Note(nvFSDP): Need to call these functions for nvFSDP if not using latest api
            # self.model.finish_grad_sync()

            self.optimizer.step()
            self.optimizer.zero_grad()
            
            # Update learning rate scheduler
            if self.lr_scheduler is not None:
                self.lr_scheduler.step(1)

            # Note(nvFSDP): Need to call these functions for nvFSDP if not using latest api
            # self.model.install_optimized_model_weights()
            # self.model.zero_grad_buffer()

            # TPS is calculated as follows (assuming grad-accumulation-steps=2):
            # fwd 0 | bwd 0 | fwd 1 | bwd 1 | opt 0 | fwd 2 | bwd 2 | ...
            # ^                                     ^
            t = time.perf_counter()
            time_delta = t - self.timestamp
            self.timestamp = t
            tps = self.num_nonpad_tokens / time_delta
            self.num_nonpad_tokens = 0
            # log
            reporting_loss = self.log_train_metrics(grad_norm, tps)
            current_lr = self.optimizer.param_groups[0]["lr"]
            logging.info(
                "step {} | epoch {} | loss {:.4f} | grad_norm {:.4f} | lr {:.2e} | mem: {:.2f} GiB | tps {:.2f}".format(
                    self.step_scheduler.step,
                    self.step_scheduler.epoch,
                    reporting_loss,
                    grad_norm,
                    current_lr,
                    torch.cuda.max_memory_allocated() / 1024**3,
                    tps,
                )
            )
            torch.cuda.reset_peak_memory_stats()

    @torch.no_grad()
    def _run_validation_epoch(self):
        """Run one pass over `self.val_dataloader`."""
        with StatefulRNG(seed=1, ranked=True):
            self.model.eval()

            total_loss = 0.0
            total_tokens = 0

            for batch in self.val_dataloader:
                batch = {k: v.to(self.dist_env.device, non_blocking=True) for k, v in batch.items()}
                labels = batch.pop("labels")
                loss_mask = batch.pop("loss_mask", None)
                if loss_mask is None:
                    loss_mask = (labels.detach() != -100).to(torch.int)

                if (
                    self.device_mesh
                    and "position_ids" not in batch
                    and (
                        self.device_mesh["context_parallel"].size() > 1
                        or self.device_mesh["tensor_parallel"].size() > 1
                    )
                ):
                    batch["position_ids"] = (
                        torch.arange(0, batch["input_ids"].shape[1]).unsqueeze(0).to(self.model.device)
                    )

                train_ctx, batch = make_cp_batch_and_ctx(self.device_mesh, batch, labels, loss_mask)
                with train_ctx():
                    out = self.model(**batch)
                    local_loss = self.loss_fn(
                        out.logits.view(-1, out.logits.size(-1)), labels.view(-1), mask=loss_mask, reduction="sum"
                    )

                total_loss += local_loss.item()
                total_tokens += loss_mask.sum().item()

        # Aggregate across ranks if distributed is initialized
        if dist.is_initialized():
            tensor = torch.tensor([total_loss, total_tokens], device=self.dist_env.device)
            dist.all_reduce(tensor, op=dist.ReduceOp.SUM)
            total_loss, total_tokens = tensor.tolist()

        val_loss = total_loss / max(total_tokens, 1e-8)
        if self.dist_env.is_main:
            if wandb.run is not None:
                wandb.log({"val_loss": val_loss, "step": self.step_scheduler.step, "epoch": self.step_scheduler.epoch})
        current_lr = self.optimizer.param_groups[0]["lr"]
        logging.info(
            "[val] step {} | epoch {} | loss {:.4f} | lr {:.2e}".format(
                self.step_scheduler.step, self.step_scheduler.epoch, val_loss, current_lr
            )
        )

    def log_train_metrics(self, grad_norm, tps) -> float:
        """Log metrics to wandb.

        Args:
            grad_norm: Grad norm from the training step.
            tps: Tokens per second.

        Returns:
            Reporting loss.
        """
        if not self.device_mesh:
            dp_group = None
        elif self.device_mesh["context_parallel"].size() > 1:
            dp_group = self.device_mesh["dp_cp"].get_group()
        else:
            dp_group = self.device_mesh["data_parallel"].get_group()

        total_loss, total_num_loss_tokens = reduce_loss(
            self.forward_data_store, self.total_local_num_loss_tokens, per_token_loss=True, dp_group=dp_group
        )
        reporting_loss = (total_loss / total_num_loss_tokens).item()
        grad_norm = grad_norm.item() if not isinstance(grad_norm, float) else grad_norm  # TP WAR
        self.total_local_num_loss_tokens.zero_()
        self.forward_data_store = []
        log_data = {
            "train_loss": reporting_loss,
            "loss_sum": total_loss,
            "step": self.step_scheduler.step,
            "epoch": self.step_scheduler.epoch,
            "grad_norm": grad_norm,
            "num_tokens_per_step": total_num_loss_tokens,
            "tps": tps,
        }
        if self.optimizer.param_groups:
            log_data["learning_rate"] = self.optimizer.param_groups[0]["lr"]

        if wandb.run is not None:
            wandb.log(log_data)
        return reporting_loss


# ---------------------------------------------------------------------------
# Entry point
# ---------------------------------------------------------------------------


def main(config_path=None):
    """Main entry point for the fine-tuning recipe.

    Loads the configuration, sets up the trainer, and initiates the training loop.
    """
    if config_path is None:
        config_path = pathlib.Path(__file__).parent.resolve() / "llama_3_2_1b_hellaswag.yaml"
    cfg = parse_args_and_load_config(config_path)
    trainer = FinetuneRecipeForNextTokenPrediction(cfg)
    trainer.setup()
    trainer.run_train_validation_loop()


if __name__ == "__main__":
    main()<|MERGE_RESOLUTION|>--- conflicted
+++ resolved
@@ -270,7 +270,6 @@
     return StepScheduler(**default_kwargs)
 
 
-<<<<<<< HEAD
 def build_lr_scheduler(cfg, optimizer, step_scheduler):
     """Build the learning rate scheduler.
 
@@ -323,10 +322,58 @@
     return OptimizerParamScheduler(**default_kwargs)
 
 
-def build_wandb(cfg):
-    """Instantiates wandb and returns the instance.
-    If no name is given, it will use the model name
-=======
+def build_lr_scheduler(cfg, optimizer, step_scheduler):
+    """Build the learning rate scheduler.
+
+    Args:
+        cfg: Configuration for the OptimizerParamScheduler.
+        optimizer: The optimizer to be scheduled.
+        step_scheduler: The step scheduler to extract training parameters.
+
+    Returns:
+        OptimizerParamScheduler: The configured learning rate scheduler, or None if not configured.
+    """
+    if cfg is None:
+        return None
+    
+    # Calculate total steps for the training run
+    total_epochs = step_scheduler.num_epochs
+    epoch_len = len(step_scheduler.dataloader)
+    grad_acc_steps = step_scheduler.grad_acc_steps
+    
+    # Total optimizer steps (accounting for gradient accumulation)
+    total_steps = (total_epochs * epoch_len) // grad_acc_steps
+    
+    # Extract learning rate from optimizer
+    base_lr = optimizer.param_groups[0]['lr']
+    
+    # Set defaults for scheduler parameters
+    default_kwargs = dict(
+        optimizer=optimizer,
+        init_lr=base_lr * 0.1,  # Start warmup at 10% of base LR
+        max_lr=base_lr,
+        min_lr=base_lr * 0.01,  # End at 1% of base LR
+        lr_warmup_steps=min(1000, total_steps // 10),  # 10% warmup or max 1000 steps
+        lr_decay_steps=total_steps,
+        lr_decay_style="cosine",
+        start_wd=optimizer.param_groups[0].get('weight_decay', 0.0),
+        end_wd=optimizer.param_groups[0].get('weight_decay', 0.0),
+        wd_incr_steps=total_steps,
+        wd_incr_style="constant",
+    )
+    
+    # Override with user-provided config
+    if cfg is not None:
+        user_cfg = cfg.to_dict() if hasattr(cfg, 'to_dict') else dict(cfg)
+        default_kwargs.update(user_cfg)
+    
+    logger.info(f"Building LR scheduler with total_steps={total_steps}, "
+               f"warmup_steps={default_kwargs['lr_warmup_steps']}, "
+               f"decay_style={default_kwargs['lr_decay_style']}")
+    
+    return OptimizerParamScheduler(**default_kwargs)
+
+
 def build_wandb(cfg) -> wandb.Run:
     """Instantiates wandb and returns the instance. If no name is given, it will use the model name.
 
@@ -335,7 +382,6 @@
 
     Returns:
         The wandb instance.
->>>>>>> 9ed2b72a
     """
     assert cfg.get("wandb", None) is not None
     kwargs = cfg.wandb.to_dict()
