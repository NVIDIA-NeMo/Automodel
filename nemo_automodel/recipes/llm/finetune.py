--- conflicted
+++ resolved
@@ -19,6 +19,8 @@
 import time
 from contextlib import nullcontext
 from typing import TYPE_CHECKING, Any, Dict
+from contextlib import nullcontext
+from typing import TYPE_CHECKING, Any, Dict
 
 import torch
 import torch.distributed as dist
@@ -32,14 +34,11 @@
 from transformers.integrations.accelerate import init_empty_weights
 from transformers.modeling_utils import no_init_weights
 from transformers.tokenization_utils_base import PreTrainedTokenizerBase
-<<<<<<< HEAD
 from transformers.utils import TRANSFORMERS_CACHE, ContextManagers
-=======
-from transformers.utils import TRANSFORMERS_CACHE
->>>>>>> 457114f1
 from wandb import Settings
 
 from nemo_automodel.components._peft.lora import apply_lora_to_linear_modules
+from nemo_automodel.components.checkpoint.checkpointing import CheckpointingConfig, load_model_from_base_checkpoint
 from nemo_automodel.components.checkpoint.checkpointing import CheckpointingConfig, load_model_from_base_checkpoint
 from nemo_automodel.components.config._arg_parser import parse_args_and_load_config
 from nemo_automodel.components.datasets.llm.packed_sequence import PackedSequence
@@ -71,6 +70,11 @@
 
     from nemo_automodel.components.distributed.init_utils import DistInfo
 
+if TYPE_CHECKING:
+    from torch.optim import Optimizer
+
+    from nemo_automodel.components.distributed.init_utils import DistInfo
+
 logger = logging.getLogger(__name__)
 
 # ---------------------------
@@ -117,11 +121,7 @@
         is_meta_device = cfg_model.is_meta_device
         if is_meta_device and isinstance(model_wrapper, NVFSDPManager):
             raise ValueError("Meta device initialization is not supported with NVFSDPManager")
-<<<<<<< HEAD
         init_ctx = ContextManagers([no_init_weights(), init_empty_weights()]) if is_meta_device else init_ctx
-=======
-        init_ctx = torch.device("meta") if is_meta_device else init_ctx
->>>>>>> 457114f1
         del cfg_model.is_meta_device
 
     with StatefulRNG(seed=seed, ranked=True):
@@ -148,6 +148,18 @@
             # Optionally apply PEFT (e.g., LoRA/DoRA, etc)
             if cfg_peft is not None:
                 apply_lora_to_linear_modules(model, cfg_peft)
+        # Instantiate the model in meta device to avoid OOM
+        with init_ctx:
+            model = cfg_model.instantiate(**kwargs)
+
+            if freeze_embeddings:
+                logging.info("Freezing embeddings")
+                for m in model.modules():
+                    if isinstance(m, nn.Embedding):
+                        m.weight.requires_grad_(False)
+            # Optionally apply PEFT (e.g., LoRA/DoRA, etc)
+            if cfg_peft is not None:
+                apply_lora_to_linear_modules(model, cfg_peft)
 
     print_trainable_parameters(model)
 
@@ -168,6 +180,17 @@
 
         else:
             model = model_wrapper.parallelize(model)
+
+            # Load the weights into the model in parallel.
+            if is_meta_device:
+                load_model_from_base_checkpoint(
+                    model,
+                    device,
+                    cfg_peft is not None,
+                    cfg_model.get("cache_dir", TRANSFORMERS_CACHE),
+                    cfg_model.pretrained_model_name_or_path,
+                    getattr(cfg_peft, "lora_A_init", None),
+                )
 
             # Load the weights into the model in parallel.
             if is_meta_device:
@@ -262,6 +285,8 @@
     dist_sampler_kwargs = {
         "shuffle": cfg_dl.get("shuffle", True),
     }
+    if "shuffle" in cfg_dl:
+        del cfg_dl.shuffle
     if "shuffle" in cfg_dl:
         del cfg_dl.shuffle
     if device_mesh is not None:
