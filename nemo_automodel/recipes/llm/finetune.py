# Copyright (c) 2025, NVIDIA CORPORATION. All rights reserved.
#
# Licensed under the Apache License, Version 2.0 (the "License");
# you may not use this file except in compliance with the License.
# You may obtain a copy of the License at
#
#     http://www.apache.org/licenses/LICENSE-2.0
#
# Unless required by applicable law or agreed to in writing, software
# distributed under the License is distributed on an "AS IS" BASIS,
# WITHOUT WARRANTIES OR CONDITIONS OF ANY KIND, either express or implied.
# See the License for the specific language governing permissions and
# limitations under the License.

from __future__ import annotations

import contextlib
import logging
import pathlib
import time
from contextlib import nullcontext
from functools import partial
from typing import TYPE_CHECKING, Any, Dict, Optional, Union

import torch
import torch.nn as nn
import wandb
from torch.distributed.device_mesh import DeviceMesh
from torch.utils.data import DataLoader
from torchao.float8 import precompute_float8_dynamic_scale_for_fsdp
from torchdata.stateful_dataloader.sampler import StatefulDistributedSampler
from transformers import AutoTokenizer
from transformers.integrations.accelerate import init_empty_weights
from transformers.modeling_utils import no_init_weights
from transformers.tokenization_utils_base import PreTrainedTokenizerBase
from transformers.utils import TRANSFORMERS_CACHE, ContextManagers
from transformers.utils.hub import TRANSFORMERS_CACHE
from wandb import Settings

from nemo_automodel.components._peft.lora import apply_lora_to_linear_modules
from nemo_automodel.components.checkpoint.checkpointing import CheckpointingConfig, load_model_from_base_checkpoint
from nemo_automodel.components.config._arg_parser import parse_args_and_load_config
from nemo_automodel.components.datasets.llm.packed_sequence import PackedSequence
from nemo_automodel.components.distributed.autopipeline.core import AutoPipeline
from nemo_automodel.components.distributed.cp_utils import make_cp_batch_and_ctx
from nemo_automodel.components.distributed.init_utils import (
    get_local_rank_preinit,
    get_rank_safe,
    initialize_distributed,
)
from nemo_automodel.components.distributed.nvfsdp import NVFSDPManager
from nemo_automodel.components.loggers.log_utils import setup_logging
from nemo_automodel.components.loggers.wandb_utils import suppress_wandb_log_messages
from nemo_automodel.components.loss.linear_ce import FusedLinearCrossEntropy
from nemo_automodel.components.optim.scheduler import OptimizerParamScheduler
from nemo_automodel.components.quantization.fp8 import apply_fp8_to_model, build_fp8_config
from nemo_automodel.components.training.rng import StatefulRNG
from nemo_automodel.components.training.step_scheduler import StepScheduler
from nemo_automodel.components.training.utils import count_tail_padding
from nemo_automodel.components.utils.compile_utils import (
    build_compile_config,
    compile_model,
)
from nemo_automodel.components.utils.dist_utils import get_sync_ctx
from nemo_automodel.components.utils.model_utils import print_trainable_parameters
from nemo_automodel.recipes.base_recipe import BaseRecipe

if TYPE_CHECKING:
    from torch.optim import Optimizer

    from nemo_automodel.components.distributed.init_utils import DistInfo

logger = logging.getLogger(__name__)

# ---------------------------
#  Stateless helper functions
# ---------------------------


@contextlib.contextmanager
def _model_init_context(seed: int, use_meta_device: bool = False):
    with contextlib.ExitStack() as stack:
        stack.enter_context(StatefulRNG(seed=seed, ranked=True))
        if use_meta_device:
            stack.enter_context(torch.device("meta"))
            stack.enter_context(init_empty_weights())
        else:
            stack.enter_context(
                torch.device(f"cuda:{get_local_rank_preinit()}" if torch.cuda.is_available() else "cpu")
            )
        yield


def build_model_and_optimizer(
    device,
    cfg_model,
    cfg_opt,
    use_hf_fa2,
    cfg_peft,
    model_wrapper,
    seed,
    tp_size=1,
    freeze_embeddings=True,
    cfg_fp8=None,
    cfg_compile=None,
    autopipeline: AutoPipeline | None = None,
    loss_fn=None,
    parallelize_fn=None,
) -> tuple[nn.Module | AutoPipeline, "Optimizer"]:  # noqa: F821
    """
    Build and initialize a model and optimizer.

    Args:
        device: The target device.
        model_wrapper: Optional parallelism wrapper.
        cfg_model: Configuration for model instantiation.
        cfg_opt: Configuration for optimizer instantiation.
        use_hf_fa2: Whether to use HF's flash_attention_2. This takes precedence over Pytorch's sdpa_methods for attn.
        cfg_peft: Configuration for PEFT.
        model_wrapper: Optional parallelism wrapper.
        seed: Random seed.
        tp_size: Tensor parallel size.
        freeze_embeddings: Whether to freeze embeddings.
        cfg_fp8: Configuration for FP8.
        cfg_compile: Configuration for torch.compile.

    Returns:
        The instantiated model on the specified device and optimizer.
    """
    is_meta_device = False
    if hasattr(cfg_model, "is_meta_device"):
        is_meta_device = cfg_model.is_meta_device
        if is_meta_device and isinstance(model_wrapper, NVFSDPManager):
            raise ValueError("Meta device initialization is not supported with NVFSDPManager")
        del cfg_model.is_meta_device
    if autopipeline is not None:
        is_meta_device = True

    init_ctx = ContextManagers([no_init_weights(), init_empty_weights()]) if is_meta_device else nullcontext()
    with StatefulRNG(seed=seed, ranked=True):
        kwargs = {}
        if use_hf_fa2:
            kwargs["attn_implementation"] = "flash_attention_2"
            logger.warning(
                "Packed sequence is supported only with Flash Attention. "
                "Setting model's attn_implementation to flash_attention_2"
            )

        # Instantiate the model in meta device to avoid OOM
        with init_ctx:
            model = cfg_model.instantiate(**kwargs)

            if freeze_embeddings:
                logging.info("Freezing embeddings")
                for m in model.modules():
                    if isinstance(m, nn.Embedding):
                        m.weight.requires_grad_(False)
            # Optionally apply PEFT (e.g., LoRA/DoRA, etc)
            if cfg_peft is not None:
                assert autopipeline is None, "PEFT is not supported with AutoPipeline"
                apply_lora_to_linear_modules(model, cfg_peft)

            if cfg_fp8 is not None:
                fp8_config = build_fp8_config(cfg_fp8)
                model = apply_fp8_to_model(model, config=fp8_config)

    print_trainable_parameters(model)

    if autopipeline is not None:
        autopipeline.build(model, loss_fn=loss_fn, parallelize_fn=parallelize_fn)
        for mp in autopipeline.parts:
            load_model_from_base_checkpoint(
                mp,
                device,
                cfg_peft is not None,
                cfg_model.get("cache_dir", TRANSFORMERS_CACHE),
                cfg_model.pretrained_model_name_or_path,
                getattr(cfg_peft, "lora_A_init", None),
                device_mesh=autopipeline.world_mesh,
            )

        # Create optimizer for all model parts
        trainable_params = []
        for i, model_part in enumerate(autopipeline.parts):
            trainable_params.append(
                {
                    "params": list(filter(lambda x: x.requires_grad, model_part.parameters())),
                    "name": f"rank_{get_rank_safe()}_model_part_{i}",
                }
            )
        model = autopipeline
    else:
        if callable(getattr(model_wrapper, "parallelize", None)):
            # FSDP2 and nvFSDP should already be on the correct device
            if isinstance(model_wrapper, NVFSDPManager):
                # nvFSDP instantiate optimizer inside parallelize_function
                trainable_params = list(filter(lambda x: x.requires_grad, model.parameters()))
                assert len(trainable_params) > 0, "trainable_params cannot be empty"
                if tp_size > 1:
                    # TP does not support foreach
                    cfg_opt.foreach = False
                optimizer = cfg_opt.instantiate(params=trainable_params)

                model, optimizer = model_wrapper.parallelize(model, optimizer)

                return model, optimizer

            else:
                model = model_wrapper.parallelize(model)

                # Load the weights into the model in parallel.
                if is_meta_device:
                    load_model_from_base_checkpoint(
                        model,
                        device,
                        cfg_peft is not None,
                        cfg_model.get("cache_dir", TRANSFORMERS_CACHE),
                        cfg_model.pretrained_model_name_or_path,
                        getattr(cfg_peft, "lora_A_init", None),
                    )

        # ensure the model is on device
        model = model.to(device)

        # Apply torch.compile if configured
        if cfg_compile is not None:
            compile_config = build_compile_config(cfg_compile)
            model = compile_model(model, compile_config)

    if tp_size > 1:
        # TP does not support foreach
        cfg_opt.foreach = False

    if hasattr(model, "parts"):
        optimizer = []
        for part in model.parts:
            trainable_params = list(filter(lambda x: x.requires_grad, part.parameters()))
            assert len(trainable_params) > 0, "trainable_params cannot be empty"
            optimizer.append(cfg_opt.instantiate(params=trainable_params))
    else:
        trainable_params = list(filter(lambda x: x.requires_grad, model.parameters()))
        assert len(trainable_params) > 0, "trainable_params cannot be empty"
        optimizer = [cfg_opt.instantiate(params=trainable_params)]

    return model, optimizer


def build_checkpoint_config(cfg_ckpt, cache_dir, model_repo_id, is_peft) -> CheckpointingConfig:
    """Build a checkpoint configuration.

    Args:
        cfg_ckpt: Configuration for checkpointing.
        cache_dir: Cache directory for the model.
        model_repo_id: Model repository ID.
        is_peft: Whether the model is PEFT.

    Returns:
        The instantiated checkpoint configuration.
    """

    ckpt_kwargs = dict(
        enabled=False,
        checkpoint_dir="checkpoints/",
        model_save_format="safetensors",
        model_repo_id=model_repo_id,
        model_cache_dir=cache_dir if cache_dir is not None else TRANSFORMERS_CACHE,
        save_consolidated=False,
        is_peft=is_peft,
    )
    if cfg_ckpt is not None:
        cfg_ckpt = cfg_ckpt.to_dict()
        cfg_ckpt.pop("restore_from", None)
        ckpt_kwargs |= cfg_ckpt
    if ckpt_kwargs.get("is_peft", False) and ckpt_kwargs.get("model_save_format") == "torch_save":
        raise ValueError(
            "PEFT checkpointing is not supported for torch_save format. Save using `safetensors` format instead."
        )
    checkpoint_config = CheckpointingConfig(**ckpt_kwargs)
    return checkpoint_config


def build_loss_fn(cfg_loss):
    """Build a loss function.

    Args:
        cfg_loss: Loss function configuration.

    Returns:
        The instantiated loss function on the specified device.
    """
    return cfg_loss.instantiate()


def build_dataloader(
    cfg_ds, cfg_dl, cfg_model, cfg_ps, device_mesh, seed
) -> tuple[DataLoader, PreTrainedTokenizerBase]:
    """Build a DataLoader for the dataset.

    Args:
        cfg_ds: Dataset configuration.
        cfg_dl: DataLoader configuration.
        cfg_model: Model configuration.
        cfg_ps: Packed sequence configuration.
        device_mesh: Device mesh.
        seed: Random seed.

    Returns:
        The instantiated DataLoader and tokenizer.
    """
    dist_sampler_kwargs = {
        "shuffle": cfg_dl.get("shuffle", True),
    }
    if "shuffle" in cfg_dl:
        del cfg_dl.shuffle
    if device_mesh is not None:
        dist_sampler_kwargs |= {
            "num_replicas": device_mesh["dp"].size(),
            "rank": device_mesh["dp"].get_local_rank(),
        }
    if "tokenizer" not in cfg_ds:
        logging.info("Using model config to instantiate tokenizer")
        trust_remote_code = getattr(cfg_model, "trust_remote_code", False)
        tokenizer = AutoTokenizer.from_pretrained(
            cfg_model.pretrained_model_name_or_path, trust_remote_code=trust_remote_code
        )
    elif "_target_" not in cfg_ds.tokenizer:
        tokenizer = AutoTokenizer.from_pretrained(**cfg_ds.tokenizer.to_dict())
    else:
        tokenizer = cfg_ds.tokenizer.instantiate()

    with StatefulRNG(seed=seed, ranked=True):
        ds = cfg_ds.instantiate(tokenizer=tokenizer)
        # Apply packing if configured
        if getattr(cfg_ps, "packed_sequence_size", 0) > 0:
            logger.info(f"Packing dataset with size: {cfg_ps.packed_sequence_size}")
            ds = PackedSequence(
                ds,
                split=cfg_ds.split,  # Assumes split is defined in dataset config
                packed_sequence_size=cfg_ps.packed_sequence_size,
                split_across_pack=getattr(cfg_ps, "split_across_pack", False),
                max_packs=getattr(cfg_ps, "max_packs", None),
            ).pack()

        sampler = StatefulDistributedSampler(
            ds,
            seed=seed,
            drop_last=True,
            **dist_sampler_kwargs,
        )

        # Handle collate_fn instantiation if it's a ConfigNode
        dl_kwargs = {"dataset": ds, "sampler": sampler, "drop_last": True}
        if hasattr(cfg_dl, "collate_fn") and hasattr(cfg_dl.collate_fn, "_target_"):
            collate_cfg = cfg_dl.collate_fn
            dl_kwargs["collate_fn"] = lambda batch: collate_cfg.instantiate(batch=batch)

        try:
            import torch.multiprocessing as mp

            if mp.get_start_method(allow_none=True) is None:
                mp.set_start_method("spawn", force=True)
        except RuntimeError:
            pass
        return cfg_dl.instantiate(**dl_kwargs), tokenizer


def build_distributed(cfg_dist: Dict[str, Any]) -> "DistInfo":  # noqa: F821
    """Build and initialize distributed training resources.

    Args:
        cfg_dist: Configuration for distributed training.

    Returns:
        Distributed training information from initialize_distributed.
    """
    backend = cfg_dist.get("backend", "nccl")
    timeout = cfg_dist.get("timeout_minutes", 1)
    return initialize_distributed(backend=backend, timeout_minutes=timeout)


def build_step_scheduler(cfg, dataloader):
    """Build the step scheduler.

    Args:
        cfg: configuration for the StepScheduler class.
        dataloader: the training dataloader, used for extracting the epoch_len (in batches).

    Returns:
        StepScheduler: the configured StepScheduler.
    """
    assert "_target_" not in cfg, "_target_ not permitted in step scheduler"
    default_kwargs = dict(
        num_epochs=10,
        grad_acc_steps=10,
        ckpt_every_steps=100,
        dataloader=dataloader,
    )
    if cfg is not None:
        default_kwargs |= cfg.to_dict()
    return StepScheduler(**default_kwargs)


def build_lr_scheduler(cfg, optimizer, step_scheduler) -> OptimizerParamScheduler | None:  # noqa: F821
    """Build the learning rate scheduler.

    Args:
        cfg: Configuration for the OptimizerParamScheduler.
        optimizer: The optimizer to be scheduled.
        step_scheduler: The step scheduler to extract training parameters.

    Returns:
        OptimizerParamScheduler: The configured learning rate scheduler, or None if not configured.
    """
    if cfg is None:
        return None

    # Calculate total steps for the training run
    total_epochs = step_scheduler.num_epochs
    epoch_len = len(step_scheduler.dataloader)
    grad_acc_steps = step_scheduler.grad_acc_steps

    # Total optimizer steps (accounting for gradient accumulation)
    total_steps = (total_epochs * epoch_len) // grad_acc_steps

    # Extract learning rate from optimizer
    base_lrs = [opt.param_groups[0]["lr"] for opt in optimizer]

    # Set defaults for scheduler parameters
    default_kwargs_list = []
    for base_lr, opt in zip(base_lrs, optimizer):
        default_kwargs = dict(
            optimizer=opt,
            init_lr=base_lr * 0.1,  # Start warmup at 10% of base LR
            max_lr=base_lr,
            min_lr=base_lr * 0.01,  # End at 1% of base LR
            lr_warmup_steps=min(1000, total_steps // 10),  # 10% warmup or max 1000 steps
            lr_decay_steps=total_steps,
            lr_decay_style="cosine",
            start_wd=opt.param_groups[0].get("weight_decay", 0.0),
            end_wd=opt.param_groups[0].get("weight_decay", 0.0),
            wd_incr_steps=total_steps,
            wd_incr_style="constant",
        )
        default_kwargs_list.append(default_kwargs)

    # Override with user-provided config
    if cfg is not None:
        user_cfg = cfg.to_dict() if hasattr(cfg, "to_dict") else dict(cfg)
        default_kwargs.update(user_cfg)

    logger.info(
        f"Building LR scheduler with total_steps={total_steps}, "
        f"warmup_steps={default_kwargs['lr_warmup_steps']}, "
        f"decay_style={default_kwargs['lr_decay_style']}"
    )

    return [OptimizerParamScheduler(**default_kwargs) for default_kwargs in default_kwargs_list]


def build_wandb(cfg) -> wandb.Run:
    """Instantiates wandb and returns the instance. If no name is given, it will use the model name.

    Args:
        cfg: Configuration for wandb.

    Returns:
        The wandb instance.
    """
    assert cfg.get("wandb", None) is not None
    kwargs = cfg.wandb.to_dict()
    if kwargs.get("name", "") == "":
        kwargs["name"] = "_".join(cfg.get("model.pretrained_model_name_or_path").split("/")[-2:])
    run = wandb.init(
        **kwargs,
        config=cfg.to_dict(),
        settings=Settings(silent=True),
    )
    return run


def calculate_loss(loss_fn, **kwargs) -> torch.Tensor:
    """Calculate the loss.

    Args:
        loss_fn: Loss function.
        **kwargs: Keyword arguments for the loss function.

    Returns:
        The loss.
    """
    loss_fn_kwargs = {"num_label_tokens": kwargs.pop("num_label_tokens", None)}
    if isinstance(loss_fn, FusedLinearCrossEntropy):
        model = kwargs.pop("model")
        labels = kwargs.pop("labels")

        # find the lm_head in the model
        lm_head = None
        if hasattr(model, "get_output_embeddings"):
            lm_head = model.get_output_embeddings().weight
        else:
            for n, p in model.named_parameters(remove_duplicate=False):
                if "lm_head" in n and n.endswith(".weight"):
                    lm_head = p
                    break
        if lm_head is None:
            raise ValueError("lm_head.weight not found in model")

        # unshard the possibly sharded lm_head
        lm_head = lm_head.full_tensor() if hasattr(lm_head, "full_tensor") else lm_head
        loss_fn_kwargs.update(
            {
                "hidden_states": kwargs.pop("hidden_states"),
                "labels": labels,
                "lm_weight": lm_head,
            }
        )
    else:
        loss_fn_kwargs.update(
            {
                "logits": kwargs.pop("logits"),
                "labels": kwargs.pop("labels"),
            }
        )

    return loss_fn(**loss_fn_kwargs)


def parallelize_for_pp(
    model: nn.Module,
    *,
    world_mesh: DeviceMesh,
    moe_mesh: Optional[DeviceMesh] = None,
    pp_enabled: bool = False,
    dp_axis_names: Union[tuple[str, ...], str] = ("data_parallel",),
    cp_axis_name: Optional[str] = None,
    tp_axis_name: Optional[str] = None,
    ep_axis_name: Optional[str] = None,
    ep_shard_axis_names: Optional[tuple[str, ...]] = None,
    model_wrapper: Optional[Any] = None,
) -> nn.Module:
    if model_wrapper is not None:
        if callable(getattr(model_wrapper, "parallelize", None)):
            model = model_wrapper.parallelize(model)
    return model


# ---------------------------------------------------------------------------
#  Trainer class – orchestration only
# ---------------------------------------------------------------------------


class FinetuneRecipeForNextTokenPrediction(BaseRecipe):
    """Recipe for fine-tuning a model for next-token prediction.

    This class orchestrates training, from setup to main training loop.
    """

    def __init__(self, cfg):
        """Initialize the recipe with configuration.

        Args:
            cfg: Configuration dictionary/object for training.
        """
        self.cfg = cfg

    # ------------------ build phase ------------------
    def setup(self):
        """Builds all components needed for training/validation/logging/checkpointing/etc.

        This is the last place where self.cfg should be referenced.

        Raises:
            NotImplemented: Raises if it tries to restore a checkpoint; will be removed.
        """
        torch.cuda.reset_peak_memory_stats()
        self.dist_env = build_distributed(self.cfg.get("dist_env", {}))
        # setups logging and adds the rankfilter to logging
        setup_logging()

        self.device_mesh = None
        self.model_wrapper = None
        if "distributed" in self.cfg:
            self.model_wrapper = self.cfg.distributed.instantiate(world_size=self.dist_env.world_size)
            self.device_mesh = getattr(self.model_wrapper, "device_mesh", None)

        if self.dist_env.is_main and hasattr(self.cfg, "wandb"):
            suppress_wandb_log_messages()
            run = build_wandb(self.cfg)
            logging.info("🚀 View run at {}".format(run.url))

        # Log experiment details on main rank
        self._log_experiment_details()
        self._log_library_versions()

        # Check if packed_sequence_size > 0 and use HF's flash_attention_2 for attn implementation.
        use_hf_fa2 = self.cfg.get("packed_sequence.packed_sequence_size", 0) > 0

        self.pp_enabled: bool = False if self.model_wrapper.pp_size <= 1 else True
        autopipeline_cfg = self.cfg.get("autopipeline", None)
        if self.pp_enabled:
            assert autopipeline_cfg is not None, (
                "AutoPipeline configuration is required when pipeline parallelism is enabled"
            )
            assert not isinstance(self.model_wrapper, NVFSDPManager), (
                "NVFSDPManager is not supported when pipeline parallelism is enabled"
            )
            # Create AutoPipeline from config
            autopipeline = autopipeline_cfg.instantiate(
                world_mesh=self.device_mesh,
                moe_mesh=None,
                pp_axis_name="pp",
                dp_axis_names=(
                    ("dp_replicate", "dp_shard")
                    if "dp_replicate" in self.device_mesh.mesh_dim_names
                    and "dp_shard" in self.device_mesh.mesh_dim_names
                    else ("dp_shard",)
                ),
                cp_axis_name="cp" if "cp" in self.device_mesh.mesh_dim_names else None,
                tp_axis_name="tp" if "tp" in self.device_mesh.mesh_dim_names else None,
                ep_axis_name=None,
                ep_shard_axis_names=None,
                pp_batch_size=self.cfg.dataloader.batch_size,
                device=torch.cuda.current_device(),
            )
            assert isinstance(autopipeline, AutoPipeline), (
                f"autopipeline {autopipeline.__class__} is not an instance of AutoPipeline"
            )
        else:
            autopipeline = None

        # Build components
        self.peft_config = None
        if self.cfg.get("peft", None) is not None:
            self.peft_config = self.cfg.peft.instantiate()
        self.loss_fn = build_loss_fn(self.cfg.loss_fn)
        model, self.optimizer = build_model_and_optimizer(
            self.dist_env.device,
            self.cfg.model,
            self.cfg.optimizer,
            use_hf_fa2,
            self.peft_config,
            self.model_wrapper,
            seed=self.cfg.get("seed", 42),
            tp_size=self.cfg.get("distributed.tp_size", 1),
            cfg_fp8=self.cfg.get("fp8", None),
            cfg_compile=self.cfg.get("compile", None),
            autopipeline=autopipeline,
            loss_fn=self.loss_fn,
            parallelize_fn=partial(parallelize_for_pp, model_wrapper=self.model_wrapper),
        )
        if isinstance(model, AutoPipeline):
            self.model_parts = model.parts
            self.pp = model
        else:
            self.model_parts = [model]
            self.pp = None

        self.dataloader, self.tokenizer = build_dataloader(
            self.cfg.dataset,
            self.cfg.dataloader,
            self.cfg.model,
            self.cfg.get("packed_sequence", None),
            device_mesh=self.device_mesh,
            seed=self.cfg.get("seed", 42),
        )

        # Build validation dataloader if the config provides it
        self.val_dataloader = None
        if "validation_dataset" in self.cfg:
            # For validation, do not use packed sequences for fair comparison with baseline

            self.val_dataloader, _ = build_dataloader(
                self.cfg.validation_dataset,
                self.cfg.validation_dataloader,
                self.cfg.model,
                cfg_ps=None,  # Use unpacked config for validation
                device_mesh=self.device_mesh,
                seed=self.cfg.get("seed", 42),
            )

        # Scheduler
        self.step_scheduler = build_step_scheduler(self.cfg.get("step_scheduler", None), self.dataloader)

        # Build learning rate scheduler
        self.lr_scheduler = build_lr_scheduler(self.cfg.get("lr_scheduler", None), self.optimizer, self.step_scheduler)

        # Log model, parameter counts, norms, optimizer and scheduler
        self._log_model_and_optimizer_details(self.model_parts, self.optimizer, self.lr_scheduler)

        # Build checkpointing config
        restore_from = self.cfg.get("checkpoint.restore_from", None)
        self.checkpoint_config = build_checkpoint_config(
            self.cfg.get("checkpoint", None),
            self.cfg.get("model.cache_dir", None),
            self.cfg.model.pretrained_model_name_or_path,
            True if self.cfg.get("peft", None) else False,
        )

        # Set up the stateful random number generator
        self.rng = StatefulRNG(seed=self.cfg.get("seed", 42), ranked=True)

        # Optionally resume
        self.load_checkpoint(restore_from)

        # Log step scheduler details
        self._log_step_scheduler_details(self.step_scheduler)

    # ------------------ main loop ------------------
    def run_train_validation_loop(self):
        """Run the training loop over all epochs and batches.

        For each batch, perform a forward pass, compute loss, backpropagate,
        and update model parameters when necessary. Also prints loss every gradient step.
        """
        for mp in self.model_parts:
            mp.train()
        self.timestamp = time.perf_counter()

        for epoch in self.step_scheduler.epochs:
            self.step_scheduler.set_epoch(epoch)
            # The step scheduler yields a list of batches with the following properties:
            # 1. len(batches) == grad_acc_steps
            # 2. len(batches[0]) == batch_size
            for i, batches in enumerate(self.step_scheduler):
                reporting_loss, grad_norm, tps, num_tokens_in_batch, num_label_tokens = self._run_train_optim_step(
                    batches, 1.0
                )

                # log
                self.log_train_metrics(reporting_loss, grad_norm, num_tokens_in_batch, tps, num_label_tokens)

                # Save the checkpoint every ckpt_every_steps
                if self.step_scheduler.is_ckpt_step:
                    self.save_checkpoint(epoch, self.step_scheduler.step)

                # Run validation every val_every_steps
                if self.step_scheduler.is_val_step and self.val_dataloader is not None:
                    self._run_validation_epoch()
                    for mp in self.model_parts:
                        mp.train()

    # ------------------ helpers ------------------
    def _forward_backward_step(
        self,
        idx,
        batch,
        *,
        loss_buffer,
        num_label_tokens,
        num_batches,
        is_train: bool = True,
    ):
        batch = {k: v.to(self.dist_env.device, non_blocking=True) for k, v in batch.items()}
        labels = batch.pop("labels")

<<<<<<< HEAD
        if (
            "position_ids" not in batch
            and self.device_mesh is not None
            and (self.device_mesh["cp"].size() > 1 or self.device_mesh["tp"].size() > 1)
        ):
            batch["position_ids"] = (
                torch.arange(0, batch["input_ids"].shape[1])
                .unsqueeze(0)
                .expand(batch["input_ids"].shape[0], -1)
                .to(self.dist_env.device)
            )
=======
        num_label_tokens = torch.tensor(
            sum((batch["labels"] != -100).sum().item() for batch in batches), dtype=torch.long
        )
        num_label_tokens = self._dp_allreduce(num_label_tokens).item()
        loss_buffer = []

        # number of tokens in the batch, excluding any tail padding.
        num_tokens_in_batch = torch.tensor(
            sum(batch["labels"].numel() - count_tail_padding(batch["labels"]) for batch in batches),
            dtype=torch.long,
        )
        num_tokens_in_batch = self._dp_allreduce(num_tokens_in_batch).item()
        dp_group_size = self._get_dp_group_size()
>>>>>>> 772d317b

        train_ctx, batch = make_cp_batch_and_ctx(self.device_mesh, batch, labels)
        if self.pp_enabled:
            if not is_train:
                logging.info("Skipping forward pass for validation because pipeline parallelism is enabled")
                return

            with train_ctx():
                losses = [] if self.pp.info.has_last_stage else None
                if self.pp.info.has_last_stage:
                    masked_labels = labels.clone()
                    targets = masked_labels
                else:
                    targets = None

<<<<<<< HEAD
                input_ids = batch.pop("input_ids")
                if self.pp.info.has_first_stage:
                    self.pp.info.schedule.step(input_ids, target=targets, losses=losses, **batch)
                else:
                    self.pp.info.schedule.step(target=targets, losses=losses, **batch)
=======
            if (
                "position_ids" not in batch
                and self.device_mesh is not None
                and (self.device_mesh["cp"].size() > 1 or self.device_mesh["tp"].size() > 1)
            ):
                batch["position_ids"] = (
                    torch.arange(0, batch["input_ids"].shape[1]).unsqueeze(0).to(self.dist_env.device)
                )
>>>>>>> 772d317b

            if self.pp.info.has_last_stage:
                local_loss = torch.sum(torch.stack(losses))
            else:
                local_loss = torch.tensor(0.0, device=self.dist_env.device)

            loss_buffer.append(local_loss.clone().detach())
        else:
            model = self.model_parts[0]
            sync_ctx = get_sync_ctx(model, idx == num_batches - 1) if is_train else nullcontext()
            with train_ctx(), sync_ctx:
                if isinstance(self.loss_fn, FusedLinearCrossEntropy):
                    # use num_logits_to_keep to avoid full logits matrix in memory
                    out = model(logits_to_keep=1, **batch)
                    if "hidden_states" not in out:
                        raise ValueError(
                            "FusedLinearCrossEntropy requires the model to output hidden states. Set `model.output_hidden_states=True` in the config."
                        )
                else:
                    out = model(**batch)

                local_loss = calculate_loss(
                    self.loss_fn,
                    logits=out.logits,
                    labels=labels,
                    model=model,
                    hidden_states=out.hidden_states[-1] if "hidden_states" in out else None,
                    num_label_tokens=num_label_tokens,
                )
                loss_buffer.append(local_loss.clone().detach())
<<<<<<< HEAD
                if is_train:
                    local_loss.backward()

    def _run_train_optim_step(self, batches, max_grad_norm: Optional[float] = None):
        """Execute a single training step.

        Args:
            batches: List of batches of training data.
            max_grad_norm: Gradient clipping norm. Optional, if None will not clip gradients.
        """

        num_label_tokens = sum((batch["labels"] != -100).sum().item() for batch in batches)
        num_label_tokens = self._dp_allreduce(torch.Tensor([num_label_tokens]).to(self.dist_env.device)).item()
        loss_buffer = []

        # number of tokens in the batch, excluding any tail padding.
        num_tokens_in_batch = sum(batch["labels"].numel() - count_tail_padding(batch["labels"]) for batch in batches)
        num_tokens_in_batch = self._dp_allreduce(torch.LongTensor([num_tokens_in_batch])).item()

        num_batches = len(batches)
        for i, batch in enumerate(batches):
            self._forward_backward_step(
                i, batch, loss_buffer=loss_buffer, num_label_tokens=num_label_tokens, num_batches=num_batches
            )

        if self.pp_enabled:
            self.pp.scale_grads_by_divisor(num_label_tokens / self._get_dp_group().size())

        grad_norm = None
        # Clip gradients **after** any rescaling.
        # TODO(@boxiangw): Fix TP gradient clipping
        if max_grad_norm is not None:
            if self.pp_enabled:
                grad_norm = self.pp.clip_grad_norm(
                    max_grad_norm,
                    foreach=True,
                    pp_mesh=(self.device_mesh["pp"] if self.pp_enabled else None),
                    ep_dense_params_mesh_ndim=None,
                )
            else:
                if not self.device_mesh or self.device_mesh["tp"].size() == 1:
                    grad_norm = torch.nn.utils.clip_grad_norm_(
                        [p for p in self.model_parts[0].parameters() if p.requires_grad], max_grad_norm
                    )
=======
                (local_loss * dp_group_size).backward()

        # do the optimization step
        grad_norm = 0
        # TODO(@boxiangw): Fix TP gradient clipping
        if max_grad_norm is not None and (not self.device_mesh or self.device_mesh["tp"].size() == 1):
            grad_norm = torch.nn.utils.clip_grad_norm_(
                [p for p in self.model.parameters() if p.requires_grad], max_grad_norm
            )

            if hasattr(grad_norm, "full_tensor"):
                grad_norm = grad_norm.full_tensor()  # collect the summed grad norm across ranks
>>>>>>> 772d317b

            if isinstance(grad_norm, torch.Tensor):
                grad_norm = grad_norm.item()

        # Note(nvFSDP): Need to call these functions for nvFSDP if not using latest api
        # self.model_parts[0].finish_grad_sync()

        for opt in self.optimizer:
            opt.step()
            opt.zero_grad()

        # Precompute FP8 scales
        fp8_config = self.cfg.get("fp8", None)
        if (
            fp8_config is not None
            and fp8_config.get("enabled", False)
            and fp8_config.get("precompute_float8_dynamic_scale_for_fsdp", False)
            and not self.pp_enabled
            and self.device_mesh is not None
            and self.device_mesh["dp_shard"].size() > 1
        ):
            precompute_float8_dynamic_scale_for_fsdp(self.model_parts[0])

        # Note(nvFSDP): Need to call these functions for nvFSDP if not using latest api
        # self.model_parts[0].install_optimized_model_weights()
        # self.model_parts[0].zero_grad_buffer()

        t = time.perf_counter()
        time_delta = t - self.timestamp
        self.timestamp = t
        tps = num_tokens_in_batch / time_delta
        reporting_loss = torch.sum(torch.stack(loss_buffer))
<<<<<<< HEAD
        reporting_loss = self._dp_allreduce(reporting_loss)
        if self.pp_enabled:
            reporting_loss = reporting_loss / num_label_tokens
            reporting_loss = reporting_loss.to(self.dist_env.device)
            # Send loss to first rank if pp group rank is 0
            src_rank = self.device_mesh.mesh.reshape(-1)[-1].item()
            if self.dist_env.rank == src_rank:
                torch.distributed.send(reporting_loss, dst=0)
            elif self.dist_env.is_main:
                torch.distributed.recv(reporting_loss, src=src_rank)

        reporting_loss = reporting_loss.cpu().item()
=======
        reporting_loss = self._dp_allreduce(reporting_loss).item()
>>>>>>> 772d317b
        # fix reporting_loss, tps across ranks
        return reporting_loss, grad_norm, tps, num_tokens_in_batch, num_label_tokens

    @torch.no_grad()
    def _run_validation_epoch(self):
        """Run one pass over `self.val_dataloader`."""
        if self.pp_enabled:
            logger.warning("Validation is not supported for pipeline parallelism")
            return

        with StatefulRNG(seed=1, ranked=True):
            for mp in self.model_parts:
                mp.eval()

            total_loss = torch.tensor(0.0, dtype=torch.float32, device=self.dist_env.device)
            total_num_label_tokens = 0

            for batch in self.val_dataloader:
<<<<<<< HEAD
                loss_buffer = []
                num_label_tokens = (batch["labels"] != -100).sum().item()
                self._forward_backward_step(
                    0,
                    batch,
                    loss_buffer=loss_buffer,
                    num_label_tokens=num_label_tokens,
                    num_batches=1,
                    is_train=False,
                )

                total_loss += torch.sum(torch.stack(loss_buffer)).item()
                total_tokens += num_label_tokens
=======
                batch = {k: v.to(self.dist_env.device, non_blocking=True) for k, v in batch.items()}
                labels = batch.pop("labels")
                num_label_tokens = (labels != -100).sum().item()

                if (
                    self.device_mesh
                    and "position_ids" not in batch
                    and (self.device_mesh["cp"].size() > 1 or self.device_mesh["tp"].size() > 1)
                ):
                    batch["position_ids"] = (
                        torch.arange(0, batch["input_ids"].shape[1]).unsqueeze(0).to(self.dist_env.device)
                    )

                train_ctx, batch = make_cp_batch_and_ctx(self.device_mesh, batch, labels)
                with train_ctx():
                    if isinstance(self.loss_fn, FusedLinearCrossEntropy):
                        batch["logits_to_keep"] = 1
                    out = self.model(**batch)
                    total_loss += calculate_loss(
                        self.loss_fn,
                        logits=out.logits,
                        labels=labels,
                        model=self.model,
                        hidden_states=out.hidden_states[-1] if "hidden_states" in out else None,
                        num_label_tokens=None,  # we will normalize outside.
                    )

                total_num_label_tokens += num_label_tokens
>>>>>>> 772d317b

        total_loss = self._dp_allreduce(total_loss).item()
        total_num_label_tokens = self._dp_allreduce(torch.tensor(total_num_label_tokens, dtype=torch.long)).item()

        val_loss = total_loss / max(total_num_label_tokens, 1e-8)
        if self.dist_env.is_main:
            if wandb.run is not None:
                wandb.log({"val_loss": val_loss, "step": self.step_scheduler.step, "epoch": self.step_scheduler.epoch})

        # assumes all model parts' optimizers have the same learning rate
        current_lr = self.optimizer[0].param_groups[0]["lr"]
        logging.info(
            "[val] step {} | epoch {} | loss {:.4f} | lr {:.2e} | num_label_tokens {}".format(
                self.step_scheduler.step,
                self.step_scheduler.epoch,
                val_loss,
                current_lr,
                total_num_label_tokens,
            )
        )

    def log_train_metrics(self, train_loss, grad_norm, num_tokens_in_batch, tps, num_label_tokens) -> float:
        """Log metrics to wandb.

        Args:
            train_loss: Training loss.
            grad_norm: Grad norm from the training step.
            num_tokens_in_batch: Total number of loss tokens.
            tps: Tokens per second.
        """
        log_data = {
            "step": self.step_scheduler.step,
            "epoch": self.step_scheduler.epoch,
            "train_loss": train_loss,
            "grad_norm": grad_norm,
            "num_tokens_per_step": num_tokens_in_batch,
            "tps": tps,
        }
        # assumes all model parts' optimizers have the same learning rate
        current_lr = self.optimizer[0].param_groups[0]["lr"]
        log_data["learning_rate"] = current_lr

        if wandb.run is not None:
            wandb.log(log_data)

        if self.dist_env.is_main:
            logging.info(
                "step {} | epoch {} | loss {:.4f} | grad_norm {:.4f} | lr {:.2e} | mem {:.2f} GiB | tps {:.2f} | num_label_tokens {}".format(
                    self.step_scheduler.step,
                    self.step_scheduler.epoch,
                    train_loss,
                    grad_norm,
                    current_lr,
                    torch.cuda.max_memory_allocated() / 1024**3,
                    tps,
                    num_label_tokens,
                )
            )
        torch.cuda.reset_peak_memory_stats()


# ---------------------------------------------------------------------------
# Entry point
# ---------------------------------------------------------------------------


def main(config_path=None):
    """Main entry point for the fine-tuning recipe.

    Loads the configuration, sets up the trainer, and initiates the training loop.
    """
    if config_path is None:
        config_path = pathlib.Path(__file__).parent.resolve() / "llama_3_2_1b_hellaswag.yaml"
    cfg = parse_args_and_load_config(config_path)
    trainer = FinetuneRecipeForNextTokenPrediction(cfg)
    trainer.setup()
    trainer.run_train_validation_loop()


if __name__ == "__main__":
    main()<|MERGE_RESOLUTION|>--- conflicted
+++ resolved
@@ -753,7 +753,6 @@
         batch = {k: v.to(self.dist_env.device, non_blocking=True) for k, v in batch.items()}
         labels = batch.pop("labels")
 
-<<<<<<< HEAD
         if (
             "position_ids" not in batch
             and self.device_mesh is not None
@@ -765,21 +764,6 @@
                 .expand(batch["input_ids"].shape[0], -1)
                 .to(self.dist_env.device)
             )
-=======
-        num_label_tokens = torch.tensor(
-            sum((batch["labels"] != -100).sum().item() for batch in batches), dtype=torch.long
-        )
-        num_label_tokens = self._dp_allreduce(num_label_tokens).item()
-        loss_buffer = []
-
-        # number of tokens in the batch, excluding any tail padding.
-        num_tokens_in_batch = torch.tensor(
-            sum(batch["labels"].numel() - count_tail_padding(batch["labels"]) for batch in batches),
-            dtype=torch.long,
-        )
-        num_tokens_in_batch = self._dp_allreduce(num_tokens_in_batch).item()
-        dp_group_size = self._get_dp_group_size()
->>>>>>> 772d317b
 
         train_ctx, batch = make_cp_batch_and_ctx(self.device_mesh, batch, labels)
         if self.pp_enabled:
@@ -795,22 +779,11 @@
                 else:
                     targets = None
 
-<<<<<<< HEAD
                 input_ids = batch.pop("input_ids")
                 if self.pp.info.has_first_stage:
                     self.pp.info.schedule.step(input_ids, target=targets, losses=losses, **batch)
                 else:
                     self.pp.info.schedule.step(target=targets, losses=losses, **batch)
-=======
-            if (
-                "position_ids" not in batch
-                and self.device_mesh is not None
-                and (self.device_mesh["cp"].size() > 1 or self.device_mesh["tp"].size() > 1)
-            ):
-                batch["position_ids"] = (
-                    torch.arange(0, batch["input_ids"].shape[1]).unsqueeze(0).to(self.dist_env.device)
-                )
->>>>>>> 772d317b
 
             if self.pp.info.has_last_stage:
                 local_loss = torch.sum(torch.stack(losses))
@@ -841,9 +814,8 @@
                     num_label_tokens=num_label_tokens,
                 )
                 loss_buffer.append(local_loss.clone().detach())
-<<<<<<< HEAD
                 if is_train:
-                    local_loss.backward()
+                    (local_loss * self._get_dp_group_size()).backward()
 
     def _run_train_optim_step(self, batches, max_grad_norm: Optional[float] = None):
         """Execute a single training step.
@@ -853,13 +825,18 @@
             max_grad_norm: Gradient clipping norm. Optional, if None will not clip gradients.
         """
 
-        num_label_tokens = sum((batch["labels"] != -100).sum().item() for batch in batches)
-        num_label_tokens = self._dp_allreduce(torch.Tensor([num_label_tokens]).to(self.dist_env.device)).item()
+        num_label_tokens = torch.tensor(
+            sum((batch["labels"] != -100).sum().item() for batch in batches), dtype=torch.long
+        )
+        num_label_tokens = self._dp_allreduce(num_label_tokens).item()
         loss_buffer = []
 
         # number of tokens in the batch, excluding any tail padding.
-        num_tokens_in_batch = sum(batch["labels"].numel() - count_tail_padding(batch["labels"]) for batch in batches)
-        num_tokens_in_batch = self._dp_allreduce(torch.LongTensor([num_tokens_in_batch])).item()
+        num_tokens_in_batch = torch.tensor(
+            sum(batch["labels"].numel() - count_tail_padding(batch["labels"]) for batch in batches),
+            dtype=torch.long,
+        )
+        num_tokens_in_batch = self._dp_allreduce(num_tokens_in_batch).item()
 
         num_batches = len(batches)
         for i, batch in enumerate(batches):
@@ -870,7 +847,7 @@
         if self.pp_enabled:
             self.pp.scale_grads_by_divisor(num_label_tokens / self._get_dp_group().size())
 
-        grad_norm = None
+        grad_norm = 0
         # Clip gradients **after** any rescaling.
         # TODO(@boxiangw): Fix TP gradient clipping
         if max_grad_norm is not None:
@@ -886,20 +863,8 @@
                     grad_norm = torch.nn.utils.clip_grad_norm_(
                         [p for p in self.model_parts[0].parameters() if p.requires_grad], max_grad_norm
                     )
-=======
-                (local_loss * dp_group_size).backward()
-
-        # do the optimization step
-        grad_norm = 0
-        # TODO(@boxiangw): Fix TP gradient clipping
-        if max_grad_norm is not None and (not self.device_mesh or self.device_mesh["tp"].size() == 1):
-            grad_norm = torch.nn.utils.clip_grad_norm_(
-                [p for p in self.model.parameters() if p.requires_grad], max_grad_norm
-            )
-
-            if hasattr(grad_norm, "full_tensor"):
-                grad_norm = grad_norm.full_tensor()  # collect the summed grad norm across ranks
->>>>>>> 772d317b
+                    if hasattr(grad_norm, "full_tensor"):
+                        grad_norm = grad_norm.full_tensor()  # collect the summed grad norm across ranks
 
             if isinstance(grad_norm, torch.Tensor):
                 grad_norm = grad_norm.item()
@@ -932,7 +897,6 @@
         self.timestamp = t
         tps = num_tokens_in_batch / time_delta
         reporting_loss = torch.sum(torch.stack(loss_buffer))
-<<<<<<< HEAD
         reporting_loss = self._dp_allreduce(reporting_loss)
         if self.pp_enabled:
             reporting_loss = reporting_loss / num_label_tokens
@@ -945,9 +909,6 @@
                 torch.distributed.recv(reporting_loss, src=src_rank)
 
         reporting_loss = reporting_loss.cpu().item()
-=======
-        reporting_loss = self._dp_allreduce(reporting_loss).item()
->>>>>>> 772d317b
         # fix reporting_loss, tps across ranks
         return reporting_loss, grad_norm, tps, num_tokens_in_batch, num_label_tokens
 
@@ -966,7 +927,6 @@
             total_num_label_tokens = 0
 
             for batch in self.val_dataloader:
-<<<<<<< HEAD
                 loss_buffer = []
                 num_label_tokens = (batch["labels"] != -100).sum().item()
                 self._forward_backward_step(
@@ -979,37 +939,7 @@
                 )
 
                 total_loss += torch.sum(torch.stack(loss_buffer)).item()
-                total_tokens += num_label_tokens
-=======
-                batch = {k: v.to(self.dist_env.device, non_blocking=True) for k, v in batch.items()}
-                labels = batch.pop("labels")
-                num_label_tokens = (labels != -100).sum().item()
-
-                if (
-                    self.device_mesh
-                    and "position_ids" not in batch
-                    and (self.device_mesh["cp"].size() > 1 or self.device_mesh["tp"].size() > 1)
-                ):
-                    batch["position_ids"] = (
-                        torch.arange(0, batch["input_ids"].shape[1]).unsqueeze(0).to(self.dist_env.device)
-                    )
-
-                train_ctx, batch = make_cp_batch_and_ctx(self.device_mesh, batch, labels)
-                with train_ctx():
-                    if isinstance(self.loss_fn, FusedLinearCrossEntropy):
-                        batch["logits_to_keep"] = 1
-                    out = self.model(**batch)
-                    total_loss += calculate_loss(
-                        self.loss_fn,
-                        logits=out.logits,
-                        labels=labels,
-                        model=self.model,
-                        hidden_states=out.hidden_states[-1] if "hidden_states" in out else None,
-                        num_label_tokens=None,  # we will normalize outside.
-                    )
-
                 total_num_label_tokens += num_label_tokens
->>>>>>> 772d317b
 
         total_loss = self._dp_allreduce(total_loss).item()
         total_num_label_tokens = self._dp_allreduce(torch.tensor(total_num_label_tokens, dtype=torch.long)).item()
