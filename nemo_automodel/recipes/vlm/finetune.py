--- conflicted
+++ resolved
@@ -38,11 +38,8 @@
 from nemo_automodel.components.distributed.nvfsdp import NVFSDPManager
 from nemo_automodel.components.loggers.log_utils import setup_logging
 from nemo_automodel.components.loggers.wandb_utils import suppress_wandb_log_messages
-<<<<<<< HEAD
 from nemo_automodel.components.optim.scheduler import OptimizerParamScheduler
-=======
 from nemo_automodel.components.loss.linear_ce import FusedLinearCrossEntropy
->>>>>>> ec04b22a
 from nemo_automodel.components.training.base_recipe import BaseRecipe
 from nemo_automodel.components.training.rng import StatefulRNG
 from nemo_automodel.components.training.step_scheduler import StepScheduler
@@ -430,13 +427,8 @@
             seed=self.cfg.get("seed", 42),
             tp_size=self.cfg.get("distributed.tp_size", 1),
         )
-<<<<<<< HEAD
-        self.loss_fn = build_loss_fn(self.dist_env.device, self.cfg.loss_fn)
+        self.loss_fn = build_loss_fn(self.cfg.loss_fn)
         self.dataloader, self.processor = build_dataloader(
-=======
-        self.loss_fn = build_loss_fn(self.cfg.loss_fn)
-        self.dataloader, self.processor = build_dataloader(  # VLM-specific
->>>>>>> ec04b22a
             self.cfg.dataset,
             self.cfg.dataloader,
             self.cfg.model,
