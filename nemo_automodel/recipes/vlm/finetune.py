--- conflicted
+++ resolved
@@ -286,13 +286,8 @@
             seed=self.cfg.get("seed", 42),
             tp_size=self.cfg.get("distributed.tp_size", 1),
         )
-<<<<<<< HEAD
         self.loss_fn = build_loss_fn(self.cfg.loss_fn)
-        self.dataloader = build_dataloader(  # VLM-specific
-=======
-        self.loss_fn = build_loss_fn(self.dist_env.device, self.cfg.loss_fn)
         self.dataloader, self.processor = build_dataloader(  # VLM-specific
->>>>>>> a721379b
             self.cfg.dataset,
             self.cfg.dataloader,
             self.cfg.model,
