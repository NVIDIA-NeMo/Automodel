--- conflicted
+++ resolved
@@ -18,6 +18,7 @@
 import pathlib
 import time
 from typing import TYPE_CHECKING, Any, Dict, Optional
+from typing import TYPE_CHECKING, Any, Dict, Optional
 
 import torch
 import torch.distributed as dist
@@ -30,11 +31,7 @@
 from torchao.float8 import precompute_float8_dynamic_scale_for_fsdp
 from transformers import AutoProcessor
 from transformers.processing_utils import ProcessorMixin
-<<<<<<< HEAD
 from transformers.utils import TRANSFORMERS_CACHE, ContextManagers
-=======
-from transformers.utils import TRANSFORMERS_CACHE
->>>>>>> 457114f1
 from wandb import Settings
 from contextlib import nullcontext
 
@@ -70,6 +67,11 @@
 
     from nemo_automodel.components.distributed.init_utils import DistInfo
 
+if TYPE_CHECKING:
+    from torch.optim import Optimizer
+
+    from nemo_automodel.components.distributed.init_utils import DistInfo
+
 logger = logging.getLogger(__name__)
 
 # ---------------------------
@@ -165,7 +167,6 @@
         if cfg_fp8 is not None:
             kwargs["fp8_config"] = cfg_fp8.instantiate()
 
-<<<<<<< HEAD
         # Instantiate the model in meta device to avoid OOM
         with init_ctx:
             model = cfg_model.instantiate(**kwargs)
@@ -173,13 +174,6 @@
             # Optionally apply PEFT (e.g., LoRA/DoRA, etc)
             if cfg_peft is not None:
                 apply_lora_to_linear_modules(model, cfg_peft)
-=======
-        model = cfg_model.instantiate(**kwargs)
-        model = _freeze_model(model, cfg_freeze, freeze_embeddings)
-        # Optionally apply PEFT (e.g., LoRA/DoRA, etc)
-        if cfg_peft is not None:
-            apply_lora_to_linear_modules(model, cfg_peft)
->>>>>>> 457114f1
 
         print_trainable_parameters(model)
 
