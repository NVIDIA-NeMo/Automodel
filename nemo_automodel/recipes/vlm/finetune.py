--- conflicted
+++ resolved
@@ -159,13 +159,6 @@
 
         # Instantiate the model in meta device to avoid OOM
         with init_ctx:
-<<<<<<< HEAD
-            if is_hf_model and (tp_size > 1 or cp_size > 1):
-                if cfg_model.get("use_liger_kernel", False):
-                    logger.info("Disabling Liger kernel with TP ({}) or CP ({})".format(tp_size, cp_size))
-                    kwargs["use_liger_kernel"] = False
-=======
->>>>>>> 00eb627a
             model = cfg_model.instantiate(**kwargs)
             model = _freeze_model(model, cfg_freeze, freeze_embeddings)
             # Optionally apply PEFT (e.g., LoRA/DoRA, etc)
