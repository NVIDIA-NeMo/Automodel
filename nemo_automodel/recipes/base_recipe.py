# Copyright (c) 2025, NVIDIA CORPORATION.  All rights reserved.
#
# Licensed under the Apache License, Version 2.0 (the "License");
# you may not use this file except in compliance with the License.
# You may obtain a copy of the License at
#
#     http://www.apache.org/licenses/LICENSE-2.0
#
# Unless required by applicable law or agreed to in writing, software
# distributed under the License is distributed on an "AS IS" BASIS,
# WITHOUT WARRANTIES OR CONDITIONS OF ANY KIND, either express or implied.
# See the License for the specific language governing permissions and
# limitations under the License.

import getpass
import logging
import os
import re
import socket
from datetime import datetime
from pathlib import Path

import torch
import torch.distributed as dist
import torch.nn as nn
from torch.optim import Optimizer
from torch.utils.data import Dataset, IterableDataset
from torchdata.stateful_dataloader import StatefulDataLoader
from transformers.processing_utils import ProcessorMixin
from transformers.tokenization_utils import PreTrainedTokenizerBase

from nemo_automodel.components.checkpoint.checkpointing import (
    load_dataloader,
    load_model,
    load_optimizer,
<<<<<<< HEAD
    save_dataloader,
=======
    save_config,
>>>>>>> 7b07f7fa
    save_model,
    save_optimizer,
)
from nemo_automodel.components.config.loader import ConfigNode
from nemo_automodel.components.optim.scheduler import OptimizerParamScheduler
from nemo_automodel.components.training.step_scheduler import StepScheduler

try:
    import yaml as _yaml
except Exception:
    _yaml = None
from transformers.processing_utils import ProcessorMixin
from transformers.tokenization_utils import PreTrainedTokenizerBase


def is_dataloader(object):
    """
    Checks whether object is a dataloader.

    Args:
        object (any): the object to check.

    Returns:
        bool: returns True if object is a dataloader.
    """
    return isinstance(object, (StatefulDataLoader, IterableDataset, Dataset)) and has_load_restore_state(object)


def has_load_restore_state(object):
    """
    Checks whether object has load_state_dict and state_dict functions.

    TODO: also need to check function signatures.

    Args:
        object (any): the object to check.

    Returns:
        bool: returns True if has callable load_state_dict and state_dict
    """
    return all(callable(getattr(object, attr, None)) for attr in ("load_state_dict", "state_dict"))


def is_tokenizer(object):
    """
    Checks whether object is a tokenizer or VLM processor.

    Args:
        object (any): the object to check.

    Returns:
        bool: returns True if object is a tokenizer or VLM processor.
    """
    return isinstance(object, (PreTrainedTokenizerBase, ProcessorMixin))


def is_lr_scheduler(object):
    """
    Checks whether object is a learning rate scheduler.

    Args:
        object (any): the object to check.

    Returns:
        bool: returns True if object is an OptimizerParamScheduler.
    """
    return isinstance(object, OptimizerParamScheduler)


class BaseRecipe:
    """
    BaseRecipe provides checkpoint load/save functionality for recipes.
    """

    def __setattr__(self, key, value):
        """
        Overriden __setattr__ to keep track of stateful classes.

        Args:
            key (str): attribute named.
            value (Any): Value assigned

        Raises:
            ValueError: if __state_tracked is attemped to be overwriten.

        """
        # assuming no one will do recipe.__dict__['__state_tracked'] = None
        if key == "__state_tracked":
            raise ValueError("cannot set __state_tracked")
        if "__state_tracked" not in self.__dict__:
            self.__dict__["__state_tracked"] = set()
        # Track stateful objects unless they are validation/eval components.
        should_track = (
            isinstance(value, (nn.Module, Optimizer))
            or has_load_restore_state(value)
            or is_tokenizer(value)
            or is_lr_scheduler(value)
            or isinstance(value, ConfigNode)
        )

        if should_track and not any(substr in key.lower() for substr in ("val", "eval", "test")):
            assert key not in self.__dict__["__state_tracked"]
            self.__dict__["__state_tracked"].add(key)
        super().__setattr__(key, value)

    def save_checkpoint(self, epoch: int, step: int, device_mesh: torch.distributed.DeviceMesh):
        """
        Save the current training state as a checkpoint.

        As long as the object has a 'load_state_dict' and 'state_dict' function, it will be saved.

        Args:
            epoch (int): The current epoch.
            step (int): The current step.
        """
        if not self.checkpoint_config.enabled:
            return
        is_dist_initialized = torch.distributed.is_initialized()
        is_rank_0 = not is_dist_initialized or torch.distributed.get_rank() == 0

        if not is_dist_initialized:
            dp_group = None
        elif self.device_mesh["cp"].size() > 1:
            dp_group = self.device_mesh["dp_cp"].get_group()
        else:
            dp_group = self.device_mesh["dp"].get_group()

        path = self.checkpoint_config.checkpoint_dir
        path = os.path.join(path, f"epoch_{epoch}_step_{step}")

        if is_rank_0:
            assert not os.path.exists(path), f"Checkpoint directory {path} already exists"
            os.makedirs(path, exist_ok=True)
            print(f"Saving checkpoint to {path}", flush=True)
        if is_dist_initialized:
            torch.distributed.barrier(dp_group)
        # TODO(@adil-a): Change this when we create a LR scheduler class
<<<<<<< HEAD
        model, optimizer, scheduler, tokenizer, dataloader = None, None, None, None, None
=======
        model, optimizer, scheduler, tokenizer, config = None, None, None, None, None
>>>>>>> 7b07f7fa

        for key in self.__dict__["__state_tracked"]:
            if isinstance(getattr(self, key), nn.Module):
                model = getattr(self, key)
            elif isinstance(getattr(self, key), Optimizer):
                optimizer = getattr(self, key)
            elif isinstance(getattr(self, key), ConfigNode):
                config = getattr(self, key)
            elif is_lr_scheduler(getattr(self, key)):
                scheduler = getattr(self, key)
            elif is_tokenizer(getattr(self, key)):
                tokenizer = getattr(self, key)
            elif is_dataloader(getattr(self, key)):
                dataloader = getattr(self, key)
            else:
                if is_rank_0:
                    torch.save(
                        getattr(self, key).state_dict(),
                        os.path.join(path, f"{key}.pt"),
                    )

        save_model(model, path, self.checkpoint_config, peft_config=self.peft_config, tokenizer=tokenizer)
        save_optimizer(optimizer, model, path, scheduler)
<<<<<<< HEAD
        save_dataloader(dataloader, path, device_mesh)
=======
        save_config(config.raw_config, path)
        if is_dist_initialized:
            torch.distributed.barrier(dp_group)
>>>>>>> 7b07f7fa

    def load_checkpoint(self, restore_from: str | None = None, device_mesh: torch.distributed.DeviceMesh = None):
        """
        Loads the latest checkpoint.
        """
        if not self.checkpoint_config.enabled:
            if (
                not torch.distributed.is_initialized() or torch.distributed.get_rank() == 0
            ) and restore_from is not None:
                print("Enable checkpointing to resume from a checkpoint, skipping...", flush=True)
            return

        if restore_from:
            ckpt_dir = restore_from
        else:
            # Determine the latest checkpoint directory (e.g. ".../step_42").
            ckpt_dir = _find_latest_checkpoint(self.checkpoint_config.checkpoint_dir)
            if ckpt_dir is None:
                return

        if not torch.distributed.is_initialized() or torch.distributed.get_rank() == 0:
            print(f"Loading checkpoint from {ckpt_dir}", flush=True)

        model, optimizer, scheduler, dataloader = None, None, None, None

        for key in self.__dict__["__state_tracked"]:
            if isinstance(getattr(self, key), nn.Module):
                model = getattr(self, key)
            elif isinstance(getattr(self, key), Optimizer):
                optimizer = getattr(self, key)
            elif is_lr_scheduler(getattr(self, key)):
                scheduler = getattr(self, key)
<<<<<<< HEAD
            elif is_dataloader(getattr(self, key)):
                dataloader = getattr(self, key)
            elif is_tokenizer(getattr(self, key)):
                # we don't need to load the tokenizer from the checkpoint
=======
            elif is_tokenizer(getattr(self, key)) or isinstance(getattr(self, key), ConfigNode):
                # we don't need to load the tokenizer or config from the checkpoint
>>>>>>> 7b07f7fa
                # we only save the tokenizer for consolidated checkpoints for downstream use
                continue
            else:
                getattr(self, key).load_state_dict(torch.load(os.path.join(ckpt_dir, f"{key}.pt"), weights_only=False))

        load_model(model, ckpt_dir, self.checkpoint_config)
        load_optimizer(optimizer, model, ckpt_dir, scheduler)
        load_dataloader(dataloader, ckpt_dir, device_mesh)

    def _log_experiment_details(self):
        """Log metadata and resolved config on main rank using YAML markers."""
        if not getattr(self, "dist_env", None) or not getattr(self.dist_env, "is_main", False):
            return
        details = {
            "Timestamp": datetime.now().isoformat(timespec="seconds"),
            "User": getpass.getuser(),
            "Host": socket.gethostname(),
            "World size": getattr(self.dist_env, "world_size", None),
            "Backend": getattr(getattr(self, "cfg", {}), "get", lambda *_: None)("dist_env.backend", "nccl"),
            "Recipe": self.__class__.__name__,
            "Model name": getattr(getattr(self, "cfg", None), "model", None)
            and getattr(self.cfg.model, "pretrained_model_name_or_path", None),
        }
        try:
            if _yaml is not None:
                details_yaml = _yaml.safe_dump(details, sort_keys=False, default_flow_style=False).strip()
            else:
                details_yaml = "\n".join(f"{k}: {v}" for k, v in details.items())
            list(map(logging.info, ("Experiment_details:\n" + details_yaml).splitlines()))
        except Exception:
            logging.info(f"Experiment details: {details}")
        # Resolved config
        try:
            cfg_obj = getattr(self, "cfg", None)
            cfg_dict = (
                cfg_obj.to_dict() if hasattr(cfg_obj, "to_dict") else (dict(cfg_obj) if cfg_obj is not None else {})
            )

            def rec_print(log_fn, cfg_dict: dict | None, indent: int = 2):
                if cfg_dict is None:
                    return
                for k, v in cfg_dict.items():
                    if isinstance(v, dict):
                        log_fn(f"{' ' * indent}{k}:")
                        rec_print(log_fn, v, indent + 2)
                    else:
                        log_fn(f"{' ' * indent}{k}: {v}")

            logging.info("Recipe config:")
            rec_print(logging.info, cfg_dict)
        except Exception:
            logging.info("Recipe config: <unavailable>")

    def _log_library_versions(self):
        """Log import paths and versions for nemo_automodel, transformers, and torch."""
        if not getattr(self, "dist_env", None) or not getattr(self.dist_env, "is_main", False):
            return
        try:
            import nemo_automodel as nemo_am

            nemo_path = Path(getattr(nemo_am, "__file__", "<unknown>")).resolve().as_posix()
        except Exception:
            nemo_path = "<unknown>"
        try:
            import transformers as hf_transformers

            tfm_path = Path(getattr(hf_transformers, "__file__", "<unknown>")).resolve().as_posix()
        except Exception:
            tfm_path = "<unknown>"
        libs = {
            "nemo_automodel": {"version": getattr(nemo_am, "__version__", None), "import_path": nemo_path},
            "transformers": {"version": getattr(hf_transformers, "__version__", None), "import_path": tfm_path},
            "torch": {"version": torch.__version__, "cuda": getattr(torch.version, "cuda", None)},
        }
        logging.info("Library versions:")
        for key, value in libs.items():
            if "cuda" in value:
                logging.info(f"- {key}: {value['version']} CUDA {value['cuda']}")
            else:
                logging.info(f"- {key}: {value['version']} ({value['import_path']})")

    def _log_model_and_optimizer_details(
        self,
        model: nn.Module | None = None,
        optimizer: Optimizer | None = None,
        lr_scheduler: OptimizerParamScheduler | None = None,
    ):
        """Log model repr, parameter stats, param norm, optimizer and lr scheduler with YAML markers."""
        # Model repr
        if model:
            model_str = str(model)
            model_lines = model_str.splitlines()
            logging.info("Model:")
            for line in model_lines[:40]:
                logging.info(line)
            if len(model_lines) > 40:
                logging.info("...")
        else:
            logging.info("Model: <unavailable>")

        # Optimizer
        if optimizer:
            for line in ("Optimizer:\n" + str(optimizer)).splitlines():
                logging.info(line)
        else:
            logging.info("Optimizer: <unavailable>")

        # LR scheduler
        if lr_scheduler:
            for line in ("LR scheduler:\n" + str(lr_scheduler)).splitlines():
                logging.info(line)
        else:
            logging.info("LR scheduler: <unavailable>")

    def _log_step_scheduler_details(self, step_scheduler: StepScheduler):
        """Log step scheduler details."""
        attrs = {
            "Gradient accumulation steps": step_scheduler.grad_acc_steps,
            "Checkpoint every steps": step_scheduler.ckpt_every_steps,
            "Current Epoch": step_scheduler.epoch,
            "Number of epochs": step_scheduler.num_epochs,
            "Validation every steps": step_scheduler.val_every_steps,
            "Max train steps": step_scheduler.max_steps,
        }
        logging.info("Step scheduler:")
        for k, v in attrs.items():
            logging.info(f"- {k}: {v}")

    def _get_dp_group(self):
        if not self.device_mesh:
            return None
        elif self.device_mesh["cp"].size() > 1:
            return self.device_mesh["dp_cp"].get_group()
        else:
            return self.device_mesh["dp"].get_group()

    def _dp_allreduce(self, tensor, op=dist.ReduceOp.SUM):
        dp_group = self._get_dp_group()
        if dp_group is not None:
            dp_group.allreduce(tensor.cuda(), op=op)
            tensor = tensor.cpu()
        return tensor


def _find_latest_checkpoint(checkpoint_dir):
    """
    Find the latest checkpoint in the checkpoint directory and return it.
    """
    checkpoint_dir = Path(checkpoint_dir)
    if not checkpoint_dir.exists():
        return
    # Accept checkpoints saved as either `step_<num>` or `epoch_<epoch>_step_<num>`
    # (or any other pattern that contains the substring `step_`).
    # This makes the checkpoint loading logic compatible with the naming scheme
    # used in `save_checkpoint`, which currently saves to `epoch_{epoch}_step_{step}`.
    checkpoint_files = list(checkpoint_dir.glob("*step_*"))
    if not checkpoint_files:
        return

    def _step_num(path: Path):
        """Return the numeric step from a path stem of the form step_<int>."""
        m = re.search(r"step_(\d+)$", path.stem)
        return int(m.group(1)) if m else -1

    latest = max(checkpoint_files, key=_step_num)

    # If no directory followed the expected "step_<int>" pattern, _step_num would be -1 for all of them.
    # Treat that as "no valid checkpoint".
    if _step_num(latest) == -1:
        return

    return latest<|MERGE_RESOLUTION|>--- conflicted
+++ resolved
@@ -33,11 +33,8 @@
     load_dataloader,
     load_model,
     load_optimizer,
-<<<<<<< HEAD
     save_dataloader,
-=======
     save_config,
->>>>>>> 7b07f7fa
     save_model,
     save_optimizer,
 )
@@ -175,11 +172,7 @@
         if is_dist_initialized:
             torch.distributed.barrier(dp_group)
         # TODO(@adil-a): Change this when we create a LR scheduler class
-<<<<<<< HEAD
-        model, optimizer, scheduler, tokenizer, dataloader = None, None, None, None, None
-=======
-        model, optimizer, scheduler, tokenizer, config = None, None, None, None, None
->>>>>>> 7b07f7fa
+        model, optimizer, scheduler, tokenizer, dataloader, config = None, None, None, None, None, None
 
         for key in self.__dict__["__state_tracked"]:
             if isinstance(getattr(self, key), nn.Module):
@@ -203,13 +196,10 @@
 
         save_model(model, path, self.checkpoint_config, peft_config=self.peft_config, tokenizer=tokenizer)
         save_optimizer(optimizer, model, path, scheduler)
-<<<<<<< HEAD
         save_dataloader(dataloader, path, device_mesh)
-=======
         save_config(config.raw_config, path)
         if is_dist_initialized:
             torch.distributed.barrier(dp_group)
->>>>>>> 7b07f7fa
 
     def load_checkpoint(self, restore_from: str | None = None, device_mesh: torch.distributed.DeviceMesh = None):
         """
@@ -242,15 +232,10 @@
                 optimizer = getattr(self, key)
             elif is_lr_scheduler(getattr(self, key)):
                 scheduler = getattr(self, key)
-<<<<<<< HEAD
             elif is_dataloader(getattr(self, key)):
                 dataloader = getattr(self, key)
-            elif is_tokenizer(getattr(self, key)):
-                # we don't need to load the tokenizer from the checkpoint
-=======
             elif is_tokenizer(getattr(self, key)) or isinstance(getattr(self, key), ConfigNode):
                 # we don't need to load the tokenizer or config from the checkpoint
->>>>>>> 7b07f7fa
                 # we only save the tokenizer for consolidated checkpoints for downstream use
                 continue
             else:
