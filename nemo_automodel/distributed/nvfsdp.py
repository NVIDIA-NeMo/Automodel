--- conflicted
+++ resolved
@@ -22,16 +22,6 @@
     RowwiseParallel,
 )
 
-<<<<<<< HEAD
-try:
-    from nvfsdp import DistributedDataParallelConfig
-except ImportError:
-    from nemo_automodel.distributed.nvfsdp.distributed_data_parallel_config import (
-        DistributedDataParallelConfig,
-    )
-
-=======
->>>>>>> 671344a3
 from nemo_automodel.distributed.parallelizer import (
     get_hf_tp_shard_plan,
     nvfsdp_strategy_parallelize,
@@ -238,24 +228,6 @@
                     "model.layers.*.mlp.down_proj": RowwiseParallel(),
                 }
 
-<<<<<<< HEAD
-        if self.device_mesh["tensor_parallel"].size() > 1:
-            if use_hf_tp_plan:
-                tp_shard_plan = get_hf_tp_shard_plan(model)
-            else:
-                # Parallelize the first embedding and the last linear out projection
-                base_model_tp_plan = {
-                    "model.layers.*.self_attn.q_proj": ColwiseParallel(),
-                    "model.layers.*.self_attn.k_proj": ColwiseParallel(),
-                    "model.layers.*.self_attn.v_proj": ColwiseParallel(),
-                    "model.layers.*.self_attn.o_proj": RowwiseParallel(),
-                    "model.layers.*.mlp.up_proj": ColwiseParallel(),
-                    "model.layers.*.mlp.gate_proj": ColwiseParallel(),
-                    "model.layers.*.mlp.down_proj": RowwiseParallel(),
-                }
-
-=======
->>>>>>> 671344a3
                 # TODO(boxiangw): investigate SP
                 if self.sequence_parallel and self.device_mesh.get_rank() == 0:
                     # TODO(boxiangw): Change this to a log
