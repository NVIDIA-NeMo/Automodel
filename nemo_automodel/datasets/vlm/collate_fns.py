<<<<<<< HEAD
=======
# Copyright (c) 2025, NVIDIA CORPORATION. All rights reserved.
#
# Licensed under the Apache License, Version 2.0 (the "License");
# you may not use this file except in compliance with the License.
# You may obtain a copy of the License at
#
#     http://www.apache.org/licenses/LICENSE-2.0
#
# Unless required by applicable law or agreed to in writing, software
# distributed under the License is distributed on an "AS IS" BASIS,
# WITHOUT WARRANTIES OR CONDITIONS OF ANY KIND, either express or implied.
# See the License for the specific language governing permissions and
# limitations under the License.
>>>>>>> 79021598
import torch

from nemo_automodel.datasets.vlm.utils import extract_skipped_token_ids
from nemo_automodel.utils.import_utils import MISSING_QWEN_VL_UTILS_MSG

try:
    from qwen_vl_utils import process_vision_info

    HAVE_QWEN_VL_UTILS = True
except ImportError:
    HAVE_QWEN_VL_UTILS = False


def qwen2_5_collate_fn(examples: list, processor) -> dict[str, torch.Tensor]:
    """Collate function for Qwen2.5 VL model."""
    if not HAVE_QWEN_VL_UTILS:
        raise ImportError(MISSING_QWEN_VL_UTILS_MSG)

    skipped_tokens = extract_skipped_token_ids(processor)

    texts = [processor.apply_chat_template(example["conversation"], tokenize=False) for example in examples]
    image_inputs = [process_vision_info(example["conversation"])[0] for example in examples]

    batch = processor(
        text=texts,
        images=image_inputs,
        padding=True,
        return_tensors="pt",
    )

    labels = batch["input_ids"].clone()[:, 1:]
    labels = torch.cat([labels, -100 * torch.ones_like(labels[:, :1])], dim=1)
    labels[torch.isin(labels, skipped_tokens)] = -100
    batch["labels"] = labels

    return batch


def default_collate_fn(examples: list, processor) -> dict[str, torch.Tensor]:
    """Default collate function for VLM models."""
    if not HAVE_QWEN_VL_UTILS:
        raise ImportError(MISSING_QWEN_VL_UTILS_MSG)

    skipped_tokens = extract_skipped_token_ids(processor)

    batch = processor.apply_chat_template(
        [example["conversation"] for example in examples],
        tokenize=True,
        add_generation_prompt=False,
        return_tensors="pt",
        return_dict=True,
    )

    batch["pixel_values"] = batch["pixel_values"].to(torch.bfloat16)
    labels = batch["input_ids"].clone()[:, 1:]
    labels = torch.cat([labels, -100 * torch.ones_like(labels[:, :1])], dim=1)
    labels[torch.isin(labels, skipped_tokens)] = -100
    batch["labels"] = labels

    return batch


# Mapping of processor types to their collate functions
COLLATE_FNS = {
    "Qwen2_5_VLProcessor": qwen2_5_collate_fn,
    "default": default_collate_fn,
}<|MERGE_RESOLUTION|>--- conflicted
+++ resolved
@@ -1,5 +1,3 @@
-<<<<<<< HEAD
-=======
 # Copyright (c) 2025, NVIDIA CORPORATION. All rights reserved.
 #
 # Licensed under the Apache License, Version 2.0 (the "License");
@@ -13,7 +11,6 @@
 # WITHOUT WARRANTIES OR CONDITIONS OF ANY KIND, either express or implied.
 # See the License for the specific language governing permissions and
 # limitations under the License.
->>>>>>> 79021598
 import torch
 
 from nemo_automodel.datasets.vlm.utils import extract_skipped_token_ids
