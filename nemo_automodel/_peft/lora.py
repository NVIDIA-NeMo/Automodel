--- conflicted
+++ resolved
@@ -39,8 +39,6 @@
     "ConditionalGeneration": "CONDITIONAL_GENERATION",
 }
 
-<<<<<<< HEAD
-=======
 def dtype_from_str(val):
     """
     Translate a str val of a dtype into the corresponding torch.dtype
@@ -74,7 +72,6 @@
     }
     return lut[val.lower()]
 
->>>>>>> 0b1d1187
 
 class LinearLoRA(nn.Linear):
     """
@@ -332,11 +329,7 @@
     dropout_position: Literal["pre", "post"] = "post",
     lora_A_init: str = "xavier",
     lora_dtype: Optional[torch.dtype] = None,
-<<<<<<< HEAD
-    use_triton: bool = True,
-=======
     use_triton: bool = False
->>>>>>> 0b1d1187
 ):
     """
     Replace selected nn.Linear layers with LinearLoRA layers (in-place).
