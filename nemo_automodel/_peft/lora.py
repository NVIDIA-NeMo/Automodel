# Copyright (c) 2025, NVIDIA CORPORATION.  All rights reserved.
#
# Licensed under the Apache License, Version 2.0 (the "License");
# you may not use this file except in compliance with the License.
# You may obtain a copy of the License at
#
#     http://www.apache.org/licenses/LICENSE-2.0
#
# Unless required by applicable law or agreed to in writing, software
# distributed under the License is distributed on an "AS IS" BASIS,
# WITHOUT WARRANTIES OR CONDITIONS OF ANY KIND, either express or implied.
# See the License for the specific language governing permissions and
# limitations under the License.

import math
from typing import Literal, Optional

import torch
import torch.nn.functional as F
from torch import nn

from nemo_automodel._peft.lora_kernel import (
    lora_da_dx_update_wrapper,
    lora_db_update_wrapper,
    lora_forward_wrapper,
)
from nemo_automodel._peft.module_matcher import ModuleMatcher
from nemo_automodel.shared.import_utils import safe_import
from nemo_automodel.shared.utils import dtype_from_str

HAS_BNB, bitsandbytes = safe_import("bitsandbytes")

MODEL_TYPE_TO_PEFT_TASK_TYPE = {
    "SequenceClassification": "SEQ_CLS",
    "Seq2SeqLM": "SEQ_2_SEQ_LM",
    "CausalLM": "CAUSAL_LM",
    "TokenClassification": "TOKEN_CLS",
    "QuestionAnswering": "QUESTION_ANS",
    "FeatureExtraction": "FEATURE_EXTRACTION",
    "ConditionalGeneration": "CONDITIONAL_GENERATION",
}

<<<<<<< HEAD
=======

def dtype_from_str(val):
    """
    Translate a str val of a dtype into the corresponding torch.dtype
    Args:
        val (str): the dotted path of the dtype (e.g., "torch.bfloat16").

    Returns:
        torch.dtype: the actual dtype (e.g., torch.bfloat16)
    """
    if isinstance(val, torch.dtype):
        return val
    lut = {
        "torch.float": torch.float,
        "torch.float32": torch.float,
        "torch.float64": torch.float64,
        "torch.double": torch.float64,
        "torch.complex64": torch.complex,
        "torch.cfloat": torch.complex,
        "torch.float16": torch.float16,
        "torch.half": torch.float16,
        "torch.bfloat16": torch.bfloat16,
        "torch.uint8": torch.uint8,
        "torch.int8": torch.int8,
        "torch.int16": torch.int16,
        "torch.short": torch.short,
        "torch.int32": torch.int32,
        "torch.int": torch.int,
        "torch.int64": torch.int64,
        "torch.long": torch.long,
        "torch.bool": torch.bool,
    }
    return lut[val.lower()]

>>>>>>> d7b92061

class LinearLoRA(nn.Linear):
    """
    Linear + LoRA, maintains ckpts structure (i.e. Linear's weight/bias remain at the same FQN).

    The _init_wrapper and _forward methods provide the LoRA functionality. We want to be able to
    use those inside LinearLoRA but also for monkey-patching modules, without repeating the
    same code -> therefore those are decorated with @staticmethod.
    """

    def __init__(
        self,
        orig_linear,
        dim=8,
        alpha=32,
        dropout=0.0,
        dropout_position="post",
        lora_A_init_method="xavier",
        lora_dtype=None,
    ):
        """
        LinearLora constructor.

        Args:
            orig_linear (nn.Module): the linear module to augment.
            dim (int): lora's dim in_features -> dim -> out_features.
            alpha (int): lora's scaling alpha.
            dropout (float): dropout prob (default: 0.0).
            dropout_position (str): where to apply dropout rel. to lora (choices= ['pre', 'post'], default=post)
            lora_A_init_method (str): init method for lora_A (choices= ['xavier', 'uniform'])
            lora_dtype (torch.dtype): weight's dtype, by default will use orig_linear's but if they
            are quantized weights (e.g. 4bit) needs to be specified explicitly.
        """
        assert isinstance(orig_linear, nn.Linear)
        super(LinearLoRA, self).__init__(
            in_features=orig_linear.in_features,
            out_features=orig_linear.out_features,
            bias=orig_linear.bias is not None,
            device=orig_linear.weight.device,
            dtype=orig_linear.weight.dtype,
        )
        # copy weights
        self.weight.data.copy_(orig_linear.weight.data)
        if orig_linear.bias is not None:
            self.bias.data.copy_(orig_linear.bias.data)
        # initialize the adapte
        LinearLoRA._init_adapter(
            self,
            dim=dim,
            alpha=alpha,
            dropout=dropout,
            dropout_position=dropout_position,
            lora_A_init_method=lora_A_init_method,
            lora_dtype=lora_dtype,
        )

    @torch.no_grad
    @staticmethod
    def _init_adapter(
        obj,
        dim=8,
        alpha=32,
        dropout=0.0,
        dropout_position="post",
        lora_A_init_method="xavier",
        lora_dtype=None,
    ):
        """
        Adds LoRA weights to obj. Obj is either a LinearLoRA or an nn.Module (when monkey-patching).

        Args:
            obj (LinearLoRA | nn.Module): input module to adapt.
            dim (int): lora's dim in_features -> dim -> out_features.
            alpha (int): lora's scaling alpha.
            dropout (float): dropout prob (default: 0.0).
            dropout_position (str): where to apply dropout rel. to lora (choices= ['pre', 'post'], default=post)
            lora_A_init_method (str): init method for lora_A (choices= ['xavier', 'uniform'])
            lora_dtype (torch.dtype): weight's dtype, by default will use orig_linear's but if they
            are quantized weights (e.g. 4bit) needs to be specified explicitly.
        """
        obj.dim = dim
        obj.scale = alpha / dim

        # Freezer
        device = obj.weight.device
        obj.weight.requires_grad = False
        if obj.bias is not None:
            obj.bias.requires_grad = False

        in_features = obj.in_features
        out_features = obj.out_features
        if isinstance(lora_dtype, str):
            lora_dtype = dtype_from_str(lora_dtype)
        assert lora_dtype is None or isinstance(lora_dtype, torch.dtype)
        dtype = lora_dtype or obj.weight.dtype

        obj.lora_A = nn.Linear(in_features, dim, bias=False, dtype=dtype, device=device)
        obj.lora_B = nn.Linear(dim, out_features, bias=False, dtype=dtype, device=device)
        if lora_A_init_method == "xavier":
            torch.nn.init.uniform_(obj.lora_A.weight.data)
        else:
            nn.init.kaiming_uniform_(obj.lora_A.weight.data, a=math.sqrt(5))
        obj.lora_B.weight.data.fill_(0)
        obj.dropout = nn.Dropout(p=dropout)
        assert dropout_position in ["pre", "post"], ("dropout position can only be pre/post", dropout_position)
        obj.dropout_position = dropout_position

    def forward(self, x):
        """
        Forward pass through the original linear layer augmented with the LoRA pathway.

        Applies LoRA either before or after the dropout, depending on the configuration.
        The result of the original linear transformation is combined with the LoRA output.

        Args:
            x (Tensor): Input tensor of shape (batch_size, in_features).

        Returns:
            Tensor: Output tensor of shape (batch_size, out_features).
        """
        # pylint: disable=C0115,C0116
        # If LinearLoRA is used to monkey-patch a nn.Linear module, we want to use nn.Linear's
        # forward in the case where it uses quantized weights. We store a reference to nn.Linear's
        # forward in `super_fwd` attribute. If the attribute does not exist we do the usual linear.
        if (fwd := getattr(self, "super_fwd", None)) is not None:
            assert fwd != self.forward
            res = fwd(x)
        else:
            res = F.linear(x, self.weight, self.bias)

        if self.dropout_position == "pre":
            x = self.dropout(x)
        lora_res = self.lora_B(self.lora_A(x))
        lora_res = lora_res * self.scale
        if self.dropout_position == "post":
            lora_res = self.dropout(lora_res)
        return res + lora_res


class TritonLinearLoRA(LinearLoRA):
    """
    Subclass of LinearLoRA that uses triton kernels for forward and backward passes.

    Args:
        orig_linear (nn.Module): the linear module to augment.
        dim (int): lora's dim in_features -> dim -> out_features.
        alpha (int): lora's scaling alpha.
        dropout (float): dropout prob (default: 0.0).
        dropout_position (str): where to apply dropout rel. to lora (choices= ['pre', 'post'], default=post)
        lora_A_init_method (str): init method for lora_A (choices= ['xavier', 'uniform'])
        lora_dtype (torch.dtype): weight's dtype, by default will use orig_linear's but if they
        are quantized weights (e.g. 4bit) needs to be specified explicitly.
    """

    def forward(self, x):
        """
        Forward function for LoRA with triton kernels.

        Args:
            x (torch.Tensor): the input tensor.

        Returns:
            torch.Tensor: the output tensor.
        """
        # If LinearLoRA is used to monkey-patch a nn.Linear module, we want to use nn.Linear's
        # forward in the case where it uses quantized weights. We store a reference to nn.Linear's
        # forward in `super_fwd` attribute. If the attribute does not exist we do the usual linear.
        if (fwd := getattr(self, "super_fwd", None)) is not None:
            assert fwd != self.forward
            res = fwd(x)
        else:
            res = F.linear(x, self.weight, self.bias)

        if self.dropout_position == "pre":
            x = self.dropout(x)
        lora_res = LoRATritonFunction.apply(x, self.lora_A.weight, self.lora_B.weight, self.scale, x.dtype)
        if self.dropout_position == "post":
            lora_res = self.dropout(lora_res)

        return res + lora_res


def patch_linear_module(
    orig_linear,
    dim=8,
    alpha=32,
    dropout=0.0,
    dropout_position="post",
    lora_A_init_method="xavier",
    lora_dtype=None,
    use_triton=True,
):
    """
    Monkey-patches a nn.Linear (orig_linear param) to be a LinearLoRA.

    The orig_linear might not contain valid weights, for example, the given orig_linear was
    initialized within a context-manager that uses a "meta" device. Therefore, we cannot copy
    the weight/bias from the orig_linear to the LinearLoRA, since those have not been allocated,

    To circumvent this scenario, LinearLoRA's additional functionality (_init_adapter, _forward)
    is based on static functions, so that we can use them for patching or when allocating a
    new LinearLoRA object.

    Args:
        orig_linear (nn.Linear): the module we add adapter to.
        dim (int, optional): Lora dim. Defaults to 8.
        alpha (int, optional): Lora alpha scale. Defaults to 32.
        dropout (float, optional): dropout prob. Defaults to 0.0.
        dropout_position (str, optional): location to apply dropout wrt lora.
            Defaults to 'post' (choices: 'pre', 'post').
        lora_A_init_method (str, optional): lora_a init method. Defaults to 'xavier'.
        lora_dtype (_type_, optional): Lora weights' dtype. By default will use orig_linear's dtype
        but orig_linear might use non-trainable dtype (e.g., 4bit), in which case the user must
        specify the dtype manually. Defaults to None.
        use_triton (bool, optional): By default we use the triton kernel LoRA implementation.

    Returns:
        (nn.Module): the monkey-patched (nn.Linear + LoRA) nn.Module
    """
    assert isinstance(orig_linear, nn.Linear), type(orig_linear)
    assert not hasattr(orig_linear, "super_fwd"), orig_linear.super_fwd

    if isinstance(orig_linear, nn.Linear):
        linear_lora_cls = TritonLinearLoRA if use_triton else LinearLoRA
        linear_lora_cls._init_adapter(
            orig_linear, dim, alpha, dropout, dropout_position, lora_A_init_method, lora_dtype
        )
        cls = orig_linear.__class__
        new_cls = type("PatchedLinearLoRA", (linear_lora_cls, cls), {})
    else:
        raise NotImplementedError("Expected isinstance(orig_linear, nn.Linear)")

    # If the model uses quantized weights, we want to use orig_linear's forward
    if (
        getattr(orig_linear, "quant_state", None) is not None
        and orig_linear.quant_state.__class__ == bitsandbytes.functional.QuantState
    ):
        orig_linear.super_fwd = orig_linear.forward

    orig_linear.__class__ = new_cls
    return orig_linear


# -----------------------------------------------------------------------------#
# 2.  Convenience: patch a model in-place                                      #
# -----------------------------------------------------------------------------#
def apply_lora_to_linear_modules(
    model: nn.Module,
    target_modules=[],
    exclude_modules=[],
    match_all_linear=False,
    dim: int = 8,
    alpha: int = 32,
    dropout: float = 0.0,
    dropout_position: Literal["pre", "post"] = "post",
    lora_A_init: str = "xavier",
    lora_dtype: Optional[torch.dtype] = None,
    use_triton: bool = False,
):
    """
    Replace selected nn.Linear layers with LinearLoRA layers (in-place).

    target_modules accepts wildcard fragments, e.g. ["q_proj", "k_proj", ".*fc.*"].
    """
    # To make our PeftConfig compatible with HF, we need to keep track of the
    # final target modules, without the wildcard fragments.
    final_target_modules = set()

    # Freeze base model parameters
    for w in model.parameters():
        w.requires_grad_(False)

    is_causal_lm = False
    try:
        if hasattr(model, "config") and "CausalLM" in model.config.architectures[0]:
            # for example, LlamaForCausalLM
            is_causal_lm = True
    except AttributeError:
        is_causal_lm = False

    matcher = ModuleMatcher(target_modules, exclude_modules, match_all_linear, is_causal_lm)
    num_modules_matched = 0
    for name, module in list(model.named_modules()):
        if matcher.match(module, name):
            final_target_modules.add(name.split(".")[-1])

            num_modules_matched += 1
            patch_linear_module(
                module,
                dim=dim,
                alpha=alpha,
                dropout=dropout,
                dropout_position=dropout_position,
                lora_A_init_method=lora_A_init,
                lora_dtype=lora_dtype,
                use_triton=use_triton,
            )

    # finalize the peft config
    try:
        model_task = model.config.architectures[0].split("For")[-1]
    except AttributeError:
        model_task = "N/A"
    try:
        name_or_path = model.config.name_or_path
        task_type = MODEL_TYPE_TO_PEFT_TASK_TYPE[model_task]
    except AttributeError:
        name_or_path = "N/A"
        task_type = "CAUSAL_LM"

    model._automodel_peft_config = {
        "task_type": task_type,
        "peft_type": "LORA",
        "r": dim,
        "lora_alpha": alpha,
        "target_modules": list(final_target_modules),
        "bias": "none",
        "base_model_name_or_path": name_or_path,
        "lora_dropout": dropout,
    }

    return num_modules_matched


class LoRATritonFunction(torch.autograd.Function):
    """
    Autograd function that calls the triton kernel wrappers for the LoRA forward and backward passes.
    """

    @staticmethod
    def setup_context(ctx, inputs, output):
        """
        Stores context for LoRA backward pass.
        """
        x, lora_A, lora_B, scale, _ = inputs
        ctx.save_for_backward(x, lora_A, lora_B)
        ctx.scale = scale

    @staticmethod
    def forward(x, lora_A, lora_B, scale, dtype):
        """
        Forward method for LoRATriton.

        Reshapes 3D tensors into 2D and then calls the triton kernel.
        """
        reshape = x.dim() == 3
        if reshape:
            bs, seq_len, d = x.shape
            x = x.reshape(-1, d)

        lora_res = lora_forward_wrapper(x, lora_A.t(), lora_B.t(), res=None, scale=scale, dtype=dtype)

        if reshape:
            return lora_res.view(bs, seq_len, -1)
        else:
            return lora_res

    @staticmethod
    def backward(ctx, d_y):
        """
        Backward method for LoRATriton.

        Reshapes 3D tensors into 2D and then calls the kernels to update d_lora_a, d_lora_b, and dx.
        """
        x, lora_A, lora_B = ctx.saved_tensors
        scale = ctx.scale
        dtype = x.dtype

        reshape = x.dim() == 3
        if reshape:
            bs, seq_len, d = x.shape
            d_y = d_y.reshape(-1, d_y.shape[-1])
            x = x.reshape(-1, d)

        d_lora_A, d_x = lora_da_dx_update_wrapper(x.t(), d_y, lora_B, lora_A, scale, dtype=dtype)
        d_lora_B = lora_db_update_wrapper(lora_A, x.t(), d_y, scale, dtype)

        if reshape:
            d_x = d_x.view(bs, seq_len, d)
        return d_x, d_lora_A.t(), d_lora_B, None, None, None<|MERGE_RESOLUTION|>--- conflicted
+++ resolved
@@ -40,43 +40,7 @@
     "ConditionalGeneration": "CONDITIONAL_GENERATION",
 }
 
-<<<<<<< HEAD
-=======
-
-def dtype_from_str(val):
-    """
-    Translate a str val of a dtype into the corresponding torch.dtype
-    Args:
-        val (str): the dotted path of the dtype (e.g., "torch.bfloat16").
-
-    Returns:
-        torch.dtype: the actual dtype (e.g., torch.bfloat16)
-    """
-    if isinstance(val, torch.dtype):
-        return val
-    lut = {
-        "torch.float": torch.float,
-        "torch.float32": torch.float,
-        "torch.float64": torch.float64,
-        "torch.double": torch.float64,
-        "torch.complex64": torch.complex,
-        "torch.cfloat": torch.complex,
-        "torch.float16": torch.float16,
-        "torch.half": torch.float16,
-        "torch.bfloat16": torch.bfloat16,
-        "torch.uint8": torch.uint8,
-        "torch.int8": torch.int8,
-        "torch.int16": torch.int16,
-        "torch.short": torch.short,
-        "torch.int32": torch.int32,
-        "torch.int": torch.int,
-        "torch.int64": torch.int64,
-        "torch.long": torch.long,
-        "torch.bool": torch.bool,
-    }
-    return lut[val.lower()]
-
->>>>>>> d7b92061
+
 
 class LinearLoRA(nn.Linear):
     """
