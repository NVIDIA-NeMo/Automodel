--- conflicted
+++ resolved
@@ -655,16 +655,13 @@
         "model/adapter_model.safetensors",
         "model/adapter_config.json",
         "model/automodel_peft_config.json",
-<<<<<<< HEAD
-        "model/tokenizer.model",
-=======
         "model/chat_template.jinja",
         "model/preprocessor_config.json",
         "model/preprocessor_config.json",
         "model/tokenizer_config.json",
         "model/tokenizer.json",
         "model/special_tokens_map.json",
->>>>>>> 5883f91d
+        "model/tokenizer.model",
         "optim/__0_0.distcp",
         "optim/__1_0.distcp",
         "optim/.metadata",
