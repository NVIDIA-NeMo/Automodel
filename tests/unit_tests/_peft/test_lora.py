--- conflicted
+++ resolved
@@ -182,32 +182,4 @@
     """Confirms that no modules are patched if target pattern doesn't match any names."""
     apply_lora_to_linear_modules(model, target_modules=["nonexistent_module"], dim=4, alpha=8)
     assert not isinstance(model.linear1, LinearLoRA)
-<<<<<<< HEAD
-    assert not isinstance(model.linear2, LinearLoRA)
-=======
-    assert not isinstance(model.linear2, LinearLoRA)
-
-
-def test_dtype_from_str_raises():
-    """
-    ensure dtype_from_str raises KeyError on non-dtype input
-    """
-    with pytest.raises(KeyError):
-        dtype_from_str("abc")
-
-
-def test_dtype_from_str_not_raises():
-    """
-    ensure dtype_from_str not raises KeyError on non-dtype input
-    """
-    res = dtype_from_str("torch.bfloat16")
-    assert res == torch.bfloat16
-
-
-def test_dtype_from_str_bypass():
-    """
-    ensure dtype_from_str bypasses lut on non-dtype input
-    """
-    res = dtype_from_str(torch.bfloat16)
-    assert res == torch.bfloat16
->>>>>>> d7b92061
+    assert not isinstance(model.linear2, LinearLoRA)