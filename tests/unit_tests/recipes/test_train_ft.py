# Copyright (c) 2025, NVIDIA CORPORATION. All rights reserved.
#
# Licensed under the Apache License, Version 2.0 (the "License");
# you may not use this file except in compliance with the License.
# You may obtain a copy of the License at
#
#     http://www.apache.org/licenses/LICENSE-2.0
#
# Unless required by applicable law or agreed to in writing, software
# distributed under the License is distributed on an "AS IS" BASIS,
# WITHOUT WARRANTIES OR CONDITIONS OF ANY KIND, either express or implied.
# See the License for the specific language governing permissions and
# limitations under the License.

import logging
from unittest.mock import MagicMock, patch
from nemo_automodel.recipes.llm.train_ft import build_validation_dataloader, build_dataloader, build_model_and_optimizer
from nemo_automodel.components.config.loader import ConfigNode
from unittest.mock import patch
import importlib
import torch
import torch.nn as nn
from torch.utils.data import IterableDataset
<<<<<<< HEAD
=======
from transformers import PretrainedConfig
from types import SimpleNamespace
from contextlib import nullcontext
>>>>>>> 152e6320


class DummyIterableDataset(IterableDataset):  # noqa: D401
    """Minimal iterable dataset with shard/shuffle hooks for testing build_dataloader."""

    def __init__(self, items=None, num_shards=1, tokenizer=None, **kwargs):
        super().__init__()
        self.items = items or list(range(10))
        self.num_shards = num_shards
        self._shard = None
        self._shuffle_calls = []
        self.dataset = self.items  # mimic underlying HF dataset holder

    def __iter__(self):  # pragma: no cover - iteration not needed in these tests
        it = self.items
        if self._shard is not None:
            n, idx = self._shard
            it = [x for i, x in enumerate(it) if i % n == idx]
        for x in it:
            yield x

    def shard(self, num_shards, index):
        self._shard = (num_shards, index)
        return self

    def shuffle(self, buffer_size: int, seed: int):
        self._shuffle_calls.append((buffer_size, seed))
        return self


def dl_factory_capture(**kwargs):  # returns a sentinel while exposing passed kwargs via attribute
    dl_factory_capture.captured = kwargs
    return "dl"


def test_build_validation_dataloader_pp_enabled(caplog):
    cfg = ConfigNode(
        {
            "model": {},
            "validation_dataloader": {},
        }
    )

    with caplog.at_level(logging.WARNING):
        result = build_validation_dataloader(cfg, dp_world_size=2, dp_rank=0, pp_enabled=True)

    assert result == {}


def test_build_validation_dataloader_collects_and_names_properly():
    # Multiple validation dataset keys with different separators
    cfg = ConfigNode(
        {
            "model": {},
            "validation_dataloader": {},
            "distributed": {"cp_size": 3},
            "step_scheduler": {
                "local_batch_size": 8,
                "global_batch_size": 16,
                "max_steps": 123,
                "val_every_steps": 10,
            },
            # Keys to be discovered via cfg.to_dict().keys()
            "validation_dataset": {"some": "cfg"},
            "validation_dataset_val": {"some": "cfg"},
            "validation_dataset-test": {"some": "cfg"},
            "validation_dataset.foo": {"some": "cfg"},
        }
    )

    expected_names = {"default", "val", "test", "foo"}

    with patch("nemo_automodel.recipes.llm.train_ft.build_dataloader", return_value=("dl", "tok")) as mock_build:
        result = build_validation_dataloader(cfg, dp_world_size=4, dp_rank=1, pp_enabled=False)

    # Assert keys are correctly generated
    assert set(result.keys()) == expected_names
    # Values should be the first element of the tuple returned by build_dataloader
    assert set(result.values()) == {"dl"}
    # build_dataloader called once per validation dataset
    assert mock_build.call_count == 4

    # Inspect one call for important kwargs
    _, kwargs = mock_build.call_args
    assert kwargs["dp_world_size"] == 4
    assert kwargs["dp_rank"] == 1
    assert kwargs["pp_enabled"] is False
    assert kwargs["supports_seq_lens"] is True
    assert kwargs["cp_size"] == 3


def test_build_validation_dataloader_no_validation_keys():
    cfg = ConfigNode(
        {
            "model": {},
            "validation_dataloader": {},
        }
    )

    with patch("nemo_automodel.recipes.llm.train_ft.build_dataloader") as mock_build:
        result = build_validation_dataloader(cfg, dp_world_size=1, dp_rank=0, pp_enabled=False)

    assert result == {}
    mock_build.assert_not_called()

class DummyLinear(nn.Module):
    """Simple linear layer for testing"""
    def __init__(self, in_features, out_features):
        super().__init__()
        self.weight = nn.Parameter(torch.randn(out_features, in_features))
        self.in_features = in_features
        self.out_features = out_features


class DummyModel(nn.Module):
    """Simple model for testing PEFT + PP"""
    def __init__(self):
        super().__init__()
        self.layer1 = DummyLinear(10, 10)
        self.layer2 = DummyLinear(10, 10)

    def forward(self, x):
        x = self.layer1.weight @ x
        x = self.layer2.weight @ x
        return x


class DummyPeftConfig:
    """Mock PEFT config"""
    def __init__(self):
        self.use_triton = True
        self.dim = 8
        self.alpha = 32
        self.match_all_linear = True


class DummyOptConfig:
    """Mock optimizer config"""
    def instantiate(self, params):
        return torch.optim.SGD(params, lr=0.01)


class DummyModelConfig:
    """Mock model config"""
    def __init__(self):
        self.pretrained_model_name_or_path = None

    def instantiate(self, **kwargs):
        return DummyModel()

    def get(self, key, default=None):
        return getattr(self, key, default)


def test_peft_with_pipeline_parallelism_enabled(caplog):
    """Test that PEFT can be applied with pipeline parallelism enabled"""

    # Create mock configs
    device = torch.device("cpu")
    cfg_model = DummyModelConfig()
    cfg_opt = DummyOptConfig()
    cfg_peft = DummyPeftConfig()

    # Create mock autopipeline
    mock_autopipeline = MagicMock()
    mock_autopipeline.parts = []

    # Create mock checkpointer
    mock_checkpointer = MagicMock()
    mock_checkpointer.load_base_model = MagicMock()

    # Mock the apply_lora_to_linear_modules function
    with patch('nemo_automodel.recipes.llm.train_ft.apply_lora_to_linear_modules') as mock_apply_lora:
        with patch('nemo_automodel.recipes.llm.train_ft.print_trainable_parameters', return_value=(100, 1000)):
            with patch('nemo_automodel.recipes.llm.train_ft._supports_logits_to_keep', return_value=True):
                with caplog.at_level(logging.INFO):
                    # This should NOT raise an assertion error
                    model, state_dict_keys, optimizer, loss_fn, param_info = build_model_and_optimizer(
                        device=device,
                        cfg_model=cfg_model,
                        cfg_opt=cfg_opt,
                        cfg_peft=cfg_peft,
                        model_wrapper=None,
                        seed=42,
                        checkpointer=mock_checkpointer,
                        autopipeline=mock_autopipeline,
                        loss_fn=None,
                    )

                    # Verify that apply_lora was called
                    assert mock_apply_lora.called, "apply_lora_to_linear_modules should be called"

                    # Verify that use_triton was disabled
                    assert cfg_peft.use_triton == False, "use_triton should be disabled for PP"

                    # Verify the log message was generated
                    assert "Enabling PEFT with Pipeline Parallelism" in caplog.text

                    # Verify that the param_info is correct
                    assert param_info == {"trainable_params": 100, "total_params": 1000}


def test_peft_without_pipeline_parallelism(caplog):
    """Test that PEFT works correctly without pipeline parallelism"""

    # Create mock configs
    device = torch.device("cpu")
    cfg_model = DummyModelConfig()
    cfg_opt = DummyOptConfig()
    cfg_peft = DummyPeftConfig()

    # Create mock checkpointer
    mock_checkpointer = MagicMock()
    mock_checkpointer.load_base_model = MagicMock()

    # Stub: move from meta to device inside load_base_model
    def _load_base_model_stub(model, device, *args, **kwargs):
        if hasattr(model, "to_empty"):
            model.to_empty(device=device)
    mock_checkpointer.load_base_model = _load_base_model_stub

    # Mock the apply_lora_to_linear_modules function
    with patch('nemo_automodel.recipes.llm.train_ft.apply_lora_to_linear_modules') as mock_apply_lora:
        with patch('nemo_automodel.recipes.llm.train_ft.print_trainable_parameters', return_value=(100, 1000)):
            with patch('nemo_automodel.recipes.llm.train_ft._supports_logits_to_keep', return_value=True):
                    with caplog.at_level(logging.INFO):
                        # This should work fine without PP
                        model, state_dict_keys, optimizer, loss_fn, param_info = build_model_and_optimizer(
                            device=device,
                            cfg_model=cfg_model,
                            cfg_opt=cfg_opt,
                            cfg_peft=cfg_peft,
                            model_wrapper=SimpleNamespace(parallelize=lambda m: m),
                            seed=42,
                            checkpointer=mock_checkpointer,
                            autopipeline=None,  # No pipeline parallelism
                            loss_fn=None,
                        )

                    # Verify that apply_lora was called
                    assert mock_apply_lora.called, "apply_lora_to_linear_modules should be called"

                    # use_triton could still be True (not disabled by PP)
                    # The PP-specific log should not appear
                    assert "Enabling PEFT with Pipeline Parallelism" not in caplog.text

                    # Verify that the param_info is correct
                    assert param_info == {"trainable_params": 100, "total_params": 1000}


def test_peft_with_tp_disables_triton(caplog):
    """Test that PEFT with tensor parallelism disables triton"""

    # Create mock configs
    device = torch.device("cpu")
    cfg_model = DummyModelConfig()
    cfg_opt = DummyOptConfig()
    cfg_peft = DummyPeftConfig()

    # Create mock checkpointer
    mock_checkpointer = MagicMock()
    mock_checkpointer.load_base_model = MagicMock()

    # Stub: move from meta to device inside load_base_model
    def _load_base_model_stub(model, device, *args, **kwargs):
        if hasattr(model, "to_empty"):
            model.to_empty(device=device)
    mock_checkpointer.load_base_model = _load_base_model_stub

    # Mock the apply_lora_to_linear_modules function
    with patch('nemo_automodel.recipes.llm.train_ft.apply_lora_to_linear_modules') as mock_apply_lora:
        with patch('nemo_automodel.recipes.llm.train_ft.print_trainable_parameters', return_value=(100, 1000)):
            with patch('nemo_automodel.recipes.llm.train_ft._supports_logits_to_keep', return_value=True):
                    with caplog.at_level(logging.INFO):
                        # Test with TP > 1
                        model, state_dict_keys, optimizer, loss_fn, param_info = build_model_and_optimizer(
                            device=device,
                            cfg_model=cfg_model,
                            cfg_opt=cfg_opt,
                            cfg_peft=cfg_peft,
                            model_wrapper=SimpleNamespace(parallelize=lambda m: m),
                            seed=42,
                            checkpointer=mock_checkpointer,
                            tp_size=2,  # Enable TP
                            autopipeline=None,
                            loss_fn=None,
                        )

                    # Verify that use_triton was disabled
                    assert cfg_peft.use_triton == False, "use_triton should be disabled for TP"

                    # Verify the TP log message was generated
                    assert "Disabling Triton with TP" in caplog.text

                    # Verify that the param_info is correct
                    assert param_info == {"trainable_params": 100, "total_params": 1000}


def test_build_dataloader_iterable_shard_and_shuffle_removed_from_cfg(monkeypatch):
    # cfg_ds: target resolves to this test module dataset class
    cfg_ds = ConfigNode(
        {
            "_target_": "tests.unit_tests.recipes.test_train_ft.DummyIterableDataset",
            "tokenizer": None,
            "num_shards": 4,
        }
    )
    # cfg_dl: target captures kwargs and returns sentinel
    cfg_dl = ConfigNode(
        {
            "_target_": "tests.unit_tests.recipes.test_train_ft.dl_factory_capture",
            "shuffle": True,
            "shuffle_buffer_size": 8,
            "num_workers": 0,
        }
    )
    cfg_model = ConfigNode({})
    cfg_ps = ConfigNode({})

    dl, tok = build_dataloader(
        cfg_ds=cfg_ds,
        cfg_dl=cfg_dl,
        cfg_model=cfg_model,
        cfg_ps=cfg_ps,
        seed=123,
        local_batch_size=2,
        global_batch_size=4,
        max_steps=None,
        val_check_interval=None,
        dp_rank=1,
        dp_world_size=2,
        pp_enabled=False,
        supports_seq_lens=True,
        cp_size=1,
    )

    assert dl == "dl"
    assert tok is None
    mod = importlib.import_module("tests.unit_tests.recipes.test_train_ft")
    captured = getattr(mod.dl_factory_capture, "captured")
    # Ensure shuffle-related keys are not forwarded to DataLoader instantiation
    assert "shuffle" not in captured and "shuffle_buffer_size" not in captured
    ds = captured["dataset"]
    # Avoid fragile identity issues from re-imports; validate by name and interface
    assert ds.__class__.__name__ == "DummyIterableDataset"
    # Shard path used when num_shards >= dp_world_size
    assert ds._shard == (2, 1)
    # Shuffle called with buffer size and seed
    assert ds._shuffle_calls and ds._shuffle_calls[-1] == (8, 123)<|MERGE_RESOLUTION|>--- conflicted
+++ resolved
@@ -21,12 +21,7 @@
 import torch
 import torch.nn as nn
 from torch.utils.data import IterableDataset
-<<<<<<< HEAD
-=======
-from transformers import PretrainedConfig
 from types import SimpleNamespace
-from contextlib import nullcontext
->>>>>>> 152e6320
 
 
 class DummyIterableDataset(IterableDataset):  # noqa: D401
