# Copyright (c) 2025, NVIDIA CORPORATION.  All rights reserved.
#
# Licensed under the Apache License, Version 2.0 (the "License");
# you may not use this file except in compliance with the License.
# You may obtain a copy of the License at
#
#     http://www.apache.org/licenses/LICENSE-2.0
#
# Unless required by applicable law or agreed to in writing, software
# distributed under the License is distributed on an "AS IS" BASIS,
# WITHOUT WARRANTIES OR CONDITIONS OF ANY KIND, either express or implied.
# See the License for the specific language governing permissions and
# limitations under the License.

import logging
import types
from unittest.mock import MagicMock, Mock, patch

import pytest
import torch
import transformers
from transformers import AutoConfig

from nemo_automodel._transformers.auto_model import (
    NeMoAutoModelForCausalLM,
    NeMoAutoModelForImageTextToText,
    _get_next_fallback_attn,
    _patch_attention,
)
from nemo_automodel import __version__


HAS_LIGER_KERNEL = False
try:
    import liger_kernel
    HAS_LIGER_KERNEL = True
except Exception:
    pass

class TestNeMoAutoModelForCausalLM:
    """Test cases for NeMoAutoModelForCausalLM class."""
    def test_from_pretrained_liger_kernel_not_available(self, caplog):
        """Test warning when Liger kernel is not available."""
        with (
            patch("nemo_automodel._transformers.auto_model.AutoConfig.from_pretrained") as mock_cfg_from_pretrained,
            patch("nemo_automodel._transformers.auto_model.HAS_LIGER_KERNEL", False),
            patch("nemo_automodel._transformers.auto_model._patch_attention", lambda obj, sdpa_method=None: obj),
            patch.object(transformers.AutoModelForCausalLM, "from_pretrained") as mock_from_pretrained,
        ):
            cfg = Mock()
            cfg.architectures = ["HFArch"]
            cfg.auto_map = []
            mock_cfg_from_pretrained.return_value = (cfg, {})
            mock_model = MagicMock()
            mock_model.config = {}
            mock_from_pretrained.return_value = mock_model

            # Test line 208 - warning when HAS_LIGER_KERNEL is False
            with caplog.at_level(logging.WARNING):
                model = NeMoAutoModelForCausalLM.from_pretrained("hf-internal-testing/tiny-random-gpt2")
                assert model.config["nemo_version"] == __version__

            assert "Asked to use Liger Kernel, but could not import" in caplog.text
            assert model is mock_model
            assert mock_from_pretrained.call_count == 1

    def test_from_config_liger_kernel_not_available(self, caplog):
        """Test warning when Liger kernel is not available in from_config."""
        with (
            patch("nemo_automodel._transformers.auto_model.HAS_LIGER_KERNEL", False),
            patch("nemo_automodel._transformers.auto_model._patch_attention", lambda obj, sdpa_method=None: obj),
            patch.object(transformers.AutoModelForCausalLM, "from_config") as mock_from_config,
        ):
            mock_model = MagicMock()
            mock_model.config = {}
            mock_from_config.return_value = mock_model

            config = AutoConfig.from_pretrained("hf-internal-testing/tiny-random-gpt2")

            # Test line 297 - warning when HAS_LIGER_KERNEL is False
            with caplog.at_level(logging.WARNING):
                model = NeMoAutoModelForCausalLM.from_config(config)
                assert model.config["nemo_version"] == __version__

            assert "Asked to use Liger Kernel, but could not import" in caplog.text
            assert model is mock_model
            assert mock_from_config.call_count == 1

    def test_from_pretrained_uses_registry_when_available(self):
        """If AutoConfig.architectures[0] maps to a custom class in ModelRegistry,
        ensure that the registry path is taken and HF loader is not called."""
        with (
            patch("nemo_automodel._transformers.auto_model.AutoConfig.from_pretrained") as mock_cfg_from_pretrained,
            patch("nemo_automodel._transformers.auto_model.ModelRegistry") as mock_registry,
            patch("nemo_automodel._transformers.auto_model.os.path.isdir", return_value=True),
            patch.object(transformers.AutoModelForCausalLM, "from_pretrained") as mock_hf_loader,
        ):
            # Prepare a fake config with architectures
            cfg = Mock()
            cfg.architectures = ["CustomArch"]
            mock_cfg_from_pretrained.return_value = cfg

            # Prepare a fake custom model class and return value
            custom_model_instance = Mock()
            custom_cls = Mock(return_value=custom_model_instance)
            mock_registry.model_arch_name_to_cls = {"CustomArch": custom_cls}

            returned = NeMoAutoModelForCausalLM.from_pretrained("dummy/path")

            # Should have returned the custom model instance directly
            assert returned is custom_model_instance
            # HF path should not be invoked
            mock_hf_loader.assert_not_called()
            # Custom cls should be invoked with config first arg
            custom_cls.assert_called()

    def test_from_config_uses_registry_when_available(self):
        """If config.architectures[0] maps to a custom class in ModelRegistry,
        ensure that the registry path is taken and HF loader is not called."""
        with (
            patch("nemo_automodel._transformers.auto_model.ModelRegistry") as mock_registry,
            patch.object(transformers.AutoModelForCausalLM, "from_config") as mock_hf_loader,
        ):
            # Fake config with architectures attribute
            cfg = Mock()
            cfg.architectures = ["CustomArch"]
            # Provide a concrete path string to avoid Mock flowing into os.path.isdir
            cfg.name_or_path = "custom/model"

            # Registry provides a custom class
            custom_model_instance = Mock()
            custom_cls = Mock(return_value=custom_model_instance)
            mock_registry.model_arch_name_to_cls = {"CustomArch": custom_cls}

            returned = NeMoAutoModelForCausalLM.from_config(cfg)

            # Should return custom model instance
            assert returned is custom_model_instance
            mock_hf_loader.assert_not_called()
            custom_cls.assert_called()
            args, _ = custom_cls.call_args
            assert args == (cfg,)

    def test_from_pretrained_registry_downloads_checkpoint_files_rank0(self):
        """When using a custom model implementation, ensure rank0 downloads weights and we barrier."""
        with (
            patch("nemo_automodel._transformers.auto_model.AutoConfig.from_pretrained") as mock_cfg_from_pretrained,
            patch("nemo_automodel._transformers.auto_model.ModelRegistry") as mock_registry,
            patch.object(transformers.AutoModelForCausalLM, "from_pretrained") as mock_hf_loader,
            patch("nemo_automodel._transformers.auto_model._get_resolved_checkpoint_files") as mock_get_files,
            patch("nemo_automodel._transformers.auto_model.DownloadKwargs", new=types.SimpleNamespace),
            patch("nemo_automodel._transformers.auto_model.os.path.isdir", return_value=False),
            patch("nemo_automodel.components.distributed.utils.FirstRankPerNode") as mock_barrier,
        ):
            # Prepare a fake config with architectures and commit hash
            cfg = types.SimpleNamespace(architectures=["CustomArch"], _commit_hash="abc123")
            mock_cfg_from_pretrained.return_value = cfg

            # Prepare a fake custom model class and return value
            custom_model_instance = Mock()
            custom_cls = Mock(return_value=custom_model_instance)
            mock_registry.model_arch_name_to_cls = {"CustomArch": custom_cls}

            returned = NeMoAutoModelForCausalLM.from_pretrained("dummy/repo-id")

            # Should have returned the custom model instance directly
            assert returned is custom_model_instance
            # HF path should not be invoked
            mock_hf_loader.assert_not_called()
            # Rank 0 should trigger a download
            assert mock_get_files.call_count == 1
            _, kwargs = mock_get_files.call_args
            assert kwargs["pretrained_model_name_or_path"] == "dummy/repo-id"
            # commit hash is carried inside DownloadKwargs (mocked as SimpleNamespace)
            # assert "download_kwargs" in kwargs
#             assert getattr(kwargs["download_kwargs"], "commit_hash", None) == "abc123"
            # Distributed barrier should be called when initialized
            mock_barrier.assert_called_once()

    def test_from_pretrained_registry_downloads_when_dist_uninitialized(self):
        """When dist is not initialized, we still download but do not barrier."""
        with (
            patch("nemo_automodel._transformers.auto_model.AutoConfig.from_pretrained") as mock_cfg_from_pretrained,
            patch("nemo_automodel._transformers.auto_model.ModelRegistry") as mock_registry,
            patch.object(transformers.AutoModelForCausalLM, "from_pretrained") as mock_hf_loader,
            patch("nemo_automodel._transformers.auto_model._get_resolved_checkpoint_files") as mock_get_files,
            patch("nemo_automodel._transformers.auto_model.DownloadKwargs", new=types.SimpleNamespace),
            patch("nemo_automodel._transformers.auto_model.os.path.isdir", return_value=False),
        ):
            # Prepare a fake config with architectures and commit hash
            cfg = types.SimpleNamespace(architectures=["CustomArch"], _commit_hash="commit456")
            mock_cfg_from_pretrained.return_value = cfg

            # Prepare a fake custom model class and return value
            custom_model_instance = Mock()
            custom_cls = Mock(return_value=custom_model_instance)
            mock_registry.model_arch_name_to_cls = {"CustomArch": custom_cls}

            returned = NeMoAutoModelForCausalLM.from_pretrained("dummy/repo-id")

            # Should have returned the custom model instance directly
            assert returned is custom_model_instance
            # HF path should not be invoked
            mock_hf_loader.assert_not_called()
            # Not initialized -> still downloads
            assert mock_get_files.call_count == 1
            _, kwargs = mock_get_files.call_args
            assert kwargs["pretrained_model_name_or_path"] == "dummy/repo-id"
<<<<<<< HEAD
            # commit hash is carried inside DownloadKwargs (mocked as SimpleNamespace)
#            assert "download_kwargs" in kwargs
#            assert getattr(kwargs["download_kwargs"], "commit_hash", None) == "commit456"
            # No barrier when dist not initialized
            mock_barrier.assert_not_called()
=======
            assert kwargs["commit_hash"] == "commit456"
>>>>>>> 6b8367d9

    def test_from_config_happy_path(self):
        """Test the basic from_config functionality works."""
        config = AutoConfig.from_pretrained("hf-internal-testing/tiny-random-gpt2")

        model = NeMoAutoModelForCausalLM.from_config(config, attn_implementation="eager")
        assert model.config.nemo_version == __version__

    def test_from_config_with_string_calls_autoconfig(self):
        """Test that from_config calls AutoConfig.from_pretrained when config is a string."""
        mock_model = MagicMock()
        mock_model.config = {}
        mock_config = Mock()
        mock_config.architectures = ["HFArch"]
        mock_config.name_or_path = "hf-internal-testing/tiny-random-gpt2"

        with (
            patch("nemo_automodel._transformers.auto_model.AutoConfig.from_pretrained") as mock_autoconfig,
            patch("nemo_automodel._transformers.auto_model.HAS_LIGER_KERNEL", False),
            patch("nemo_automodel._transformers.auto_model._patch_attention", lambda obj, sdpa_method=None: obj),
            patch.object(transformers.AutoModelForCausalLM, "from_config") as mock_from_config,
        ):
            mock_autoconfig.return_value = mock_config
            mock_from_config.return_value = mock_model

            model = NeMoAutoModelForCausalLM.from_config(
                "hf-internal-testing/tiny-random-gpt2",
                trust_remote_code=False
            )

            # Verify AutoConfig.from_pretrained was called with the string
            mock_autoconfig.assert_called_once_with(
                "hf-internal-testing/tiny-random-gpt2",
                trust_remote_code=False
            )
            # Verify the model was returned
            assert model is mock_model
            assert model.config["nemo_version"] == __version__

    def test_from_pretrained_runtimeerror_triggers_reload(self):
        """When _patch_liger_kernel raises, the loader should retry with
        use_liger_kernel=False and return the second model instance."""
        # first and second dummy model objects
        model1, model2 = Mock(name="m1"), Mock(name="m2")
        model1.config = {}
        model2.config = {}

        # record every call to _patch_liger_kernel
        patch_calls = []

        def fake__patch_liger_kernel(model):
            patch_calls.append(model)
            raise RuntimeError("boom")

        with (
            patch("nemo_automodel._transformers.auto_model.HAS_LIGER_KERNEL", True),
            patch("nemo_automodel._transformers.auto_model._patch_liger_kernel", new=fake__patch_liger_kernel),
            patch("nemo_automodel._transformers.auto_model._patch_attention", lambda obj, sdpa_method=None: obj),
            patch.object(
                transformers.AutoModelForCausalLM,
                "from_pretrained",
                side_effect=[model1, model2],  # first, then retry
            ) as mock_from_pretrained,
        ):
            returned = NeMoAutoModelForCausalLM.from_pretrained("hf-internal-testing/tiny-random-gpt2")
            assert returned.config["nemo_version"] == __version__

        # _patch_liger_kernel called twice, first with ligand=True, then False
        assert patch_calls == [model1]
        # The underlying HF loader is also called twice
        assert mock_from_pretrained.call_count == 2
        # The final object returned by our helper is the *second* model
        assert returned is model2

    def test_from_config_runtimeerror_triggers_reload(self):
        model1, model2 = Mock(name="m1"), Mock(name="m2")
        model1.config = {}
        model2.config = {}

        patch_calls = []
        def fake__patch_liger_kernel(model):
            patch_calls.append(model)
            raise RuntimeError("boom")

        cfg = AutoConfig.from_pretrained("hf-internal-testing/tiny-random-gpt2")

        with (
            patch("nemo_automodel._transformers.auto_model.HAS_LIGER_KERNEL", True),
            patch("nemo_automodel._transformers.auto_model._patch_liger_kernel", new=fake__patch_liger_kernel),
            patch("nemo_automodel._transformers.auto_model._patch_attention", lambda obj, sdpa_method=None: obj),
            patch.object(
                transformers.AutoModelForCausalLM, "from_config", side_effect=[model1, model2]
            ) as mock_from_config,
        ):
            returned = NeMoAutoModelForCausalLM.from_config(cfg)
            assert returned.config["nemo_version"] == __version__

        assert patch_calls == [model1]
        assert mock_from_config.call_count == 2
        assert returned is model2

    def test_from_pretrained_valueerror_attention_fallback(self, caplog):
        """Test ValueError exception handling when attention implementation is not supported.

        When super().from_pretrained() raises ValueError with "does not support" message,
        the method should:
        1. Delete the model if it exists
        2. Fall back to the next attention implementation
        3. Log a warning
        4. Retry with the fallback attention implementation
        """
        # Create two model instances - first for failed attempt, second for successful retry
        model1, model2 = Mock(name="failed_model"), Mock(name="success_model")
        model1.config = {}
        model2.config = {}

        # Mock the call sequence: first call fails with ValueError, second succeeds
        def mock_from_pretrained_side_effect(*args, **kwargs):
            # Check the attn_implementation parameter to determine which call this is
            attn_impl = kwargs.get("attn_implementation", "sdpa")
            if attn_impl == "flash_attention_2":
                # First call with flash_attention_2 - should fail
                raise ValueError("Model does not support flash_attention_2 attention implementation")
            else:
                # Second call with fallback (sdpa) - should succeed
                return model2

        with (
            patch("nemo_automodel._transformers.auto_model._patch_attention", lambda obj, sdpa_method=None: obj),
            patch.object(
                transformers.AutoModelForCausalLM,
                "from_pretrained",
                side_effect=mock_from_pretrained_side_effect
            ) as mock_from_pretrained,
            caplog.at_level(logging.WARNING)
        ):
            # Test the exception path by starting with flash_attention_2
            returned = NeMoAutoModelForCausalLM.from_pretrained(
                "hf-internal-testing/tiny-random-gpt2",
                attn_implementation="flash_attention_2"
            )
            assert returned.config["nemo_version"] == __version__

        # Verify the warning was logged
        assert "Falling back to sdpa attention." in caplog.text

        # Verify from_pretrained was called twice (first failed, second succeeded)
        assert mock_from_pretrained.call_count == 2 + int(not HAS_LIGER_KERNEL)

        # Verify the final returned model is the successful one
        assert returned is model2

        # Verify the calls were made with correct attention implementations
        call_args_list = mock_from_pretrained.call_args_list
        assert call_args_list[0][1]["attn_implementation"] == "flash_attention_2"
        assert call_args_list[1][1]["attn_implementation"] == "sdpa"

    def test_from_pretrained_valueerror_non_attention_reraises(self):
        """Test that ValueError not related to attention implementation is re-raised.

        When super().from_pretrained() raises ValueError that doesn't contain
        "does not support", the exception should be re-raised without fallback.
        """
        def mock_from_pretrained_side_effect(*args, **kwargs):
            raise ValueError("Some other error not related to attention")

        with (
            patch("nemo_automodel._transformers.auto_model._patch_attention", lambda obj, sdpa_method=None: obj),
            patch.object(
                transformers.AutoModelForCausalLM,
                "from_pretrained",
                side_effect=mock_from_pretrained_side_effect
            ) as mock_from_pretrained,
        ):
            # Test that the ValueError is re-raised
            with pytest.raises(ValueError, match="Some other error not related to attention"):
                NeMoAutoModelForCausalLM.from_pretrained(
                    "hf-internal-testing/tiny-random-gpt2",
                    attn_implementation="flash_attention_2"
                )

        # Verify from_pretrained was called only once (no retry)
        assert mock_from_pretrained.call_count == 1

    def test_from_pretrained_model_deletion_on_exception(self):
        """Test that partially created model is properly deleted when exception occurs.

        When super().from_pretrained() raises ValueError with "does not support" and
        a model object was created, it should be deleted before retrying.
        """
        model1, model2 = Mock(name="failed_model"), Mock(name="success_model")
        model1.config = {}
        model2.config = {}

        # Track which models are created and when deletion logic is triggered
        models_created = []
        call_count = 0

        def mock_from_pretrained_side_effect(*args, **kwargs):
            nonlocal call_count
            call_count += 1
            attn_impl = kwargs.get("attn_implementation", "sdpa")

            if call_count == 1 and attn_impl == "flash_attention_2":
                # First call - create model1 and add to tracking, then raise exception
                models_created.append(model1)
                raise ValueError("Model does not support flash_attention_2 attention implementation")
            else:
                # Second call - succeed with model2
                models_created.append(model2)
                return model2

        with (
            patch("nemo_automodel._transformers.auto_model._patch_attention", lambda obj, sdpa_method=None: obj),
            patch.object(
                transformers.AutoModelForCausalLM,
                "from_pretrained",
                side_effect=mock_from_pretrained_side_effect
            ) as mock_from_pretrained,
        ):
            returned = NeMoAutoModelForCausalLM.from_pretrained(
                "hf-internal-testing/tiny-random-gpt2",
                attn_implementation="flash_attention_2"
            )
            assert returned.config["nemo_version"] == __version__

        # Verify the method was called twice for retry
        assert mock_from_pretrained.call_count == 2 + int(not HAS_LIGER_KERNEL)

        # Verify both models were created during the process
        assert len(models_created) == 2 + int(not HAS_LIGER_KERNEL)
        assert models_created[0] is model1  # First attempt
        assert models_created[1] is model2  # Successful retry

        # Verify the final returned model is the successful one
        assert returned is model2

        # Verify the calls were made with correct attention implementations
        call_args_list = mock_from_pretrained.call_args_list
        assert call_args_list[0][1]["attn_implementation"] == "flash_attention_2"
        assert call_args_list[1][1]["attn_implementation"] == "sdpa"

    def test_from_config_valueerror_attention_fallback(self, caplog):
        """Test ValueError exception handling in from_config when attention implementation is not supported.

        When super().from_config() raises ValueError with "does not support" message,
        the method should:
        1. Fall back to eager attention implementation
        2. Log a warning
        3. Retry with the fallback attention implementation
        """
        # Create two model instances - first for failed attempt, second for successful retry
        model1, model2 = Mock(name="failed_model"), Mock(name="success_model")
        model1.config = {}
        model2.config = {}

        # Mock the call sequence: first call fails with ValueError, second succeeds
        def mock_from_config_side_effect(*args, **kwargs):
            # Check the attn_implementation parameter to determine which call this is
            attn_impl = kwargs.get("attn_implementation", "flash_attention_2")
            if attn_impl == "flash_attention_2":
                # First call with flash_attention_2 - should fail
                raise ValueError("Model does not support flash_attention_2 attention implementation")
            else:
                # Second call with fallback (eager) - should succeed
                return model2

        cfg = AutoConfig.from_pretrained("hf-internal-testing/tiny-random-gpt2")

        with (
            patch("nemo_automodel._transformers.auto_model._patch_attention", lambda obj, sdpa_method=None: obj),
            patch.object(
                transformers.AutoModelForCausalLM,
                "from_config",
                side_effect=mock_from_config_side_effect
            ) as mock_from_config,
            caplog.at_level(logging.WARNING)
        ):
            # Test the exception path by starting with flash_attention_2
            returned = NeMoAutoModelForCausalLM.from_config(
                cfg,
                attn_implementation="flash_attention_2"
            )
            assert returned.config["nemo_version"] == __version__

        # Verify the warning was logged
        assert "Falling back to eager attention." in caplog.text

        # Verify from_config was called twice (first failed, second succeeded)
        assert mock_from_config.call_count == 2 + int(not HAS_LIGER_KERNEL)

        # Verify the final returned model is the successful one
        assert returned is model2

        # Verify the calls were made with correct attention implementations
        call_args_list = mock_from_config.call_args_list
        assert call_args_list[0][1]["attn_implementation"] == "flash_attention_2"
        assert call_args_list[1][1]["attn_implementation"] == "eager"

    @pytest.mark.parametrize(
        "has_packed_sequence,is_hf_model,cp_size,expected_attn,expect_raises",
        [
            (True, True, 1, "flash_attention_2", None),
            (True, True, 2, None, ValueError),
            (True, False, 1, None, None),
            (True, False, 2, None, None),
            (False, True, 1, "flash_attention_2", None),
            (False, True, 2, "sdpa", None),
            (False, False, 1, None, None),
            (False, False, 2, None, None),
        ],
    )
    def test_packed_sequence_and_cp_overrides_from_pretrained(
        self, has_packed_sequence, is_hf_model, cp_size, expected_attn, expect_raises
    ):
        with (
            patch("nemo_automodel._transformers.auto_model.AutoConfig.from_pretrained") as mock_cfg_from_pretrained,
            patch("nemo_automodel._transformers.auto_model.ModelRegistry") as mock_registry,
            patch("nemo_automodel._transformers.auto_model.os.path.isdir", return_value=True),
            patch("nemo_automodel._transformers.auto_model._patch_attention", lambda obj, sdpa_method=None: obj),
            patch("nemo_automodel._transformers.auto_model._patch_liger_kernel", lambda obj: obj),
            patch.object(transformers.AutoModelForCausalLM, "from_pretrained") as mock_hf_loader,
        ):
            cfg = Mock()
            cfg.architectures = ["HFArch"] if is_hf_model else ["CustomArch"]
            mock_cfg_from_pretrained.return_value = cfg

            if is_hf_model:
                mock_registry.model_arch_name_to_cls = {}
            else:
                custom_model_instance = Mock()
                custom_cls = Mock(return_value=custom_model_instance)
                mock_registry.model_arch_name_to_cls = {"CustomArch": custom_cls}

            mock_hf_loader.return_value = MagicMock(config={})

            def do_call():
                return NeMoAutoModelForCausalLM.from_pretrained(
                    "dummy/model",
                    cp_size=cp_size,
                    has_packed_sequence=has_packed_sequence,
                )

            if expect_raises:
                with pytest.raises(expect_raises):
                    do_call()
                assert mock_hf_loader.call_count == 0
                if not is_hf_model:
                    custom_cls = mock_registry.model_arch_name_to_cls["CustomArch"]
                    assert custom_cls.call_count == 0
                return

            model = do_call()
            assert hasattr(model, "config")

            if is_hf_model:
                assert mock_hf_loader.call_count == 1
                _, kwargs = mock_hf_loader.call_args
                if expected_attn is None:
                    assert "attn_implementation" not in kwargs
                else:
                    assert kwargs["attn_implementation"] == expected_attn
            else:
                assert mock_hf_loader.call_count == 0
                custom_cls = mock_registry.model_arch_name_to_cls["CustomArch"]
                assert custom_cls.call_count == 1
                _, kwargs = custom_cls.call_args
                assert "attn_implementation" not in kwargs

    def test_trust_remote_code_whitelist_nvidia_from_pretrained(self):
        with (
            patch("nemo_automodel._transformers.auto_model.AutoConfig.from_pretrained") as mock_cfg_from_pretrained,
            patch("nemo_automodel._transformers.auto_model.ModelRegistry") as mock_registry,
            patch("nemo_automodel._transformers.auto_model.os.path.isdir", return_value=False),
            patch("nemo_automodel._transformers.auto_model._patch_attention", lambda obj, sdpa_method=None: obj),
            patch("nemo_automodel._transformers.auto_model._patch_liger_kernel", lambda obj: obj),
            patch.object(transformers.AutoModelForCausalLM, "from_pretrained") as mock_hf_loader,
        ):
            mock_registry.model_arch_name_to_cls = {}
            cfg = Mock()
            cfg.architectures = ["HFArch"]
            mock_cfg_from_pretrained.return_value = cfg
            mock_hf_loader.return_value = MagicMock(config={})

            NeMoAutoModelForCausalLM.from_pretrained("nvidia/NVIDIA-Nemotron-Nano-9B-v2")

            _, kwargs = mock_cfg_from_pretrained.call_args
            assert kwargs["trust_remote_code"] is True

    def test_trust_remote_code_respects_explicit_kwarg_from_pretrained(self):
        with (
            patch("nemo_automodel._transformers.auto_model.AutoConfig.from_pretrained") as mock_cfg_from_pretrained,
            patch("nemo_automodel._transformers.auto_model.ModelRegistry") as mock_registry,
            patch("nemo_automodel._transformers.auto_model.os.path.isdir", return_value=False),
            patch("nemo_automodel._transformers.auto_model._patch_attention", lambda obj, sdpa_method=None: obj),
            patch("nemo_automodel._transformers.auto_model._patch_liger_kernel", lambda obj: obj),
            patch.object(transformers.AutoModelForCausalLM, "from_pretrained") as mock_hf_loader,
        ):
            mock_registry.model_arch_name_to_cls = {}
            cfg = Mock()
            cfg.architectures = ["HFArch"]
            mock_cfg_from_pretrained.return_value = cfg
            mock_hf_loader.return_value = MagicMock(config={})

            NeMoAutoModelForCausalLM.from_pretrained("custom/model", trust_remote_code=False)

            _, kwargs = mock_cfg_from_pretrained.call_args
            assert kwargs["trust_remote_code"] is False


class TestNeMoAutoModelForImageTextToText:
    """Test cases for NeMoAutoModelForImageTextToText class."""

    def test_from_pretrained_liger_kernel_not_available(self, caplog):
        """Test warning when Liger kernel is not available."""
        with (
            patch("nemo_automodel._transformers.auto_model.HAS_LIGER_KERNEL", False),
            patch("nemo_automodel._transformers.auto_model._patch_attention", lambda obj, sdpa_method=None: obj),
            patch("nemo_automodel._transformers.auto_model.AutoConfig.from_pretrained") as mock_cfg_from_pretrained,
            patch.object(transformers.AutoModelForImageTextToText, "from_pretrained") as mock_from_pretrained,
        ):
            cfg = Mock()
            cfg.architectures = ["HFArch"]
            mock_cfg_from_pretrained.return_value = cfg
            mock_model = Mock()
            mock_model.config = {}
            mock_from_pretrained.return_value = mock_model

            # Test line 356 - warning when HAS_LIGER_KERNEL is False
            with caplog.at_level(logging.WARNING):
                model = NeMoAutoModelForImageTextToText.from_pretrained("dummy_model")
                assert model.config["nemo_version"] == __version__

            assert "Asked to use Liger Kernel, but could not import" in caplog.text
            assert model is mock_model
            assert mock_from_pretrained.call_count == 1

    def test_from_config_liger_kernel_not_available(self, caplog):
        """Test warning when Liger kernel is not available in from_config."""
        with (
            patch("nemo_automodel._transformers.auto_model.HAS_LIGER_KERNEL", False),
            patch("nemo_automodel._transformers.auto_model._patch_attention", lambda obj, sdpa_method=None: obj),
            patch.object(transformers.AutoModelForImageTextToText, "from_config") as mock_from_config,
        ):
            mock_model = Mock()
            mock_model.config = Mock()
            mock_from_config.return_value = mock_model

            config = AutoConfig.from_pretrained("hf-internal-testing/tiny-random-gpt2")

            # Test warning when HAS_LIGER_KERNEL is False
            with caplog.at_level(logging.WARNING):
                model = NeMoAutoModelForImageTextToText.from_config(config)

            assert "Asked to use Liger Kernel, but could not import" in caplog.text
            assert model is mock_model
            assert mock_from_config.call_count == 1

    def test_from_pretrained_runtimeerror_triggers_reload(self):
        """When _patch_liger_kernel raises, the loader should retry with
        use_liger_kernel=False and return the second model instance."""
        # first and second dummy model objects
        model1, model2 = Mock(name="m1"), Mock(name="m2")
        model1.config = {}
        model2.config = {}

        patch_calls = []
        def fake__patch_liger_kernel(model):
            patch_calls.append(model)
            raise RuntimeError("boom")

        with (
            patch("nemo_automodel._transformers.auto_model.HAS_LIGER_KERNEL", True),
            patch("nemo_automodel._transformers.auto_model._patch_liger_kernel", new=fake__patch_liger_kernel),
            patch("nemo_automodel._transformers.auto_model._patch_attention", lambda obj, sdpa_method=None: obj),
            patch("nemo_automodel._transformers.auto_model.AutoConfig.from_pretrained") as mock_cfg_from_pretrained,
            patch.object(
                transformers.AutoModelForImageTextToText,
                "from_pretrained",
                side_effect=[model1, model2],  # first, then retry
            ) as mock_from_pretrained,
        ):
            cfg = Mock()
            cfg.architectures = ["HFArch"]
            mock_cfg_from_pretrained.return_value = cfg
            returned = NeMoAutoModelForImageTextToText.from_pretrained("dummy_model")
            assert returned.config["nemo_version"] == __version__


        # _patch_liger_kernel called twice, first with ligand=True, then False
        assert patch_calls == [model1]
        # The underlying HF loader is also called twice
        assert mock_from_pretrained.call_count == 2
        # The final object returned by our helper is the *second* model
        assert returned is model2


    def test_from_pretrained_sdpa_runtimeerror_triggers_reload(self):
        """When _patch_liger_kernel raises, the loader should retry with
        use_liger_kernel=False and return the second model instance."""
        # first and second dummy model objects
        model1, model2 = Mock(name="m1"), Mock(name="m2")
        model1.config = {}
        model2.config = {}

        patch_calls = []
        def fake__patch_attention(model, sdpa_method):
            patch_calls.append(model)
            raise RuntimeError("boom")

        with (
            patch("nemo_automodel._transformers.auto_model.HAS_LIGER_KERNEL", True),
            patch("nemo_automodel._transformers.auto_model._patch_liger_kernel", lambda x: x),
            patch("nemo_automodel._transformers.auto_model._patch_attention", fake__patch_attention),
            patch("nemo_automodel._transformers.auto_model.AutoConfig.from_pretrained") as mock_cfg_from_pretrained,
            patch.object(
                transformers.AutoModelForImageTextToText,
                "from_pretrained",
                side_effect=[model1, model2],  # first, then retry
            ) as mock_from_pretrained,
        ):
            cfg = Mock()
            cfg.architectures = ["HFArch"]
            mock_cfg_from_pretrained.return_value = cfg
            returned = NeMoAutoModelForImageTextToText.from_pretrained("dummy_model")
            assert returned.config["nemo_version"] == __version__


        # _patch_liger_kernel called twice, first with ligand=True, then False
        assert patch_calls == [model1]
        # The underlying HF loader is also called twice
        assert mock_from_pretrained.call_count == 2
        # The final object returned by our helper is the *second* model
        assert returned is model2

    def test_from_config_runtimeerror_triggers_reload(self):
        model1, model2 = Mock(name="m1"), Mock(name="m2")
        model1.config = {}
        model2.config = {}

        patch_calls = []

        def fake__patch_liger_kernel(model):
            patch_calls.append(model)
            raise RuntimeError("boom")

        cfg = AutoConfig.from_pretrained("hf-internal-testing/tiny-random-gpt2")

        with (
            patch("nemo_automodel._transformers.auto_model.HAS_LIGER_KERNEL", True),
            patch("nemo_automodel._transformers.auto_model._patch_liger_kernel", new=fake__patch_liger_kernel),
            patch("nemo_automodel._transformers.auto_model._patch_attention", lambda obj, sdpa_method=None: obj),
            patch.object(
                transformers.AutoModelForImageTextToText, "from_config", side_effect=[model1, model2]
            ) as mock_from_config,
        ):
            returned = NeMoAutoModelForImageTextToText.from_config(cfg)
            assert returned.config["nemo_version"] == __version__

        assert patch_calls == [model1]
        assert mock_from_config.call_count == 2
        assert returned is model2

    def test_from_config_sdap_runtimeerror_triggers_reload(self):
        model1, model2 = Mock(name="m1"), Mock(name="m2")
        model1.config = {}
        model2.config = {}

        patch_calls = []

        def fake__patch_attention(model, sdpa_method):
            patch_calls.append(model)
            raise RuntimeError("boom")

        cfg = AutoConfig.from_pretrained("hf-internal-testing/tiny-random-gpt2")

        with (
            patch("nemo_automodel._transformers.auto_model.HAS_LIGER_KERNEL", True),
            patch("nemo_automodel._transformers.auto_model._patch_liger_kernel", lambda x: x),
            patch("nemo_automodel._transformers.auto_model._patch_attention", fake__patch_attention),
            patch.object(
                transformers.AutoModelForImageTextToText, "from_config", side_effect=[model1, model2]
            ) as mock_from_config,
        ):
            returned = NeMoAutoModelForImageTextToText.from_config(cfg)
            assert returned.config["nemo_version"] == __version__

        assert patch_calls == [model1]
        assert mock_from_config.call_count == 2
        assert returned is model2

class TestPatchAttention:
    """Test cases for _patch_attention function."""

    def test__patch_attention_basic(self):
        """Test basic _patch_attention functionality."""
        # Create a mock object with a forward method
        mock_obj = Mock()
        mock_forward = Mock()
        mock_obj.forward = mock_forward

        # Mock the forward method to be a bound method
        mock_forward.__func__ = Mock()
        mock_forward.__self__ = mock_obj

        with (
            patch("nemo_automodel._transformers.auto_model.sdpa_kernel") as mock_sdpa_kernel,  # noqa: F841
            patch("nemo_automodel._transformers.auto_model._assert_same_signature"),
        ):
            result = _patch_attention(mock_obj)

            assert result is mock_obj
            # Verify that the forward method was replaced
            assert mock_obj.forward != mock_forward

    def test__patch_attention_with_custom_sdpa_method(self):
        """Test _patch_attention with custom SDPA method."""
        from torch.nn.attention import SDPBackend

        mock_obj = Mock()
        mock_forward = Mock()
        mock_obj.forward = mock_forward

        # Mock the forward method to be a bound method
        mock_forward.__func__ = Mock()
        mock_forward.__self__ = mock_obj

        custom_sdpa_method = [SDPBackend.FLASH_ATTENTION]

        with (
            patch("nemo_automodel._transformers.auto_model.sdpa_kernel") as mock_sdpa_kernel,  # noqa: F841
            patch("nemo_automodel._transformers.auto_model._assert_same_signature"),
        ):
            result = _patch_attention(mock_obj, custom_sdpa_method)

            assert result is mock_obj
            # Verify that the forward method was replaced
            assert mock_obj.forward != mock_forward


class TestUtilityFunctions:
    """Test cases for utility functions."""

    def test_assert_same_signature_matching(self):
        """Test _assert_same_signature with matching signatures."""
        from nemo_automodel._transformers.auto_model import _assert_same_signature

        def func1(a, b, c=None):
            pass

        def func2(a, b, c=None):
            pass

        # Should not raise an exception
        _assert_same_signature(func1, func2)

    def test_assert_same_signature_different(self):
        """Test _assert_same_signature with different signatures."""
        from nemo_automodel._transformers.auto_model import _assert_same_signature

        def func1(a, b, c=None):
            pass

        def func2(a, b, d=None):
            pass

        # Should raise an AssertionError
        with pytest.raises(AssertionError):
            _assert_same_signature(func1, func2)

    def test_get_next_fallback_attn_valid_priorities(self):
        """Test _get_next_fallback_attn with valid attention implementations."""
        # Test fallback from highest to lowest priority
        assert _get_next_fallback_attn("flash_attention_3") == "flash_attention_2"
        assert _get_next_fallback_attn("flash_attention_2") == "sdpa"
        assert _get_next_fallback_attn("sdpa") == "eager"

        # Test that eager falls back to itself (lowest priority)
        assert _get_next_fallback_attn("eager") == "eager"

    def test_get_next_fallback_attn_invalid_implementations(self):
        """Test _get_next_fallback_attn with invalid/unknown attention implementations."""
        # Test various invalid implementations all fall back to eager
        assert _get_next_fallback_attn("flash_attention_1") == "eager"
        assert _get_next_fallback_attn("unknown_attention") == "eager"
        assert _get_next_fallback_attn("custom_attention") == "eager"
        assert _get_next_fallback_attn("") == "eager"
        assert _get_next_fallback_attn("none") == "eager"
        assert _get_next_fallback_attn("legacy_attention") == "eager"

    @pytest.mark.parametrize("attn_impl,expected", [
        ("flash_attention_3", "flash_attention_2"),
        ("flash_attention_2", "sdpa"),
        ("sdpa", "eager"),
        ("eager", "eager"),
        ("invalid", "eager"),
        ("custom_impl", "eager"),
        ("", "eager"),
    ])
    def test_get_next_fallback_attn_parametrized(self, attn_impl, expected):
        """Parametrized test for _get_next_fallback_attn covering all scenarios."""
        assert _get_next_fallback_attn(attn_impl) == expected

    def test_get_next_fallback_attn_edge_cases(self):
        """Test _get_next_fallback_attn with edge cases and special inputs."""
        # Test with None (should be treated as unknown)
        assert _get_next_fallback_attn(None) == "eager"

        # Test case sensitivity (should be treated as unknown since not exact match)
        assert _get_next_fallback_attn("EAGER") == "eager"
        assert _get_next_fallback_attn("Flash_Attention_2") == "eager"
        assert _get_next_fallback_attn("SDPA") == "eager"

        # Test with whitespace (should be treated as unknown)
        assert _get_next_fallback_attn(" eager ") == "eager"
        assert _get_next_fallback_attn("sdpa ") == "eager"

        # Test with numeric strings
        assert _get_next_fallback_attn("123") == "eager"
        assert _get_next_fallback_attn("0") == "eager"


class DummyModel(torch.nn.Module):
    """A tiny nn.Module that behaves enough like a HF/BERT style model."""

    def __init__(self):
        super().__init__()
        self.config = {}  # _patch_liger_kernel calls  model.config.update(...)
        self.called = False  # turned on by fake liger kernel

    def mark(self):
        self.called = True


def prepare_env(monkeypatch, target_mod, *, has_liger=True, apply_ok=True):
    """
    Patch every external symbol that _patch_liger_kernel touches.

    Parameters
    ----------
    has_liger : bool
        Value for HAS_LIGER_KERNEL global.
    apply_ok : bool
        Force liger_kernel_trf._apply_liger_kernel_to_instance to succeed/fail.
    """
    monkeypatch.setattr(target_mod, "HAS_LIGER_KERNEL", has_liger, raising=False)

    apply_mock = MagicMock()

    if apply_ok:
        # mark model when called so we can assert later
        apply_mock.side_effect = lambda *, model: model.mark()
    else:
        apply_mock.side_effect = RuntimeError("boom")

    liger_stub = types.SimpleNamespace(_apply_liger_kernel_to_instance=apply_mock)
    monkeypatch.setattr(target_mod, "liger_kernel_trf", liger_stub, raising=False)

    patch_attn_mock = MagicMock(side_effect=lambda *args, **kwargs: args[0])
    monkeypatch.setattr(target_mod, "_patch_attention", patch_attn_mock, raising=True)

    return apply_mock, patch_attn_mock


@pytest.mark.parametrize("use_liger,has_liger", [(True, True), (False, True)])
def test_success_paths(monkeypatch, use_liger, has_liger):
    """
    1. Liger available & requested  -> kernel applied, _patch_attention called.
    2. Liger *not* requested        -> kernel *not* applied, _patch_attention called.
    """
    import nemo_automodel._transformers.auto_model as tgt

    apply_mock, attn_mock = prepare_env(monkeypatch, tgt, has_liger=has_liger, apply_ok=True)

    model = DummyModel()
    if use_liger:
        patched = tgt._patch_liger_kernel(model)
    else:
        patched = model

    # Always returns same instance (unless exception path)
    assert patched is model

    if use_liger:
        apply_mock.assert_called_once()
        assert model.called is True
    else:
        apply_mock.assert_not_called()
        assert model.called is False

    # SDPA not called inside _patch_liger_kernel
    attn_mock.assert_not_called()



def test_liger_not_available(monkeypatch):
    """
    Asked for Liger but HAS_LIGER_KERNEL is False.
    Expect: return untouched model, _patch_attention still invoked,
            no exceptions thrown.
    """
    import nemo_automodel._transformers.auto_model as tgt

    apply_mock, attn_mock = prepare_env(
        monkeypatch,
        tgt,
        has_liger=False,  # unavailable
        apply_ok=True,
    )

    model = DummyModel()
    out = tgt._patch_liger_kernel(model)

    # untouched instance returned
    assert out is model
    assert model.called is False
    # _apply never called, because we short-circuit when HAS_LIGER_KERNEL==False
    apply_mock.assert_not_called()
    attn_mock.assert_not_called()


def test_liger_apply_failure_raises(monkeypatch):
    """
    If _apply_liger_kernel_to_instance throws, _patch_liger_kernel must
    clean up and raise RuntimeError.
    """
    import nemo_automodel._transformers.auto_model as tgt

    prepare_env(
        monkeypatch,
        tgt,
        has_liger=True,
        apply_ok=False,  # force failure
    )

    with pytest.raises(RuntimeError, match="Failed to patch model"):
        tgt._patch_liger_kernel(DummyModel())<|MERGE_RESOLUTION|>--- conflicted
+++ resolved
@@ -206,15 +206,12 @@
             assert mock_get_files.call_count == 1
             _, kwargs = mock_get_files.call_args
             assert kwargs["pretrained_model_name_or_path"] == "dummy/repo-id"
-<<<<<<< HEAD
             # commit hash is carried inside DownloadKwargs (mocked as SimpleNamespace)
 #            assert "download_kwargs" in kwargs
 #            assert getattr(kwargs["download_kwargs"], "commit_hash", None) == "commit456"
             # No barrier when dist not initialized
             mock_barrier.assert_not_called()
-=======
             assert kwargs["commit_hash"] == "commit456"
->>>>>>> 6b8367d9
 
     def test_from_config_happy_path(self):
         """Test the basic from_config functionality works."""
