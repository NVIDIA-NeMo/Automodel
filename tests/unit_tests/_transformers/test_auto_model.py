# Copyright (c) 2025, NVIDIA CORPORATION.  All rights reserved.
#
# Licensed under the Apache License, Version 2.0 (the "License");
# you may not use this file except in compliance with the License.
# You may obtain a copy of the License at
#
#     http://www.apache.org/licenses/LICENSE-2.0
#
# Unless required by applicable law or agreed to in writing, software
# distributed under the License is distributed on an "AS IS" BASIS,
# WITHOUT WARRANTIES OR CONDITIONS OF ANY KIND, either express or implied.
# See the License for the specific language governing permissions and
# limitations under the License.

import logging
import types
from unittest.mock import MagicMock, Mock, patch

import pytest
import torch
import transformers
from transformers import AutoConfig

from nemo_automodel._transformers.auto_model import (
    NeMoAutoModelForCausalLM,
    NeMoAutoModelForImageTextToText,
    patch_attention,
)


class TestNeMoAutoModelForCausalLM:
    """Test cases for NeMoAutoModelForCausalLM class."""

    def test_from_pretrained_liger_kernel_not_available(self, caplog):
        """Test warning when Liger kernel is not available."""
        with (
            patch("nemo_automodel._transformers.auto_model.HAS_LIGER_KERNEL", False),
            patch("nemo_automodel._transformers.auto_model.patch_attention", lambda obj, sdpa_method=None: obj),
        ):
            with patch.object(transformers.AutoModelForCausalLM, "from_pretrained") as mock_from_pretrained:
                mock_model = Mock()
                mock_model.config = Mock()
                mock_from_pretrained.return_value = mock_model

                # Test line 208 - warning when HAS_LIGER_KERNEL is False
                with caplog.at_level(logging.WARNING):
                    model = NeMoAutoModelForCausalLM.from_pretrained("gpt2")

                assert "Asked to use Liger Kernel, but could not import" in caplog.text
                assert model is mock_model
                mock_from_pretrained.assert_called_once()

    def test_from_config_liger_kernel_not_available(self, caplog):
        """Test warning when Liger kernel is not available in from_config."""
        with (
            patch("nemo_automodel._transformers.auto_model.HAS_LIGER_KERNEL", False),
            patch("nemo_automodel._transformers.auto_model.patch_attention", lambda obj, sdpa_method=None: obj),
        ):
            with patch.object(transformers.AutoModelForCausalLM, "from_config") as mock_from_config:
                mock_model = Mock()
                mock_model.config = Mock()
                mock_from_config.return_value = mock_model

                config = AutoConfig.from_pretrained("gpt2")

                # Test line 297 - warning when HAS_LIGER_KERNEL is False
                with caplog.at_level(logging.WARNING):
                    model = NeMoAutoModelForCausalLM.from_config(config)

                assert "Asked to use Liger Kernel, but could not import" in caplog.text
                assert model is mock_model
                mock_from_config.assert_called_once()

    def test_from_pretrained_runtimeerror_triggers_reload(self):
        """When patch_model raises, the loader should retry with
        use_liger_kernel=False and return the second model instance."""
        # first and second dummy model objects
        model1, model2 = Mock(name="m1"), Mock(name="m2")
        model1.config = Mock()
        model2.config = Mock()

        # record every call to patch_model
        patch_calls = []

        def fake_patch_model(model, use_liger_kernel, use_sdpa_patching, sdpa_method):
            patch_calls.append((model, use_liger_kernel))
            if use_liger_kernel:  # first attempt -> raise
                raise RuntimeError("boom")
            return model  # second attempt succeeds

        with (
            patch("nemo_automodel._transformers.auto_model.HAS_LIGER_KERNEL", True),
            patch("nemo_automodel._transformers.auto_model.patch_model", new=fake_patch_model),
            patch("nemo_automodel._transformers.auto_model.patch_attention", lambda obj, sdpa_method=None: obj),
            patch.object(
                transformers.AutoModelForCausalLM,
                "from_pretrained",
                side_effect=[model1, model2],  # first, then retry
            ) as mock_from_pretrained,
        ):
            returned = NeMoAutoModelForCausalLM.from_pretrained("gpt2")

        # patch_model called twice, first with ligand=True, then False
        assert patch_calls == [(model1, True), (model2, False)]
        # The underlying HF loader is also called twice
        assert mock_from_pretrained.call_count == 2
        # The final object returned by our helper is the *second* model
        assert returned is model2

    def test_from_config_runtimeerror_triggers_reload(self):
        model1, model2 = Mock(name="m1"), Mock(name="m2")
        model1.config = Mock()
        model2.config = Mock()

        patch_calls = []

        def fake_patch_model(model, use_liger_kernel, use_sdpa_patching, sdpa_method):
            patch_calls.append((model, use_liger_kernel))
            if use_liger_kernel:
                raise RuntimeError("boom")
            return model

        cfg = AutoConfig.from_pretrained("gpt2")

        with (
            patch("nemo_automodel._transformers.auto_model.HAS_LIGER_KERNEL", True),
            patch("nemo_automodel._transformers.auto_model.patch_model", new=fake_patch_model),
            patch("nemo_automodel._transformers.auto_model.patch_attention", lambda obj, sdpa_method=None: obj),
            patch.object(
                transformers.AutoModelForCausalLM, "from_config", side_effect=[model1, model2]
            ) as mock_from_config,
        ):
            returned = NeMoAutoModelForCausalLM.from_config(cfg)

        assert patch_calls == [(model1, True), (model2, False)]
        assert mock_from_config.call_count == 2
        assert returned is model2


class TestNeMoAutoModelForImageTextToText:
    """Test cases for NeMoAutoModelForImageTextToText class."""

    def test_from_pretrained_liger_kernel_not_available(self, caplog):
        """Test warning when Liger kernel is not available."""
        with (
            patch("nemo_automodel._transformers.auto_model.HAS_LIGER_KERNEL", False),
            patch("nemo_automodel._transformers.auto_model.patch_attention", lambda obj, sdpa_method=None: obj),
        ):
            with patch.object(transformers.AutoModelForImageTextToText, "from_pretrained") as mock_from_pretrained:
                mock_model = Mock()
                mock_model.config = Mock()
                mock_from_pretrained.return_value = mock_model

                # Test line 356 - warning when HAS_LIGER_KERNEL is False
                with caplog.at_level(logging.WARNING):
                    model = NeMoAutoModelForImageTextToText.from_pretrained("dummy_model")

                assert "Asked to use Liger Kernel, but could not import" in caplog.text
                assert model is mock_model
                mock_from_pretrained.assert_called_once()

    def test_from_config_liger_kernel_not_available(self, caplog):
        """Test warning when Liger kernel is not available in from_config."""
        with (
            patch("nemo_automodel._transformers.auto_model.HAS_LIGER_KERNEL", False),
            patch("nemo_automodel._transformers.auto_model.patch_attention", lambda obj, sdpa_method=None: obj),
        ):
            with patch.object(transformers.AutoModelForImageTextToText, "from_config") as mock_from_config:
                mock_model = Mock()
                mock_model.config = Mock()
                mock_from_config.return_value = mock_model

                config = AutoConfig.from_pretrained("gpt2")

                # Test warning when HAS_LIGER_KERNEL is False
                with caplog.at_level(logging.WARNING):
                    model = NeMoAutoModelForImageTextToText.from_config(config)

                assert "Asked to use Liger Kernel, but could not import" in caplog.text
                assert model is mock_model
                mock_from_config.assert_called_once()

    def test_from_pretrained_runtimeerror_triggers_reload(self):
        """When patch_model raises, the loader should retry with
        use_liger_kernel=False and return the second model instance."""
        # first and second dummy model objects
        model1, model2 = Mock(name="m1"), Mock(name="m2")
        model1.config = Mock()
        model2.config = Mock()

        # record every call to patch_model
        patch_calls = []

        def fake_patch_model(model, use_liger_kernel, use_sdpa_patching, sdpa_method):
            patch_calls.append((model, use_liger_kernel))
            if use_liger_kernel:  # first attempt -> raise
                raise RuntimeError("boom")
            return model  # second attempt succeeds

        with (
            patch("nemo_automodel._transformers.auto_model.HAS_LIGER_KERNEL", True),
            patch("nemo_automodel._transformers.auto_model.patch_model", new=fake_patch_model),
            patch("nemo_automodel._transformers.auto_model.patch_attention", lambda obj, sdpa_method=None: obj),
            patch.object(
                transformers.AutoModelForImageTextToText,
                "from_pretrained",
                side_effect=[model1, model2],  # first, then retry
            ) as mock_from_pretrained,
        ):
            returned = NeMoAutoModelForImageTextToText.from_pretrained("dummy_model")

        # patch_model called twice, first with ligand=True, then False
        assert patch_calls == [(model1, True), (model2, False)]
        # The underlying HF loader is also called twice
        assert mock_from_pretrained.call_count == 2
        # The final object returned by our helper is the *second* model
        assert returned is model2

    def test_from_config_runtimeerror_triggers_reload(self):
        model1, model2 = Mock(name="m1"), Mock(name="m2")
        model1.config = Mock()
        model2.config = Mock()

        patch_calls = []

        def fake_patch_model(model, use_liger_kernel, use_sdpa_patching, sdpa_method):
            patch_calls.append((model, use_liger_kernel))
            if use_liger_kernel:
                raise RuntimeError("boom")
            return model

        cfg = AutoConfig.from_pretrained("gpt2")

        with (
            patch("nemo_automodel._transformers.auto_model.HAS_LIGER_KERNEL", True),
            patch("nemo_automodel._transformers.auto_model.patch_model", new=fake_patch_model),
            patch("nemo_automodel._transformers.auto_model.patch_attention", lambda obj, sdpa_method=None: obj),
            patch.object(
                transformers.AutoModelForImageTextToText, "from_config", side_effect=[model1, model2]
            ) as mock_from_config,
        ):
            returned = NeMoAutoModelForImageTextToText.from_config(cfg)

        assert patch_calls == [(model1, True), (model2, False)]
        assert mock_from_config.call_count == 2
        assert returned is model2


class TestPatchAttention:
    """Test cases for patch_attention function."""

    def test_patch_attention_basic(self):
        """Test basic patch_attention functionality."""
        # Create a mock object with a forward method
        mock_obj = Mock()
        mock_forward = Mock()
        mock_obj.forward = mock_forward

        # Mock the forward method to be a bound method
        mock_forward.__func__ = Mock()
        mock_forward.__self__ = mock_obj

        with patch("nemo_automodel._transformers.auto_model.sdpa_kernel") as mock_sdpa_kernel:  # noqa: F841
            with patch("nemo_automodel._transformers.auto_model._assert_same_signature"):
                result = patch_attention(mock_obj)

                assert result is mock_obj
                # Verify that the forward method was replaced
                assert mock_obj.forward != mock_forward

    def test_patch_attention_with_custom_sdpa_method(self):
        """Test patch_attention with custom SDPA method."""
        from torch.nn.attention import SDPBackend

        mock_obj = Mock()
        mock_forward = Mock()
        mock_obj.forward = mock_forward

        # Mock the forward method to be a bound method
        mock_forward.__func__ = Mock()
        mock_forward.__self__ = mock_obj

        custom_sdpa_method = [SDPBackend.FLASH_ATTENTION]

        with patch("nemo_automodel._transformers.auto_model.sdpa_kernel") as mock_sdpa_kernel:  # noqa: F841
            with patch("nemo_automodel._transformers.auto_model._assert_same_signature"):
                result = patch_attention(mock_obj, custom_sdpa_method)

                assert result is mock_obj
                # Verify that the forward method was replaced
                assert mock_obj.forward != mock_forward


class TestUtilityFunctions:
    """Test cases for utility functions."""

    def test_assert_same_signature_matching(self):
        """Test _assert_same_signature with matching signatures."""
        from nemo_automodel._transformers.auto_model import _assert_same_signature

        def func1(a, b, c=None):
            pass

        def func2(a, b, c=None):
            pass

        # Should not raise an exception
        _assert_same_signature(func1, func2)

    def test_assert_same_signature_different(self):
        """Test _assert_same_signature with different signatures."""
        from nemo_automodel._transformers.auto_model import _assert_same_signature

        def func1(a, b, c=None):
            pass

        def func2(a, b, d=None):
            pass

        # Should raise an AssertionError
        with pytest.raises(AssertionError):
            _assert_same_signature(func1, func2)


class DummyModel(torch.nn.Module):
    """A tiny nn.Module that behaves enough like a HF/BERT style model."""

    def __init__(self):
        super().__init__()
        self.config = {}  # patch_model calls  model.config.update(...)
        self.called = False  # turned on by fake liger kernel

    def mark(self):
        self.called = True


def prepare_env(monkeypatch, target_mod, *, has_liger=True, apply_ok=True):
    """
    Patch every external symbol that patch_model touches.

    Parameters
    ----------
    has_liger : bool
        Value for HAS_LIGER_KERNEL global.
    apply_ok : bool
        Force liger_kernel_trf._apply_liger_kernel_to_instance to succeed/fail.
    """
    monkeypatch.setattr(target_mod, "HAS_LIGER_KERNEL", has_liger, raising=False)

    apply_mock = MagicMock()

    if apply_ok:
        # mark model when called so we can assert later
        apply_mock.side_effect = lambda *, model: model.mark()
    else:
        apply_mock.side_effect = RuntimeError("boom")

    liger_stub = types.SimpleNamespace(_apply_liger_kernel_to_instance=apply_mock)
    monkeypatch.setattr(target_mod, "liger_kernel_trf", liger_stub, raising=False)

    patch_attn_mock = MagicMock(side_effect=lambda *args, **kwargs: args[0])
    monkeypatch.setattr(target_mod, "patch_attention", patch_attn_mock, raising=True)

    monkeypatch.setattr(target_mod, "__version__", "unit-test-ver", raising=False)

    return apply_mock, patch_attn_mock


@pytest.mark.parametrize("use_liger,has_liger", [(True, True), (False, True)])
def test_success_paths(monkeypatch, use_liger, has_liger):
    """
    1. Liger available & requested  -> kernel applied, patch_attention called.
    2. Liger *not* requested        -> kernel *not* applied, patch_attention called.
    """
    import nemo_automodel._transformers.auto_model as tgt

    apply_mock, attn_mock = prepare_env(monkeypatch, tgt, has_liger=has_liger, apply_ok=True)

    model = DummyModel()
    patched = tgt.patch_model(
        model,
        use_liger_kernel=use_liger,
        use_sdpa_patching=True,
    )

    # Always returns same instance (unless exception path)
    assert patched is model
    # nemo_version must be set
    assert patched.config["nemo_version"] == "unit-test-ver"

    if use_liger:
        apply_mock.assert_called_once()
        assert model.called is True
    else:
        apply_mock.assert_not_called()
        assert model.called is False

    # SDPA path always taken in these tests
    attn_mock.assert_called_once_with(model, None)


def test_liger_not_available(monkeypatch):
    """
    Asked for Liger but HAS_LIGER_KERNEL is False.
    Expect: return untouched model, patch_attention still invoked,
            no exceptions thrown.
    """
    import nemo_automodel._transformers.auto_model as tgt

    apply_mock, attn_mock = prepare_env(
        monkeypatch,
        tgt,
        has_liger=False,  # unavailable
        apply_ok=True,
    )

    model = DummyModel()
    out = tgt.patch_model(model, use_liger_kernel=True, use_sdpa_patching=True)

    # untouched instance returned
    assert out is model
    assert model.called is False
    # _apply never called, because we short-circuit when HAS_LIGER_KERNEL==False
    apply_mock.assert_not_called()
    attn_mock.assert_called_once()


def test_liger_apply_failure_raises(monkeypatch):
    """
    If _apply_liger_kernel_to_instance throws, patch_model must
    clean up and raise RuntimeError.
    """
    import nemo_automodel._transformers.auto_model as tgt

    prepare_env(
        monkeypatch,
        tgt,
        has_liger=True,
        apply_ok=False,  # force failure
    )

    with pytest.raises(RuntimeError, match="Failed to patch model"):
        tgt.patch_model(DummyModel(), use_liger_kernel=True, use_sdpa_patching=False)

<<<<<<< HEAD
=======

def test_dtype_from_str_raises():
    """
    ensure dtype_from_str raises KeyError on non-dtype input
    """
    import nemo_automodel._transformers.auto_model as tgt

    with pytest.raises(KeyError):
        tgt.dtype_from_str("abc")


def test_dtype_from_str_not_raises():
    """
    ensure dtype_from_str not raises KeyError on non-dtype input
    """
    import nemo_automodel._transformers.auto_model as tgt

    res = tgt.dtype_from_str("torch.bfloat16")
    assert res == torch.bfloat16


def test_dtype_from_str_bypass():
    """
    ensure dtype_from_str bypasses lut on non-dtype input
    """
    import nemo_automodel._transformers.auto_model as tgt

    res = tgt.dtype_from_str(torch.bfloat16)
    assert res == torch.bfloat16
>>>>>>> d7b92061
<|MERGE_RESOLUTION|>--- conflicted
+++ resolved
@@ -440,37 +440,4 @@
     )
 
     with pytest.raises(RuntimeError, match="Failed to patch model"):
-        tgt.patch_model(DummyModel(), use_liger_kernel=True, use_sdpa_patching=False)
-
-<<<<<<< HEAD
-=======
-
-def test_dtype_from_str_raises():
-    """
-    ensure dtype_from_str raises KeyError on non-dtype input
-    """
-    import nemo_automodel._transformers.auto_model as tgt
-
-    with pytest.raises(KeyError):
-        tgt.dtype_from_str("abc")
-
-
-def test_dtype_from_str_not_raises():
-    """
-    ensure dtype_from_str not raises KeyError on non-dtype input
-    """
-    import nemo_automodel._transformers.auto_model as tgt
-
-    res = tgt.dtype_from_str("torch.bfloat16")
-    assert res == torch.bfloat16
-
-
-def test_dtype_from_str_bypass():
-    """
-    ensure dtype_from_str bypasses lut on non-dtype input
-    """
-    import nemo_automodel._transformers.auto_model as tgt
-
-    res = tgt.dtype_from_str(torch.bfloat16)
-    assert res == torch.bfloat16
->>>>>>> d7b92061
+        tgt.patch_model(DummyModel(), use_liger_kernel=True, use_sdpa_patching=False)